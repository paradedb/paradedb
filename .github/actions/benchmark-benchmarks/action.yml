name: Benchmark - Benchmarks
description: Run a given benchmark dataset against pg_search and publish metrics

inputs:
  dataset:
    description: "The benchmark dataset to run (e.g. logs, docs)"
    required: true
  ref:
    description: "Git ref or short SHA to report in benchmarks"
    required: true
  github_token:
    description: "GitHub token to authenticate with"
    required: true
  slack_oauth_token:
    description: "Slack OAuth token to authenticate with"
    required: true
  slack_channel:
    description: "Slack channel to post results to"
    required: true
  slack_webhook_url:
    description: "Slack webhook URL to post results to"
    required: true
  pr_label:
    description: "The human readable version of the commit being tested"
    required: true

runs:
  using: "composite"
  steps:
    - name: Run Benchmarks
      working-directory: benchmarks/
      shell: bash
      run: |
        if [ "${{ inputs.dataset }}" = "logs" ]; then
          NUM_ROWS=100000000
        elif [ "${{ inputs.dataset }}" = "docs" ]; then
          NUM_ROWS=25000000
        else
          echo "Unknown dataset!"
          exit 1
        fi
        cargo run -- --url postgresql://localhost:288${{ env.pg_version }}/postgres --rows ${NUM_ROWS} --type pg_search --dataset ${{ inputs.dataset }} --runs 10 --output json

    # Necessary to avoid "destination path is not empty" error
    - name: Cleanup Previous Benchmark Publish Working Directory
      shell: bash
      run: rm -rf ./benchmark-data-repository

    # we sleep for a random number of seconds to hopefully avoid conflicting with other concurrent
    # benchmark-action publish actions running in other jobs
    - name: Sleep before publish
      shell: bash
      run: echo $(( 1 + RANDOM % ( 61 - 1 + 1 ) ))

    - name: Publish Benchmark Metrics
      uses: benchmark-action/github-action-benchmark@v1
      with:
        name: "pg_search '${{ inputs.dataset }}' Query Performance"
        ref: ${{ inputs.ref }}
        tool: customSmallerIsBetter
        output-file-path: benchmarks/results.json
        github-token: ${{ inputs.github_token }}
        gh-repository: github.com/${{ github.repository }}
        gh-pages-branch: gh-pages
        auto-push: ${{ github.event_name != 'pull_request' }}
        benchmark-data-dir-path: benchmarks
        alert-threshold: "110%"
        comment-on-alert: true # We comment and alert rather than failing, as we have both Github and Slack messages to notify us
        alert-comment-cc-users: "@${{ github.actor }}"
        comment-always: ${{ github.event_name == 'pull_request' }}

    - name: Upload Benchmark Results to Slack (push only)
      if: github.event_name != 'pull_request'
      uses: slackapi/slack-github-action@v2
      with:
        method: chat.postMessage
        token: ${{ inputs.slack_oauth_token }}
        payload: |
          channel: ${{ inputs.slack_channel }}
          text: |
            ${{ github.repository }} Benchmark Results: `${{ inputs.dataset }}`
<<<<<<< HEAD
            <${{ github.server_url }}/${{ github.repository }}/commit/${{ github.sha }}|${{ inputs.pr_label }}> @ <https://paradedb.github.io/${{ github.repository }}/benchmarks/>
=======
            ${{ inputs.pr_label }} @ <${{ github.server_url }}/${{ github.repository }}/commit/${{ github.sha }}>
            <https://paradedb.github.io/${{ github.event.repository.name }}/benchmarks/>
>>>>>>> 1c48d3c6

    - name: Notify Slack on Failure (push only)
      if: failure() && github.event_name == 'push'
      shell: bash
      run: |
        GITHUB_RUN_URL="${{ github.server_url }}/${{ github.repository }}/actions/runs/${{ github.run_id }}"
        MESSAGE="<!here> `benchmark-pg_search-benchmarks` workflow failed in `${{ github.repository }}` -- investigate immediately! GitHub Action Logs: ${GITHUB_RUN_URL}"
        curl -X POST -H 'Content-type: application/json' -d "{\"text\": \"${MESSAGE}\"}" ${{ inputs.slack_webhook_url }}<|MERGE_RESOLUTION|>--- conflicted
+++ resolved
@@ -79,12 +79,7 @@
           channel: ${{ inputs.slack_channel }}
           text: |
             ${{ github.repository }} Benchmark Results: `${{ inputs.dataset }}`
-<<<<<<< HEAD
-            <${{ github.server_url }}/${{ github.repository }}/commit/${{ github.sha }}|${{ inputs.pr_label }}> @ <https://paradedb.github.io/${{ github.repository }}/benchmarks/>
-=======
-            ${{ inputs.pr_label }} @ <${{ github.server_url }}/${{ github.repository }}/commit/${{ github.sha }}>
-            <https://paradedb.github.io/${{ github.event.repository.name }}/benchmarks/>
->>>>>>> 1c48d3c6
+            <${{ github.server_url }}/${{ github.repository }}/commit/${{ github.sha }}|${{ inputs.pr_label }}> @ <https://paradedb.github.io/${{ github.event.repository.name }}/benchmarks/>
 
     - name: Notify Slack on Failure (push only)
       if: failure() && github.event_name == 'push'
