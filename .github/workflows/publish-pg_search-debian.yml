--- conflicted
+++ resolved
@@ -68,31 +68,17 @@
             image: debian:12-slim
             pg_version: 17
             arch: arm64
-<<<<<<< HEAD
+          - name: Debian 12 (Bookworm)
+            runner: ubicloud-standard-8
+            image: debian:12-slim
+            pg_version: 18
+            arch: amd64
+          - name: Debian 12 (Bookworm)
+            runner: ubicloud-standard-4-arm
+            image: debian:12-slim
+            pg_version: 18
+            arch: arm64
           # Debian 13 (Trixie)
-          - name: Debian 13 (Trixie)
-            runner: ubicloud-standard-8
-            image: debian:13-slim
-            pg_version: 14
-            arch: amd64
-          - name: Debian 13 (Trixie)
-            runner: ubicloud-standard-4-arm
-            image: debian:13-slim
-            pg_version: 14
-            arch: arm64
-=======
-          - name: Debian 12 (Bookworm)
-            runner: ubicloud-standard-8
-            image: debian:12-slim
-            pg_version: 18
-            arch: amd64
-          - name: Debian 12 (Bookworm)
-            runner: ubicloud-standard-4-arm
-            image: debian:12-slim
-            pg_version: 18
-            arch: arm64
-          # Debian 13 (Trixie)
->>>>>>> 913d4ab1
           - name: Debian 13 (Trixie)
             runner: ubicloud-standard-8
             image: debian:13-slim
