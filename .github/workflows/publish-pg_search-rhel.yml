# workflows/publish-pg_search-rhel.yml
#
# Publish pg_search (Red Hat)
# Build and publish the pg_search extension as .rpm to GitHub Releases. This
# workflow is triggered on creation of a GitHub Tag, but beta releases get filtered
# out by the `if` condition of the job.
#
# Note: Prebuilt binaries for RHEL do not support the ICU tokenizer due to the lack of the
# required ICU library versions on RHEL.

name: Publish pg_search (Red Hat)

on:
  push:
    tags:
      - "v*"
  workflow_dispatch:
    inputs:
      version:
        description: "The version to set for the pg_search release. This publishes the latest commit of the chosen branch and uploads it to the pre-existing GitHub Release of the provided version."
        required: true
        default: ""

concurrency:
  group: publish-pg_search-rhel-${{ github.head_ref || github.ref }}
  cancel-in-progress: true

# Used by actions/attest-build-provenance to sign the builds
permissions:
  id-token: write
  attestations: write

jobs:
  publish-pg_search:
    name: Publish pg_search for PostgreSQL ${{ matrix.pg_version }} on ${{ matrix.name }} ${{ matrix.arch }}
    runs-on: ${{ matrix.runner }}
    container:
      image: ${{ matrix.image }}
    if: ${{ !contains(github.ref, '-rc.') }}
    strategy:
      matrix:
        include:
          # Red Hat Enterprise Linux 9
          - name: Red Hat Enterprise Linux 9
<<<<<<< HEAD
            runner: ubicloud-standard-8
            image: redhat/ubi9:latest
            pg_version: 14
            arch: x86_64
          - name: Red Hat Enterprise Linux 9
            runner: ubicloud-standard-4-arm
            image: redhat/ubi9:latest
            pg_version: 14
            arch: aarch64
          - name: Red Hat Enterprise Linux 9
=======
>>>>>>> 913d4ab1
            runner: ubicloud-standard-8
            image: redhat/ubi9:latest
            pg_version: 15
            arch: x86_64
          - name: Red Hat Enterprise Linux 9
            runner: ubicloud-standard-4-arm
            image: redhat/ubi9:latest
            pg_version: 15
            arch: aarch64
          - name: Red Hat Enterprise Linux 9
            runner: ubicloud-standard-8
            image: redhat/ubi9:latest
            pg_version: 16
            arch: x86_64
          - name: Red Hat Enterprise Linux 9
            runner: ubicloud-standard-4-arm
            image: redhat/ubi9:latest
            pg_version: 16
            arch: aarch64
          - name: Red Hat Enterprise Linux 9
            runner: ubicloud-standard-8
            image: redhat/ubi9:latest
            pg_version: 17
            arch: x86_64
          - name: Red Hat Enterprise Linux 9
            runner: ubicloud-standard-4-arm
            image: redhat/ubi9:latest
            pg_version: 17
            arch: aarch64
<<<<<<< HEAD
          # Red Hat Enterprise Linux 10
          - name: Red Hat Enterprise Linux 10
            runner: ubicloud-standard-8
            image: redhat/ubi10:latest
            pg_version: 14
=======
          - name: Red Hat Enterprise Linux 9
            runner: ubicloud-standard-8
            image: redhat/ubi9:latest
            pg_version: 18
>>>>>>> 913d4ab1
            arch: x86_64
          - name: Red Hat Enterprise Linux 10
            runner: ubicloud-standard-4-arm
<<<<<<< HEAD
            image: redhat/ubi10:latest
            pg_version: 14
            arch: aarch64
=======
            image: redhat/ubi9:latest
            pg_version: 18
            arch: aarch64
          # Red Hat Enterprise Linux 10
>>>>>>> 913d4ab1
          - name: Red Hat Enterprise Linux 10
            runner: ubicloud-standard-8
            image: redhat/ubi10:latest
            pg_version: 15
            arch: x86_64
          - name: Red Hat Enterprise Linux 10
            runner: ubicloud-standard-4-arm
            image: redhat/ubi10:latest
            pg_version: 15
            arch: aarch64
          - name: Red Hat Enterprise Linux 10
            runner: ubicloud-standard-8
            image: redhat/ubi10:latest
            pg_version: 16
            arch: x86_64
          - name: Red Hat Enterprise Linux 10
            runner: ubicloud-standard-4-arm
            image: redhat/ubi10:latest
            pg_version: 16
            arch: aarch64
          - name: Red Hat Enterprise Linux 10
            runner: ubicloud-standard-8
            image: redhat/ubi10:latest
            pg_version: 17
            arch: x86_64
          - name: Red Hat Enterprise Linux 10
            runner: ubicloud-standard-4-arm
            image: redhat/ubi10:latest
            pg_version: 17
            arch: aarch64
          - name: Red Hat Enterprise Linux 10
            runner: ubicloud-standard-8
            image: redhat/ubi10:latest
            pg_version: 18
            arch: x86_64
          - name: Red Hat Enterprise Linux 10
            runner: ubicloud-standard-4-arm
            image: redhat/ubi10:latest
            pg_version: 18
            arch: aarch64

    steps:
      - name: Install Dependencies
        run: |
          # Extract RHEL version from the image name
          RHEL_VERSION=$(echo "${{ matrix.image }}" | awk -F'ubi|:' '{print $2}')
          echo "Detected RHEL Version: $RHEL_VERSION for image: ${{ matrix.image }}"

          # Install dependencies
          dnf install -y sudo wget git ca-certificates gcc llvm llvm-libs llvm-devel pkgconf-pkg-config openssl-devel jq rpm-build clang clang-devel

          # Add Oracle Linux ${RHEL_VERSION} repositories to enable epel-release
          sudo tee /etc/yum.repos.d/oracle-linux-ol${RHEL_VERSION}.repo > /dev/null <<EOF
          [ol${RHEL_VERSION}_baseos_latest]
          name=Oracle Linux ${RHEL_VERSION} BaseOS Latest (\$basearch)
          baseurl=https://yum.oracle.com/repo/OracleLinux/OL${RHEL_VERSION}/baseos/latest/\$basearch/
          gpgkey=file:///etc/pki/rpm-gpg/RPM-GPG-KEY-oracle
          gpgcheck=1
          enabled=1

          [ol${RHEL_VERSION}_appstream]
          name=Oracle Linux ${RHEL_VERSION} Application Stream (\$basearch)
          baseurl=https://yum.oracle.com/repo/OracleLinux/OL${RHEL_VERSION}/appstream/\$basearch/
          gpgkey=file:///etc/pki/rpm-gpg/RPM-GPG-KEY-oracle
          gpgcheck=1
          enabled=1

          [ol${RHEL_VERSION}_codeready_builder]
          name=Oracle Linux ${RHEL_VERSION} CodeReady Builder (\$basearch) - Unsupported
          baseurl=https://yum.oracle.com/repo/OracleLinux/OL${RHEL_VERSION}/codeready/builder/\$basearch/
          gpgkey=file:///etc/pki/rpm-gpg/RPM-GPG-KEY-oracle
          gpgcheck=1
          enabled=1
          EOF

          # Import Oracle GPG key:
          # - OL9 key exists and works for both OL9 and OL10
          # - There is no RPM-GPG-KEY-oracle-ol10 endpoint (404) as of November 2025
          echo "Importing Oracle GPG Key..."
          wget https://yum.oracle.com/RPM-GPG-KEY-oracle-ol9 -O /etc/pki/rpm-gpg/RPM-GPG-KEY-oracle

          # This package requires epel-release, which is why we install it last. It is required to
          # configure the build environment for creating the RPM package via rpmbuild
          sudo dnf install -y rpmdevtools

      - name: Checkout Git Repository
        uses: actions/checkout@v6

      # Used to upload the release to GitHub Releases
      - name: Install GitHub CLI
        run: |
          sudo dnf config-manager --add-repo https://cli.github.com/packages/rpm/gh-cli.repo
          sudo dnf install -y gh
          gh --version

      - name: Install Rust
        uses: actions-rust-lang/setup-rust-toolchain@v1
        with:
          cache: false # Disable cache on publish workflows

      - name: Retrieve OS & GitHub Tag Versions
        id: version
        run: |
          # If no workflow_dispatch version is provided, we use workflow tag trigger version
          if [ -z "${{ github.event.inputs.version }}" ]; then
            if [[ $GITHUB_REF == refs/tags/v* ]]; then
              VERSION=${GITHUB_REF#refs/tags/v}
            else
              # If there is no tag and no provided version, it's a test run and we set a default version
              VERSION="0.0.0"
            fi
          else
            VERSION=${{ github.event.inputs.version }}
          fi
          echo "GitHub Tag Version: $VERSION"
          echo "tag_version=$VERSION" >> $GITHUB_OUTPUT
          echo "commit_sha=$(git rev-parse HEAD)" >> $GITHUB_OUTPUT

          OS_VERSION="el$(cat /etc/os-release | grep ^VERSION_ID= | cut -d= -f2 | tr -d '"' | cut -d. -f1)"
          echo "OS Version: $OS_VERSION"
          echo "os_version=$OS_VERSION" >> $GITHUB_OUTPUT

          # Retrieve the current date for the changelog
          CURRENT_DATE=$(LC_TIME=C date +"%a %b %d %Y")
          echo "Current Date: $CURRENT_DATE"
          echo "current_date=$CURRENT_DATE" >> $GITHUB_OUTPUT

      - name: Install & Configure Supported PostgreSQL Version on RHEL
        run: |
          # Extract RHEL version from the image name
          RHEL_VERSION=$(echo "${{ matrix.image }}" | awk -F'ubi|:' '{print $2}')
          echo "Detected RHEL Version: $RHEL_VERSION for image: ${{ matrix.image }}"

          # Install the repository RPM:
          sudo dnf install -y https://download.postgresql.org/pub/repos/yum/reporpms/EL-${RHEL_VERSION}-${{ matrix.arch }}/pgdg-redhat-repo-latest.noarch.rpm

          # Install PostgreSQL:
          sudo dnf install -y postgresql${{ matrix.pg_version }} postgresql${{ matrix.pg_version }}-server postgresql${{ matrix.pg_version }}-devel

      - name: Extract pgrx Version
        id: pgrx
        working-directory: pg_search/
        run: echo version=$(cargo tree --depth 1 -i pgrx -p pg_search | head -n 1 | sed -E 's/.*v([0-9]+\.[0-9]+\.[0-9]+).*/\1/') >> $GITHUB_OUTPUT

      - name: Install pgrx
        run: cargo install --locked cargo-pgrx --version ${{ steps.pgrx.outputs.version }} --debug

      - name: Initialize pgrx for Current PostgreSQL Version
        working-directory: pg_search/
        run: |
          PG_CONFIG_PATH="/usr/pgsql-${{ matrix.pg_version }}/bin/pg_config"
          cargo pgrx init --pg${{ matrix.pg_version }}=$PG_CONFIG_PATH

      - name: Package pg_search Extension with pgrx
        working-directory: pg_search/
        env:
          COMMIT_SHA: ${{ steps.version.outputs.commit_sha }}
          PARADEDB_VERSION: ${{ steps.version.outputs.tag_version }}
        run: |
          PG_CONFIG_PATH="/usr/pgsql-${{ matrix.pg_version }}/bin/pg_config"
          cargo pgrx package --pg-config $PG_CONFIG_PATH

      - name: Create .rpm Package
        run: |
          echo "Configuring RPM build environment..."
          rpmdev-setuptree

          echo "Creating RPM SPEC file..."
          spec_file=~/rpmbuild/SPECS/pg_search.spec
          cat <<EOF > $spec_file
          Name:           pg_search_${{ matrix.pg_version }}
          Version:        ${{ steps.version.outputs.tag_version }}
          Release:        1%{?dist}
          Summary:        Full-text search for PostgreSQL using BM25
          License:        GNU Affero General Public License v3.0
          URL:            https://github.com/paradedb/paradedb

          BuildRequires:  postgresql${{ matrix.pg_version }}-devel
          Requires:       postgresql${{ matrix.pg_version }}-server

          %description
          pg_search is a Postgres extension that enables full-text search over
          PostgreSQL tables using the BM25 algorithm. It is built on top of Tantivy,
          the Rust-based alternative to Apache Lucene, using pgrx.

          %install
          %{__rm} -rf %{buildroot}
          install -d %{buildroot}/usr/pgsql-${{ matrix.pg_version }}/lib/
          install -d %{buildroot}/usr/pgsql-${{ matrix.pg_version }}/share/extension/
          install -m 755 %{_sourcedir}/pg_search_${{ matrix.pg_version }}/usr/pgsql-${{ matrix.pg_version }}/lib/pg_search.so %{buildroot}/usr/pgsql-${{ matrix.pg_version }}/lib/
          install -m 644 %{_sourcedir}/pg_search_${{ matrix.pg_version }}/usr/pgsql-${{ matrix.pg_version }}/share/extension/pg_search*.sql %{buildroot}/usr/pgsql-${{ matrix.pg_version }}/share/extension/
          install -m 644 %{_sourcedir}/pg_search_${{ matrix.pg_version }}/usr/pgsql-${{ matrix.pg_version }}/share/extension/pg_search.control %{buildroot}/usr/pgsql-${{ matrix.pg_version }}/share/extension/

          %files
          /usr/pgsql-${{ matrix.pg_version }}/lib/pg_search.so
          /usr/pgsql-${{ matrix.pg_version }}/share/extension/pg_search.control
          /usr/pgsql-${{ matrix.pg_version }}/share/extension/pg_search*sql

          %changelog
          * ${{ steps.version.outputs.current_date }} ParadeDB <support@paradedb.com> - ${{ steps.version.outputs.tag_version }}
          - Latest RPM Release
          * Sat Jun 22 2024 ParadeDB <support@paradedb.com> - 0.7.6
          - Initial RPM Release
          EOF

          echo "Copying pg_search binaries to RPM build directory..."
          cp -r target/release/pg_search-pg${{ matrix.pg_version }}/ ~/rpmbuild/SOURCES/pg_search_${{ matrix.pg_version }}

          echo "Building RPM package..."
          rpmbuild --without debuginfo -ba ~/rpmbuild/SPECS/pg_search.spec

      - name: Sign and Attest Build Provenance
        uses: actions/attest-build-provenance@v3
        with:
          subject-path: |
            ~/rpmbuild/RPMS/${{ matrix.arch }}/pg_search_${{ matrix.pg_version }}-${{ steps.version.outputs.tag_version }}-1.${{ steps.version.outputs.os_version }}.${{ matrix.arch }}.rpm

      - name: Retrieve GitHub Release Upload URL
        id: upload_url
        env:
          GH_TOKEN: ${{ secrets.PARADEDB_BOT_GITHUB_TOKEN }}
        run: |
          RESPONSE=$(gh api \
            -H "Authorization: token $GH_TOKEN" \
            /repos/paradedb/paradedb/releases/tags/v${{ steps.version.outputs.tag_version }})
          echo "REST API Response: $RESPONSE"

          UPLOAD_URL=$(echo "$RESPONSE" | jq -r '.upload_url' | sed 's/{.*}//')
          echo "GitHub Release Upload URL is: $UPLOAD_URL"
          echo "upload_url=$UPLOAD_URL" >> $GITHUB_OUTPUT

      - name: Upload pg_search .rpm to GitHub Release
        uses: shogo82148/actions-upload-release-asset@v1
        with:
          github_token: ${{ secrets.PARADEDB_BOT_GITHUB_TOKEN }}
          upload_url: ${{ steps.upload_url.outputs.upload_url }}
          asset_path: ~/rpmbuild/RPMS/${{ matrix.arch }}/pg_search_${{ matrix.pg_version }}-${{ steps.version.outputs.tag_version }}-1.${{ steps.version.outputs.os_version }}.${{ matrix.arch }}.rpm
          asset_name: pg_search_${{ matrix.pg_version }}-${{ steps.version.outputs.tag_version }}-1PARADEDB.${{ steps.version.outputs.os_version }}.${{ matrix.arch }}.rpm
          overwrite: true

      - name: Notify Slack on Failure
        if: failure()
        run: |
          GITHUB_RUN_URL="${{ github.server_url }}/${{ github.repository }}/actions/runs/${{ github.run_id }}"
          MESSAGE="<!here> \`publish-pg_search-rhel\` workflow failed in \`${{ github.repository }}\` -- investigate immediately! GitHub Action Logs: ${GITHUB_RUN_URL}"
          curl -X POST -H 'Content-type: application/json' -d "{\"text\": \"${MESSAGE}\"}" ${{ secrets.SLACK_BENCHMARKS_CHANNEL_WEBHOOK_URL }}<|MERGE_RESOLUTION|>--- conflicted
+++ resolved
@@ -42,19 +42,6 @@
         include:
           # Red Hat Enterprise Linux 9
           - name: Red Hat Enterprise Linux 9
-<<<<<<< HEAD
-            runner: ubicloud-standard-8
-            image: redhat/ubi9:latest
-            pg_version: 14
-            arch: x86_64
-          - name: Red Hat Enterprise Linux 9
-            runner: ubicloud-standard-4-arm
-            image: redhat/ubi9:latest
-            pg_version: 14
-            arch: aarch64
-          - name: Red Hat Enterprise Linux 9
-=======
->>>>>>> 913d4ab1
             runner: ubicloud-standard-8
             image: redhat/ubi9:latest
             pg_version: 15
@@ -84,31 +71,17 @@
             image: redhat/ubi9:latest
             pg_version: 17
             arch: aarch64
-<<<<<<< HEAD
+          - name: Red Hat Enterprise Linux 9
+            runner: ubicloud-standard-8
+            image: redhat/ubi9:latest
+            pg_version: 18
+            arch: x86_64
+          - name: Red Hat Enterprise Linux 9
+            runner: ubicloud-standard-4-arm
+            image: redhat/ubi9:latest
+            pg_version: 18
+            arch: aarch64
           # Red Hat Enterprise Linux 10
-          - name: Red Hat Enterprise Linux 10
-            runner: ubicloud-standard-8
-            image: redhat/ubi10:latest
-            pg_version: 14
-=======
-          - name: Red Hat Enterprise Linux 9
-            runner: ubicloud-standard-8
-            image: redhat/ubi9:latest
-            pg_version: 18
->>>>>>> 913d4ab1
-            arch: x86_64
-          - name: Red Hat Enterprise Linux 10
-            runner: ubicloud-standard-4-arm
-<<<<<<< HEAD
-            image: redhat/ubi10:latest
-            pg_version: 14
-            arch: aarch64
-=======
-            image: redhat/ubi9:latest
-            pg_version: 18
-            arch: aarch64
-          # Red Hat Enterprise Linux 10
->>>>>>> 913d4ab1
           - name: Red Hat Enterprise Linux 10
             runner: ubicloud-standard-8
             image: redhat/ubi10:latest
