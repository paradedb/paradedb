--- conflicted
+++ resolved
@@ -28,17 +28,13 @@
   deployments: write
 
 concurrency:
-<<<<<<< HEAD
   # If this is a manual backfill run, use the commit SHA.
   # Otherwise (push/PR) fall back to the branch name.
   group: ${{ format('query-benchmarks-{0}',
     (github.event_name == 'workflow_dispatch' && inputs.commit) || github.ref) }}
   # Keep auto-cancellation for normal CI, switch it off for backfills.
   cancel-in-progress: ${{ github.event_name != 'workflow_dispatch' }}
-=======
-  group: test-pg_search-benchmark-${{ github.head_ref || github.ref }}
 
->>>>>>> d1f417cc
 jobs:
   benchmark-pg_search:
     name: Benchmark ${{ matrix.dataset }} on pg_search
