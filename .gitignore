# VS Code
.vscode/

# macOS
.DS_Store

# Docker
docker/.docker_cache_dev/

# Rust
target/

# SSH
*.pem
<<<<<<< HEAD
=======

# Code coverage
>>>>>>> 84815e86
*.profraw<|MERGE_RESOLUTION|>--- conflicted
+++ resolved
@@ -12,9 +12,6 @@
 
 # SSH
 *.pem
-<<<<<<< HEAD
-=======
 
 # Code coverage
->>>>>>> 84815e86
 *.profraw