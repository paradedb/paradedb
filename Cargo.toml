[workspace]
resolver = "2"
members = ["pg_search", "tests", "tokenizers", "benchmarks", "macros"]

[workspace.package]
version = "0.20.0"
edition = "2021"
license = "AGPL-3.0"

[profile.dev]
panic = "unwind"

[profile.release]
lto = "fat"
panic = "unwind"
opt-level = 3
codegen-units = 1

[profile.release-with-debug]
inherits = "release"
debug = true

[workspace.dependencies]
<<<<<<< HEAD
tantivy = { git = "https://github.com/paradedb/tantivy.git", package = "tantivy", rev = "493794f0eac7ac9e5eb20c1a898eb756bd319e76", features = [
=======
tantivy = { git = "https://github.com/paradedb/tantivy.git", package = "tantivy", rev = "6d9eeb123a10f7432a47b8faad88683d8761a00a", features = [
>>>>>>> c6dcc279
  "quickwit",        # for sstable support
  "stopwords",
  "lz4-compression",
], default-features = false }
pgrx = "=0.16.1"
pgrx-tests = "=0.16.1"
tantivy-jieba = "0.17.0"

[patch.crates-io]
<<<<<<< HEAD
tantivy-tokenizer-api = { git = "https://github.com/paradedb/tantivy.git", package = "tantivy-tokenizer-api", rev = "493794f0eac7ac9e5eb20c1a898eb756bd319e76" }
=======
tantivy-tokenizer-api = { git = "https://github.com/paradedb/tantivy.git", package = "tantivy-tokenizer-api", rev = "6d9eeb123a10f7432a47b8faad88683d8761a00a" }
>>>>>>> c6dcc279
<|MERGE_RESOLUTION|>--- conflicted
+++ resolved
@@ -21,11 +21,7 @@
 debug = true
 
 [workspace.dependencies]
-<<<<<<< HEAD
 tantivy = { git = "https://github.com/paradedb/tantivy.git", package = "tantivy", rev = "493794f0eac7ac9e5eb20c1a898eb756bd319e76", features = [
-=======
-tantivy = { git = "https://github.com/paradedb/tantivy.git", package = "tantivy", rev = "6d9eeb123a10f7432a47b8faad88683d8761a00a", features = [
->>>>>>> c6dcc279
   "quickwit",        # for sstable support
   "stopwords",
   "lz4-compression",
@@ -35,8 +31,4 @@
 tantivy-jieba = "0.17.0"
 
 [patch.crates-io]
-<<<<<<< HEAD
-tantivy-tokenizer-api = { git = "https://github.com/paradedb/tantivy.git", package = "tantivy-tokenizer-api", rev = "493794f0eac7ac9e5eb20c1a898eb756bd319e76" }
-=======
-tantivy-tokenizer-api = { git = "https://github.com/paradedb/tantivy.git", package = "tantivy-tokenizer-api", rev = "6d9eeb123a10f7432a47b8faad88683d8761a00a" }
->>>>>>> c6dcc279
+tantivy-tokenizer-api = { git = "https://github.com/paradedb/tantivy.git", package = "tantivy-tokenizer-api", rev = "493794f0eac7ac9e5eb20c1a898eb756bd319e76" }