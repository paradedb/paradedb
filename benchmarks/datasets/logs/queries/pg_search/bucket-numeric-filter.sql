--- conflicted
+++ resolved
@@ -8,8 +8,4 @@
 SELECT * FROM paradedb.aggregate(index=>'benchmark_logs_idx', query=>paradedb.term('message', 'research'), agg=>'{"buckets": { "terms": { "field": "severity" }}}', solve_mvcc=>false);
 
 -- aggregate custom scan
-<<<<<<< HEAD
-SET paradedb.enable_aggregate_custom_scan TO on; SELECT severity, COUNT(*) FROM benchmark_logs WHERE message @@@ 'research' GROUP BY severity ORDER BY severity;
-=======
-SET paradedb.enable_aggregate_custom_scan TO on; SELECT severity, COUNT(*) FROM benchmark_logs WHERE message @@@ 'research' GROUP BY severity;
->>>>>>> 4b51aa90
+SET paradedb.enable_aggregate_custom_scan TO on; SELECT severity, COUNT(*) FROM benchmark_logs WHERE message @@@ 'research' GROUP BY severity;