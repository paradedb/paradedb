use clap::Parser;
use paradedb::micro_benchmarks::benchmark_mixed_fast_fields;
use sqlx::{Connection, PgConnection};
use std::fs::File;
use std::io::Write;
use std::path::Path;
use std::process::Command;

#[derive(Parser)]
#[command(author, version, about, long_about = None)]
struct Args {
    #[arg(long, value_parser = ["pg_search", "tuned_postgres"], default_value = "pg_search")]
    r#type: String,

    /// Postgres URL.
    #[arg(long)]
    url: String,

    /// Dataset to use.
    #[arg(long, default_value = "single")]
    dataset: String,

    /// Whether to pre-warm the dataset using `pg_prewarm`.
    #[arg(long, default_value = "true")]
    prewarm: bool,

    /// Whether to run `VACUUM ANALYZE` before executing queries.
    #[arg(long, default_value = "true")]
    vacuum: bool,

    /// True to skip creating the dataset, and only run queries.
    #[arg(long, default_value = "false")]
    existing: bool,

    /// Number of rows to insert (in the largest generated table for the dataset).
    #[arg(long, default_value = "10000000")]
    rows: u32,

    /// Number of runs to execute for each query.
    #[arg(long, default_value = "3")]
    runs: usize,

    /// Output format.
    #[arg(long, value_parser = ["md", "csv"], default_value = "md")]
    output: String,

    #[arg(long, value_parser = ["fastfields", "sql"], default_value = "sql")]
    benchmark: String,

    #[arg(long, default_value = "2")]
    warmups: usize,

    #[arg(long, default_value = "5")]
    iterations: usize,

    #[arg(long, default_value = "100000")]
    batch_size: usize,
}

#[tokio::main]
async fn main() {
    let args = Args::parse();
<<<<<<< HEAD
=======
    if !args.existing {
        generate_test_data(&args.url, &args.dataset, args.rows);
    }
>>>>>>> 5fbe3784

    if args.benchmark == "fastfields" {
        let mut conn = PgConnection::connect(&args.url).await.unwrap();
        let res = benchmark_mixed_fast_fields(
            &mut conn,
            args.runs,
            args.warmups,
            args.rows as usize,
            args.batch_size,
        )
        .await;
        println!("Mixed Fast Fields Benchmark Completed: {:?}", res);
    } else if args.benchmark == "sql" {
        generate_test_data(&args.url, args.rows);

        match args.output.as_str() {
            "md" => generate_markdown_output(&args),
            "csv" => generate_csv_output(&args),
            _ => unreachable!("Clap ensures only md or csv are valid"),
        }
    } else {
        eprintln!("Invalid benchmark type");
        std::process::exit(1);
    }
}

fn generate_markdown_output(args: &Args) {
    let output_file = format!("results_{}.md", args.r#type);
    let mut file = File::create(&output_file).expect("Failed to create output file");

    write_benchmark_header(&mut file);
    write_test_info(&mut file, args);
    write_postgres_settings(&mut file, &args.url);
    if !args.existing {
        process_index_creation(&mut file, &args.url, &args.dataset, &args.r#type);
    }
    run_benchmarks_md(&mut file, args);
}

fn generate_csv_output(args: &Args) {
    write_test_info_csv(args);
    write_postgres_settings_csv(&args.url, &args.r#type);
    if !args.existing {
        process_index_creation_csv(&args.url, &args.dataset, &args.r#type);
    }
    run_benchmarks_csv(args);
}

fn write_test_info_csv(args: &Args) {
    let filename = format!("results_{}_test_info.csv", args.r#type);
    let mut file = File::create(&filename).expect("Failed to create test info CSV");

    writeln!(file, "Key,Value").unwrap();
    writeln!(file, "Number of Rows,{}", args.rows).unwrap();
    writeln!(file, "Test Type,{}", args.r#type).unwrap();
    writeln!(file, "Prewarm,{}", args.prewarm).unwrap();
    writeln!(file, "Vacuum,{}", args.vacuum).unwrap();

    if args.r#type == "pg_search" {
        if let Ok(output) = execute_psql_command(
            &args.url,
            "SELECT version, githash, build_mode FROM paradedb.version_info();",
        ) {
            let parts: Vec<&str> = output.trim().split('|').collect();
            if parts.len() == 3 {
                writeln!(file, "pg_search Version,{}", parts[0].trim()).unwrap();
                writeln!(file, "pg_search Git Hash,{}", parts[1].trim()).unwrap();
                writeln!(file, "pg_search Build Mode,{}", parts[2].trim()).unwrap();
            }
        }
    }
}

fn write_postgres_settings_csv(url: &str, test_type: &str) {
    let filename = format!("results_{}_postgres_settings.csv", test_type);
    let mut file = File::create(&filename).expect("Failed to create postgres settings CSV");

    writeln!(file, "Setting,Value").unwrap();

    let settings = vec![
        "maintenance_work_mem",
        "shared_buffers",
        "max_parallel_workers",
        "max_worker_processes",
        "max_parallel_workers_per_gather",
    ];

    for setting in settings {
        let value = execute_psql_command(url, &format!("SHOW {};", setting))
            .expect("Failed to get postgres setting")
            .trim()
            .to_string();
        writeln!(file, "{},{}", setting, value).unwrap();
    }
}

fn process_index_creation_csv(url: &str, dataset: &str, test_type: &str) {
    let filename = format!("results_{test_type}_index_creation.csv");
    let mut file = File::create(&filename).expect("Failed to create index creation CSV");

    writeln!(
        file,
        "Index Name,Duration (min),Index Size (MB),Segment Count"
    )
    .unwrap();

    let index_sql = format!("datasets/{dataset}/create_index/{test_type}.sql");
    for statement in queries(Path::new(&index_sql)) {
        println!("{}", statement);

        let duration_min = execute_sql_with_timing(url, &statement);
        let index_name = extract_index_name(&statement);
        let index_size = get_index_size(url, index_name);
        let segment_count = get_segment_count(url, index_name);

        writeln!(
            file,
            "{},{:.2},{},{}",
            index_name, duration_min, index_size, segment_count
        )
        .unwrap();
    }
}

fn run_benchmarks_csv(args: &Args) {
    let filename = format!("results_{}_benchmark_results.csv", args.r#type);
    let mut file = File::create(&filename).expect("Failed to create benchmark results CSV");

    // Write header
    let mut header = String::from("Query Type");
    for i in 1..=args.runs {
        header.push_str(&format!(",Run {} (ms)", i));
    }
    header.push_str(",Rows Returned,Query");
    writeln!(file, "{}", header).unwrap();

    if args.vacuum {
        execute_psql_command(&args.url, "VACUUM ANALYZE;").expect("Failed to vacuum");
    }

    if args.prewarm {
        prewarm_indexes(&args.url, &args.dataset, &args.r#type);
    }

    let queries_dir = format!("datasets/{}/queries/{}", args.dataset, args.r#type);
    for entry in std::fs::read_dir(queries_dir).expect("Failed to read queries directory") {
        let entry = entry.expect("Failed to read directory entry");
        let path = entry.path();

        if path.extension().and_then(|s| s.to_str()) != Some("sql") {
            continue;
        }

        let query_type = path.file_stem().unwrap().to_string_lossy();
        for query in queries(&path) {
            println!("Query Type: {}\nQuery: {}", query_type, query);

            let (results, num_results) = execute_query_multiple_times(&args.url, &query, args.runs);

            let mut result_line = format!("{}", query_type);
            for &result in &results {
                result_line.push_str(&format!(",{:.0}", result));
            }
            result_line.push_str(&format!(
                ",{},\"{}\"",
                num_results,
                query.replace("\"", "\"\"")
            ));
            writeln!(file, "{}", result_line).unwrap();

            println!("Results: {:?} | Rows Returned: {}\n", results, num_results);
        }
    }
}

fn write_benchmark_header(file: &mut File) {
    writeln!(file, "# Benchmark Results").unwrap();
}

fn write_test_info(file: &mut File, args: &Args) {
    writeln!(file, "\n## Test Info").unwrap();
    writeln!(file, "| Key         | Value       |").unwrap();
    writeln!(file, "|-------------|-------------|").unwrap();
    writeln!(file, "| Number of Rows | {} |", args.rows).unwrap();
    writeln!(file, "| Test Type   | {} |", args.r#type).unwrap();
    writeln!(file, "| Prewarm     | {} |", args.prewarm).unwrap();
    writeln!(file, "| Vacuum      | {} |", args.vacuum).unwrap();

    if args.r#type == "pg_search" {
        if let Ok(output) = execute_psql_command(
            &args.url,
            "SELECT version, githash, build_mode FROM paradedb.version_info();",
        ) {
            let parts: Vec<&str> = output.trim().split('|').collect();
            if parts.len() == 3 {
                writeln!(file, "| pg_search Version | {} |", parts[0].trim()).unwrap();
                writeln!(file, "| pg_search Git Hash | {} |", parts[1].trim()).unwrap();
                writeln!(file, "| pg_search Build Mode | {} |", parts[2].trim()).unwrap();
            }
        }
    }
}

fn write_postgres_settings(file: &mut File, url: &str) {
    writeln!(file, "\n## Postgres Settings").unwrap();
    writeln!(file, "| Setting                        | Value |").unwrap();
    writeln!(file, "|--------------------------------|-------|").unwrap();

    let settings = vec![
        "maintenance_work_mem",
        "shared_buffers",
        "max_parallel_workers",
        "max_worker_processes",
        "max_parallel_workers_per_gather",
    ];

    for setting in settings {
        let value = execute_psql_command(url, &format!("SHOW {};", setting))
            .expect("Failed to get postgres setting")
            .trim()
            .to_string();
        writeln!(file, "| {} | {} |", setting, value).unwrap();
    }
}

fn generate_test_data(url: &str, dataset: &str, rows: u32) {
    let status = Command::new("psql")
        .arg(url)
        .arg("-v")
        .arg(format!("rows={rows}"))
        .arg("-f")
        .arg(format!("datasets/{dataset}/generate.sql"))
        .status()
        .expect("Failed to create table");

    if !status.success() {
        eprintln!("Failed to create table");
        std::process::exit(1);
    }
}

fn process_index_creation(file: &mut File, url: &str, dataset: &str, r#type: &str) {
    writeln!(file, "\n## Index Creation Results").unwrap();
    writeln!(
        file,
        "| Index Name | Duration (min) | Index Size (MB) | Segment Count |"
    )
    .unwrap();
    writeln!(
        file,
        "|------------|----------------|-----------------|---------------|"
    )
    .unwrap();

    let index_sql = format!("datasets/{dataset}/create_index/{}.sql", r#type);
    for statement in queries(Path::new(&index_sql)) {
        println!("{}", statement);

        let duration_min = execute_sql_with_timing(url, &statement);
        let index_name = extract_index_name(&statement);
        let index_size = get_index_size(url, index_name);
        let segment_count = get_segment_count(url, index_name);

        writeln!(
            file,
            "| {} | {:.2} | {} | {} |",
            index_name, duration_min, index_size, segment_count
        )
        .unwrap();
    }
}

fn run_benchmarks_md(file: &mut File, args: &Args) {
    writeln!(file, "\n## Benchmark Results").unwrap();

    write_benchmark_table_header(file, args.runs);

    if args.vacuum {
        execute_psql_command(&args.url, "VACUUM ANALYZE benchmark_logs;")
            .expect("Failed to vacuum");
    }

    if args.prewarm {
        prewarm_indexes(&args.url, &args.dataset, &args.r#type);
    }

    let queries_dir = format!("datasets/{}/queries/{}", args.dataset, args.r#type);
    for entry in std::fs::read_dir(queries_dir).expect("Failed to read queries directory") {
        let entry = entry.expect("Failed to read directory entry");
        let path = entry.path();

        if path.extension().and_then(|s| s.to_str()) != Some("sql") {
            continue;
        }

        let query_type = path.file_stem().unwrap().to_string_lossy();
        for query in queries(&path) {
            println!("Query Type: {}\nQuery: {}", query_type, query);

            let (results, num_results) = execute_query_multiple_times(&args.url, &query, args.runs);

            let md_query = query.replace("|", "\\|");
            write_benchmark_results(file, &query_type, &results, num_results, &md_query);

            println!("Results: {:?} | Rows Returned: {}\n", results, num_results);
        }
    }
}

fn write_benchmark_table_header(file: &mut File, runs: usize) {
    let mut header = String::from("| Query Type ");
    let mut separator = String::from("|------------");

    for i in 1..=runs {
        header.push_str(&format!("| Run {} (ms) ", i));
        separator.push_str("|------------");
    }

    header.push_str("| Rows Returned | Query |");
    separator.push_str("|---------------|--------|");

    writeln!(file, "{}", header).unwrap();
    writeln!(file, "{}", separator).unwrap();
}

fn write_benchmark_results(
    file: &mut File,
    query_type: &str,
    results: &[f64],
    num_results: usize,
    md_query: &str,
) {
    let mut result_line = format!("| {} ", query_type);

    for &result in results {
        result_line.push_str(&format!("| {:.0} ", result));
    }

    result_line.push_str(&format!("| {} | `{}` |", num_results, md_query));
    writeln!(file, "{}", result_line).unwrap();
}

///
/// Return an iterator over the query strings contained in the given file path.
///
/// Strips comments and flattens each query onto a single line.
///
fn queries(file: &Path) -> Vec<String> {
    let content = std::fs::read_to_string(file)
        .unwrap_or_else(|e| panic!("Failed to read file `{file:?}`: {e}"));

    content
        .split(";\n")
        .filter_map(|query| {
            let query = query
                .trim()
                .split("\n")
                .map(|line| line.split("--").next().unwrap().trim())
                .collect::<Vec<_>>()
                .join(" ");
            if query.is_empty() {
                None
            } else {
                Some(query)
            }
        })
        .collect()
}

fn execute_psql_command(url: &str, command: &str) -> Result<String, std::io::Error> {
    let output = Command::new("psql")
        .arg(url)
        .arg("-t")
        .arg("-c")
        .arg(command)
        .output()?;

    Ok(String::from_utf8_lossy(&output.stdout).to_string())
}

fn execute_sql_with_timing(url: &str, statement: &str) -> f64 {
    let output = Command::new("psql")
        .arg(url)
        .arg("-t")
        .arg("-c")
        .arg("\\timing")
        .arg("-c")
        .arg(statement)
        .output()
        .expect("Failed to execute SQL");

    if !output.status.success() {
        let stderr = String::from_utf8_lossy(&output.stderr);
        panic!("psql command failed: {} \nError: {}", output.status, stderr);
    }

    let timing = String::from_utf8_lossy(&output.stdout);
    let duration_ms = timing
        .lines()
        .find(|line| line.contains("Time"))
        .and_then(|line| line.split_whitespace().nth(1))
        .expect("Failed to parse timing")
        .parse::<f64>()
        .unwrap();

    duration_ms / (1000.0 * 60.0)
}

fn extract_index_name(statement: &str) -> &str {
    statement
        .split_whitespace()
        .nth(2)
        .expect("Failed to parse index name")
}

fn get_index_size(url: &str, index_name: &str) -> i64 {
    let size_query = format!("SELECT pg_relation_size('{}') / (1024 * 1024);", index_name);
    let output = Command::new("psql")
        .arg(url)
        .arg("-t")
        .arg("-c")
        .arg(&size_query)
        .output()
        .expect("Failed to get index size");

    String::from_utf8_lossy(&output.stdout)
        .trim()
        .parse::<i64>()
        .expect("Failed to get index size")
}

fn get_segment_count(url: &str, index_name: &str) -> i64 {
    let query = format!(
        "SELECT count(*) FROM paradedb.index_info('{}');",
        index_name
    );
    let output = Command::new("psql")
        .arg(url)
        .arg("-t")
        .arg("-c")
        .arg(&query)
        .output()
        .expect("Failed to get segment count");

    String::from_utf8_lossy(&output.stdout)
        .trim()
        .parse::<i64>()
        .expect("Failed to parse segment count")
}

fn prewarm_indexes(url: &str, dataset: &str, r#type: &str) {
    let prewarm_sql = format!("datasets/{dataset}/prewarm/{}.sql", r#type);
    let status = Command::new("psql")
        .arg(url)
        .arg("-f")
        .arg(&prewarm_sql)
        .status()
        .expect("Failed to prewarm indexes");

    if !status.success() {
        eprintln!("Failed to prewarm indexes");
        std::process::exit(1);
    }
}

fn execute_query_multiple_times(url: &str, query: &str, times: usize) -> (Vec<f64>, usize) {
    let mut results = Vec::new();
    let mut num_results = 0;

    for i in 0..times {
        let output = Command::new("psql")
            .arg(url)
            .arg("-t")
            .arg("-c")
            .arg("\\timing")
            .arg("-c")
            .arg(query)
            .output()
            .expect("Failed to execute query");

        let output_str = String::from_utf8_lossy(&output.stdout);
        let duration = output_str
            .lines()
            .find(|line| line.contains("Time"))
            .and_then(|line| line.split_whitespace().nth(1))
            .expect("Failed to parse timing")
            .parse::<f64>()
            .unwrap();

        results.push(duration);

        if i == 0 {
            num_results = output_str
                .lines()
                .filter(|line| !line.contains("Time") && !line.trim().is_empty())
                .count()
                - 1;
        }
    }

    (results, num_results)
}<|MERGE_RESOLUTION|>--- conflicted
+++ resolved
@@ -60,13 +60,6 @@
 #[tokio::main]
 async fn main() {
     let args = Args::parse();
-<<<<<<< HEAD
-=======
-    if !args.existing {
-        generate_test_data(&args.url, &args.dataset, args.rows);
-    }
->>>>>>> 5fbe3784
-
     if args.benchmark == "fastfields" {
         let mut conn = PgConnection::connect(&args.url).await.unwrap();
         let res = benchmark_mixed_fast_fields(
@@ -79,7 +72,10 @@
         .await;
         println!("Mixed Fast Fields Benchmark Completed: {:?}", res);
     } else if args.benchmark == "sql" {
-        generate_test_data(&args.url, args.rows);
+
+        if !args.existing {
+            generate_test_data(&args.url, &args.dataset, args.rows);
+        }
 
         match args.output.as_str() {
             "md" => generate_markdown_output(&args),
