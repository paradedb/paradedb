--- conflicted
+++ resolved
@@ -84,47 +84,6 @@
 RUN cargo pgrx package --features icu --pg-config "/usr/lib/postgresql/${PG_VERSION_MAJOR}/bin/pg_config"
 
 ######################
-<<<<<<< HEAD
-=======
-# pg_analytics
-######################
-
-FROM builder AS builder-pg_analytics
-
-ARG COMMIT_SHA
-ARG PARADEDB_VERSION
-
-# Declare compile-time environment variables
-ENV COMMIT_SHA=${COMMIT_SHA} \
-    PARADEDB_VERSION=${PARADEDB_VERSION}
-
-RUN git clone --branch v0.3.5 https://github.com/paradedb/pg_analytics.git /tmp/pg_analytics/
-
-# Build the extension
-WORKDIR /tmp/pg_analytics
-RUN cargo pgrx package --pg-config "/usr/lib/postgresql/${PG_VERSION_MAJOR}/bin/pg_config"
-
-######################
-# pg_parquet
-######################
-
-FROM builder AS builder-pg_parquet
-
-ARG COMMIT_SHA
-ARG PARADEDB_VERSION
-
-# Declare compile-time environment variables
-ENV COMMIT_SHA=${COMMIT_SHA} \
-    PARADEDB_VERSION=${PARADEDB_VERSION}
-
-RUN git clone --branch pgrx-0.13.0 https://github.com/paradedb/pg_parquet.git /tmp/pg_parquet/
-
-# Build the extension
-WORKDIR /tmp/pg_parquet
-RUN cargo pgrx package --pg-config "/usr/lib/postgresql/${PG_VERSION_MAJOR}/bin/pg_config"
-
-######################
->>>>>>> d6d908ef
 # pgvector
 ######################
 
