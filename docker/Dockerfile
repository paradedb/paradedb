# The default Postgres major version ParadeDB ships with. In CI, this gets updated to ship builds for all official PGDG versions.
ARG PG_VERSION_MAJOR=18

# Antithesis is a deterministic simulation testing tool requiring instrumentation at compile-time and runtime. We only enable it
# when building ParadeDB images specifically for use with Antithesis.
ARG ENABLE_ANTITHESIS_INSTRUMENTATION=false

###############################################
# First Stage: Builder
###############################################

# Note: Debian Bookworm = Debian 12
FROM postgres:${PG_VERSION_MAJOR}-bookworm AS builder

ARG PG_VERSION_MAJOR
ARG RUST_VERSION=stable

# Declare buildtime environment variables
ENV PG_VERSION_MAJOR=${PG_VERSION_MAJOR} \
    RUST_VERSION=${RUST_VERSION}

SHELL ["/bin/bash", "-o", "pipefail", "-c", "-e"]

# Install build dependencies
RUN apt-get update && apt-get install -y --no-install-recommends \
    software-properties-common \
    ca-certificates \
    build-essential \
    gnupg \
    curl \
    git \
    make \
    gcc \
    clang \
    pkg-config \
    libopenblas-dev \
    postgresql-server-dev-all \
    && rm -rf /var/lib/apt/lists/*

# Install Rust
RUN curl --proto '=https' --tlsv1.2 -sSf https://sh.rustup.rs | sh -s -- --default-toolchain "${RUST_VERSION}" -y

ENV PATH="/usr/local/bin:/root/.cargo/bin:$PATH" \
    PGX_HOME=/usr/lib/postgresql/${PG_VERSION_MAJOR}

# Copy only Cargo.toml to extract pgrx version without invalidating cache on source changes
COPY Cargo.toml /tmp/
WORKDIR /tmp/

# Extract version from Cargo.toml (handles 'pgrx = "=0.16.1"')
# This replaces `cargo tree` to avoid needing the full source tree
RUN PGRX_VERSION=$(grep 'pgrx =' Cargo.toml | head -n 1 | cut -d '"' -f 2 | tr -d '=') && \
    echo "PGRX_VERSION=$PGRX_VERSION" && \
    cargo install --locked cargo-pgrx --version "${PGRX_VERSION}" && \
    cargo pgrx init "--pg${PG_VERSION_MAJOR}=/usr/lib/postgresql/${PG_VERSION_MAJOR}/bin/pg_config"

######################
# pg_search
######################

FROM builder AS builder-pg_search

ARG COMMIT_SHA
ARG PARADEDB_VERSION
ARG ENABLE_ANTITHESIS_INSTRUMENTATION

# Declare compile-time environment variables
ENV COMMIT_SHA=${COMMIT_SHA} \
    PARADEDB_VERSION=${PARADEDB_VERSION} \
    ENABLE_ANTITHESIS_INSTRUMENTATION=${ENABLE_ANTITHESIS_INSTRUMENTATION}

<<<<<<< HEAD
=======
# Download the ICU 76.1 library source. The version we use must be compatible with
# https://github.com/google/rust_icu?tab=readme-ov-file#compatibility
WORKDIR /tmp
RUN curl -L -o icu4c-76_1-src.tgz https://github.com/unicode-org/icu/releases/download/release-76-1/icu4c-76_1-src.tgz && \
    tar xzvf icu4c-76_1-src.tgz && \
    rm -rf icu4c-76_1-src.tgz

# Compile and install the ICU library
WORKDIR /tmp/icu/source/
RUN ./runConfigureICU Linux --prefix=/usr/local && \
    make "-j$(nproc)" && \
    make install && \
    ldconfig && ldconfig # Yes, running it twice

# Copy the full project. This layer will invalidate if any project file changes.
>>>>>>> 2c901af2
COPY . /tmp/

# Build the extension in release mode, but with debug symbols (which will be split out later)
# Optionally install the Antithesis instrumentation library if this Docker build is intended for use with Antithesis
RUN if [ "$ENABLE_ANTITHESIS_INSTRUMENTATION" = "true" ]; then \
    curl -L -o /usr/lib/libvoidstar.so https://antithesis.com/assets/instrumentation/libvoidstar.so; \
    export RUSTFLAGS="-Ccodegen-units=1 -Cpasses=sancov-module -Cllvm-args=-sanitizer-coverage-level=3 -Cllvm-args=-sanitizer-coverage-trace-pc-guard -Clink-args=-Wl,--build-id  -L/usr/lib/libvoidstar.so -lvoidstar" ; \
  fi; \
  cd /tmp/pg_search && \
  cargo pgrx package --profile=release-with-debug --pg-config "/usr/lib/postgresql/${PG_VERSION_MAJOR}/bin/pg_config"

# Strip debug symbols from the extension and add a debug link
RUN LIB_PATH="/tmp/target/release-with-debug/pg_search-pg${PG_VERSION_MAJOR}/usr/lib/postgresql/${PG_VERSION_MAJOR}/lib/pg_search.so" && \
    objcopy --only-keep-debug "${LIB_PATH}" "${LIB_PATH}.dbg" && \
    objcopy --strip-debug "${LIB_PATH}" && \
    objcopy --add-gnu-debuglink="${LIB_PATH}.dbg" "${LIB_PATH}"

######################
# pgvector
######################

FROM builder AS builder-pgvector

ARG PG_VERSION_MAJOR
ENV PG_CONFIG=/usr/lib/postgresql/${PG_VERSION_MAJOR}/bin/pg_config

# Build the extension
WORKDIR /tmp
RUN git clone --branch v0.8.1 https://github.com/pgvector/pgvector.git
WORKDIR /tmp/pgvector
RUN export PG_CFLAGS="-Wall -Wextra -Wno-unused-parameter -Wno-sign-compare" && \
    echo "trusted = true" >> vector.control && \
    make clean -j && \
    make USE_PGXS=1 OPTFLAGS="" -j

######################
# pg_cron
######################

FROM builder AS builder-pg_cron

ARG PG_VERSION_MAJOR
ENV PG_CONFIG=/usr/lib/postgresql/${PG_VERSION_MAJOR}/bin/pg_config

# Build the extension
WORKDIR /tmp
RUN git clone --branch v1.6.7 https://github.com/citusdata/pg_cron.git
WORKDIR /tmp/pg_cron
RUN echo "trusted = true" >> pg_cron.control && \
    make clean -j && \
    make USE_PGXS=1 -j

######################
# pg_ivm
######################

FROM builder AS builder-pg_ivm

ARG PG_VERSION_MAJOR
ENV PG_CONFIG=/usr/lib/postgresql/${PG_VERSION_MAJOR}/bin/pg_config

# Build the extension
WORKDIR /tmp
RUN git clone --branch v1.13 https://github.com/sraoss/pg_ivm.git
WORKDIR /tmp/pg_ivm
RUN echo "trusted = true" >> pg_ivm.control && \
    make clean -j && \
    make USE_PGXS=1 -j

###############################################
# Second Stage: PostgreSQL and Barman Cloud
###############################################

FROM postgres:${PG_VERSION_MAJOR}-bookworm AS paradedb

LABEL maintainer="ParadeDB - https://paradedb.com" \
    org.opencontainers.image.description="ParadeDB - The Transactional Elasticsearch Alternative Built on Postgres" \
    org.opencontainers.image.source="https://github.com/paradedb/paradedb"

ARG PG_VERSION_MAJOR
ARG ENABLE_ANTITHESIS_INSTRUMENTATION

# Declare runtime environment variables
ENV PG_VERSION_MAJOR=${PG_VERSION_MAJOR} \
    ENABLE_ANTITHESIS_INSTRUMENTATION=${ENABLE_ANTITHESIS_INSTRUMENTATION}

SHELL ["/bin/bash", "-o", "pipefail", "-c", "-e"]

# Copy third-party extensions from their builder stages
COPY --from=builder-pgvector /tmp/pgvector/*.so /usr/lib/postgresql/${PG_VERSION_MAJOR}/lib/
COPY --from=builder-pgvector /tmp/pgvector/*.control /usr/share/postgresql/${PG_VERSION_MAJOR}/extension/
COPY --from=builder-pgvector /tmp/pgvector/sql/*.sql /usr/share/postgresql/${PG_VERSION_MAJOR}/extension/
COPY --from=builder-pg_cron /tmp/pg_cron/*.so /usr/lib/postgresql/${PG_VERSION_MAJOR}/lib/
COPY --from=builder-pg_cron /tmp/pg_cron/*.control /usr/share/postgresql/${PG_VERSION_MAJOR}/extension/
COPY --from=builder-pg_cron /tmp/pg_cron/*.sql /usr/share/postgresql/${PG_VERSION_MAJOR}/extension/
COPY --from=builder-pg_ivm /tmp/pg_ivm/*.so /usr/lib/postgresql/${PG_VERSION_MAJOR}/lib/
COPY --from=builder-pg_ivm /tmp/pg_ivm/*.control /usr/share/postgresql/${PG_VERSION_MAJOR}/extension/
COPY --from=builder-pg_ivm /tmp/pg_ivm/*.sql /usr/share/postgresql/${PG_VERSION_MAJOR}/extension/

# Install Barman Cloud and its dependencies for Azure, Google, and AWS via `pip`, and clean up after the installation to
# minimize the size of the image. These are required for enabling Postgres backups in our CloudNativePG deployments.
RUN apt-get update && \
    apt-get install -y --no-install-recommends libpq5 python3-pip python3-dev python3-psycopg2 && \
    rm /usr/lib/python*/EXTERNALLY-MANAGED && \
    pip3 install --no-cache-dir 'barman[cloud,azure,snappy,google]==3.13.2' && \
    apt-get remove -y python3-dev python3-pip --purge && \
    apt-get autoremove -y && \
    rm -rf /var/lib/apt/lists/* && \
    find /usr/lib | grep -E "(/__pycache__$|\.pyc$|\.pyo$)" | xargs rm -rf && \
    find /usr/local | grep -E "(/__pycache__$|\.pyc$|\.pyo$)" | xargs rm -rf && \
    find /var/cache -type f -exec truncate --size 0 {} \; && \
    find /var/log -type f -exec truncate --size 0 {} \;

# Install Postgis and ca-certificates
# ca-certificates required for PostGIS
ENV POSTGIS_VERSION_MAJOR=3
RUN apt-get update \
    && apt-get install -y --no-install-recommends \
    postgresql-$PG_VERSION_MAJOR-postgis-$POSTGIS_VERSION_MAJOR \
    postgresql-$PG_VERSION_MAJOR-postgis-$POSTGIS_VERSION_MAJOR-scripts \
    ca-certificates \
    && rm -rf /var/lib/apt/lists/* && \
    update-ca-certificates

# The postgresql.conf.sample file is used as a template for the postgresql.conf file, which
# does not exist until the first time the container is started. By adding our settings to the
# postgresql.conf.sample file, we ensure that our settings are applied onto the postgresql.conf file.
#
# The `postgres` database is the default database that exists in every Postgres installation. The pg_cron
# extension requires a database to store its metadata tables. By using `postgres`, we ensure that it has a
# stable, always-available database for its operations, no matter what other databases are created or deleted.
RUN sed -i "s/^#shared_preload_libraries = ''/shared_preload_libraries = 'pg_search,pg_cron'/" /usr/share/postgresql/postgresql.conf.sample && \
    grep "shared_preload_libraries = 'pg_search,pg_cron'" /usr/share/postgresql/postgresql.conf.sample && \
    echo "cron.database_name = 'postgres'" >> /usr/share/postgresql/postgresql.conf.sample


WORKDIR /tmp
RUN apt-get update && apt-get install -y --no-install-recommends wget && \
    rm -rf /var/lib/apt/lists/*

<<<<<<< HEAD
=======
# Compile and install the ICU library and remove the source code to minimize the image size.
WORKDIR /tmp/icu/source/
RUN ./runConfigureICU Linux --prefix=/usr/local && \
    make "-j$(nproc)" && \
    make install && \
    rm -rf /tmp/icu && \
    ldconfig && ldconfig # Yes, running it twice

# Copy the ParadeDB extension from its builder stage
COPY --from=builder-pg_search /tmp/target/release-with-debug/pg_search-pg${PG_VERSION_MAJOR}/usr/lib/postgresql/${PG_VERSION_MAJOR}/lib/* /usr/lib/postgresql/${PG_VERSION_MAJOR}/lib/
COPY --from=builder-pg_search /tmp/target/release-with-debug/pg_search-pg${PG_VERSION_MAJOR}/usr/share/postgresql/${PG_VERSION_MAJOR}/extension/* /usr/share/postgresql/${PG_VERSION_MAJOR}/extension/

>>>>>>> 2c901af2
# Optionally install the Antithesis instrumentation library if this Docker build is intended for use with Antithesis
RUN if [ "$ENABLE_ANTITHESIS_INSTRUMENTATION" = "true" ]; then \
   wget -qO /usr/lib/libvoidstar.so https://antithesis.com/assets/instrumentation/libvoidstar.so && \
   mkdir /symbols && \
   ln -s /usr/lib/postgresql/18/lib/pg_search.so /symbols/pg_search.so ; \
 fi

# In order for a user to manually install third party Postgres extensions (e.g. PostGIS, pg_partman, etc.) that ParadeDB does not
# ship with by default, it is necessary to fetch the PostgreSQL APT repository key and add the repository to the list of sources.
# To minimize the burden on the user, we pre-fetch the key and the repository, but do not run `apt-get update` to avoid unnecessarily
# downloading the packages. The user can run `apt-get update` themselves to fetch the package lists and install the desired third party
# extension(s) if/when the time comes. This keeps the image as small as possible for each user's specific use case.
RUN echo "deb http://apt.postgresql.org/pub/repos/apt/ bookworm-pgdg main" | tee /etc/apt/sources.list.d/pgdg.list && \
    wget -qO - https://www.postgresql.org/media/keys/ACCC4CF8.asc | apt-key add - && \
    apt-get purge -y wget && \
    apt-get autoremove -y && \
    rm -rf /var/lib/apt/lists/*

# Reset the working directory to the root directory
WORKDIR /

# Copy ParadeDB bootstrap script to install extensions and configure postgresql.conf
COPY ./docker/bootstrap.sh /docker-entrypoint-initdb.d/10_bootstrap_paradedb.sh

# The upstream `postgres` Docker image comes with its own `entrypoint.sh` script which
# starts as `root` and then switches to the `postgres` user after running chown and chmod
# on the PostgreSQL data directory. To maintain compatibility with the upstream image and
# ensure that the `postgres` user has the correct permissions on the data directory, we let
# the upstream `entrypoint.sh` script run as the entrypoint and don't specify a custom user.<|MERGE_RESOLUTION|>--- conflicted
+++ resolved
@@ -69,24 +69,7 @@
     PARADEDB_VERSION=${PARADEDB_VERSION} \
     ENABLE_ANTITHESIS_INSTRUMENTATION=${ENABLE_ANTITHESIS_INSTRUMENTATION}
 
-<<<<<<< HEAD
-=======
-# Download the ICU 76.1 library source. The version we use must be compatible with
-# https://github.com/google/rust_icu?tab=readme-ov-file#compatibility
-WORKDIR /tmp
-RUN curl -L -o icu4c-76_1-src.tgz https://github.com/unicode-org/icu/releases/download/release-76-1/icu4c-76_1-src.tgz && \
-    tar xzvf icu4c-76_1-src.tgz && \
-    rm -rf icu4c-76_1-src.tgz
-
-# Compile and install the ICU library
-WORKDIR /tmp/icu/source/
-RUN ./runConfigureICU Linux --prefix=/usr/local && \
-    make "-j$(nproc)" && \
-    make install && \
-    ldconfig && ldconfig # Yes, running it twice
-
 # Copy the full project. This layer will invalidate if any project file changes.
->>>>>>> 2c901af2
 COPY . /tmp/
 
 # Build the extension in release mode, but with debug symbols (which will be split out later)
@@ -227,21 +210,10 @@
 RUN apt-get update && apt-get install -y --no-install-recommends wget && \
     rm -rf /var/lib/apt/lists/*
 
-<<<<<<< HEAD
-=======
-# Compile and install the ICU library and remove the source code to minimize the image size.
-WORKDIR /tmp/icu/source/
-RUN ./runConfigureICU Linux --prefix=/usr/local && \
-    make "-j$(nproc)" && \
-    make install && \
-    rm -rf /tmp/icu && \
-    ldconfig && ldconfig # Yes, running it twice
-
 # Copy the ParadeDB extension from its builder stage
 COPY --from=builder-pg_search /tmp/target/release-with-debug/pg_search-pg${PG_VERSION_MAJOR}/usr/lib/postgresql/${PG_VERSION_MAJOR}/lib/* /usr/lib/postgresql/${PG_VERSION_MAJOR}/lib/
 COPY --from=builder-pg_search /tmp/target/release-with-debug/pg_search-pg${PG_VERSION_MAJOR}/usr/share/postgresql/${PG_VERSION_MAJOR}/extension/* /usr/share/postgresql/${PG_VERSION_MAJOR}/extension/
 
->>>>>>> 2c901af2
 # Optionally install the Antithesis instrumentation library if this Docker build is intended for use with Antithesis
 RUN if [ "$ENABLE_ANTITHESIS_INSTRUMENTATION" = "true" ]; then \
    wget -qO /usr/lib/libvoidstar.so https://antithesis.com/assets/instrumentation/libvoidstar.so && \
