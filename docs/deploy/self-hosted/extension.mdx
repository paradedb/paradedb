--- conflicted
+++ resolved
@@ -38,14 +38,8 @@
 
 ParadeDB provides prebuilt binaries of our extension for Postgres 14+ on:
 
-<<<<<<< HEAD
-- Debian 11 and 12
-- Ubuntu 22.04 and 24.04
-- Red Hat Enterprise Linux 8 and 9
-=======
 - Debian 12 (Bookworm) and 13 (Trixie)
 - Ubuntu 22.04 (Jammy) and 24.04 (Noble)
->>>>>>> 2396be6a
 - macOS 14 (Sonoma) and 15 (Sequoia)
 - Red Hat Enterprise Linux 9 and 10
 
