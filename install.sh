#!/bin/bash

# This script prompts the user for installation options and installs ParadeDB on their system. It
# is *not* intended for production use. The script is included in our website and can be curl'd.

set -Eeuo pipefail

########################################
# Variables
########################################

ARCH=$(uname -m)
LATEST_RELEASE_TAG=$(curl -s "https://api.github.com/repos/paradedb/paradedb/releases/latest" | jq -r .tag_name)
LATEST_RELEASE_VERSION="${LATEST_RELEASE_TAG#v}"
PG_MAJOR_VERSION=""

########################################
# Helper Functions
########################################

function isRHEL() {
  cat /etc/redhat-release >/dev/null 2>&1
}

function selectPostgresVersion() {
  echo -e ""
  echo -e "Please select your desired Postgres major version:"
  PG_VERSION_OPTIONS=("17" "16" "15" "14")
  select opt in "${PG_VERSION_OPTIONS[@]}"; do
    if [[ "$REPLY" == "1" || "$REPLY" == "17" ]]; then
      echo -e "Selected Postgres major version: 17"
      PG_MAJOR_VERSION="17"
      break
    elif [[ "$REPLY" == "2" || "$REPLY" == "16" ]]; then
      echo -e "Selected Postgres major version: 16"
      PG_MAJOR_VERSION="16"
      break
    elif [[ "$REPLY" == "3" || "$REPLY" == "15" ]]; then
      echo -e "Selected Postgres major version: 15"
      PG_MAJOR_VERSION="15"
      break
    elif [[ "$REPLY" == "4" || "$REPLY" == "14" ]]; then
      echo -e "Selected Postgres major version: 14"
      PG_MAJOR_VERSION="14"
      break
    else
      echo "Invalid option. You must select one of '14', '15', '16' or '17'. Exiting..."
      exit 9
      break
    fi
    echo -e ""
  done
}


# TODO: Add support for installing ParadeDB with a local Kubernetes cluster here
function installKubernetes() {
  echo -e ""
  echo -e "To install ParadeDB on Kubernetes, please refer to our documentation: https://docs.paradedb.com/deploy/self-hosted/kubernetes"
}


function installDocker() {
  # Set default values
  pguser="myuser"
  pgpass="mypassword"
  dbname="paradedb"

  # Check that Docker is installed
  if ! command -v docker >/dev/null 2>&1; then
    echo -e ""
    echo -e "Docker not found. Please install Docker before continuing."
    exit 2
  fi

  if ! docker info >/dev/null 2>&1; then
    echo -e ""
    echo -e "Docker daemon is not running. Please start Docker before continuing."
    exit 3
  fi

  # Check for existing ParadeDB Docker container(s)
  if docker inspect "paradedb" > /dev/null 2>&1; then
    echo -e ""
    echo -e "An existing ParadeDB Docker container was found on your system. To avoid conflicts, please remove it before continuing."
    exit 4
  fi

  # Prompt the user for their desired Postgres major version 
  selectPostgresVersion

  # Prompt the user for their desired database credentials
  echo -e ""
  read -r -p "ParadeDB database user name (default: myuser): " input
  pguser="${input:-myuser}"
  read -r -p "ParadeDB database user password (default: mypassword): " input
  pgpass="${input:-mypassword}"
  read -r -p "ParadeDB database name (default: paradedb): " input
  dbname="${input:-paradedb}"

  # Prompt the user for whether they want to use a Docker volume
  echo -e ""
  echo -e "Would you like to add a Docker volume to your ParadeDB container? The volume will be named 'paradedb_data' and will ensure that your database persists across Docker restarts."
  VOLUME_OPTIONS=("Yes" "No")
  select opt in "${VOLUME_OPTIONS[@]}"; do
    extra_opts=""
    if [[ "$REPLY" == "1" || "$REPLY" == "Yes" ]]; then
      echo -e ""
      echo -e "Adding volume 'paradedb_data'"
      extra_opts="-v paradedb_data:/var/lib/postgresql/data/"
    fi

    # TODO: Replace `latest` by pg-major-version and latest tag
    echo -e ""
    echo -e "Running paradedb/paradedb:latest Docker container (${LATEST_RELEASE_TAG})..."
    docker run \
      --name paradedb \
      -e POSTGRES_USER="$pguser" \
      -e POSTGRES_PASSWORD="$pgpass" \
      -e POSTGRES_DB="$dbname" \
      $extra_opts \
      -p 5432:5432 \
      -d paradedb/paradedb:latest || { echo -e "Failed to start Docker container. Please check if an existing container is active or not."; exit 4; }
    break
  done
  echo -e ""
  echo -e "🚀 ParadeDB Docker Container started! To connect to your ParadeDB database, execute: docker exec -it paradedb psql $dbname -U $pguser"
}

<<<<<<< HEAD
=======
# Installs Mac OS Binary
installMacBinary(){
  # Determine MacOS version
  OS_VERSION=$(sw_vers -productVersion)
  MAC_NAME=
  if [[ "$OS_VERSION" == 15.* ]]; then
    MAC_NAME="sequoia"
  elif [[ "$OS_VERSION" == 14.* ]]; then
    MAC_NAME="sonoma"
  else
    echo "Unsupported macOS version: $OS_VERSION"
    exit 1
  fi

  # Select postgres version
  pg_version=
  echo "Select postgres version[Please use 1 for v14, 2 for v15, 3 for v16 and 4 for v17](Note: ParadeDB is supported on PG14-17. For other postgres versions, you will need to compile from source.)"
  versions=("14" "15" "16" "17")

  select vers in "${versions[@]}"
  do
    case $vers in
      "14")
        pg_version="14"
        break ;;
      "15")
        pg_version="15"
        break ;;
      "16")
        pg_version="16"
        break ;;
      "17")
        pg_version="17"
        break ;;
      *)
        echo "Invalid Choice! Please use 1 for v14, 2 for v15, 3 for v16 and 4 for v17"
    esac
  done

  # Setup binary download URL
  filename="pg_search@${pg_version}--${LATEST_RELEASE_VERSION}.arm64_${MAC_NAME}.pkg"
  url="https://github.com/paradedb/paradedb/releases/download/${LATEST_RELEASE_VERSION}/"
>>>>>>> 4ca4f2be

installMacOS() {
  # Confirm architecture
  if [ "$ARCH" != "arm64" ]; then
    echo -e ""
    echo -e "ParadeDB macOS prebuilt binaries are only available for Apple Silicon (M-series) Macs. Exiting..."
    exit 6
  fi

  # Prompt the user for their desired Postgres major version 
  selectPostgresVersion

  # Retrieve the OS version
  OS_VERSION=$(sw_vers -productVersion)
  OS_NAME=""
  if [[ "$OS_VERSION" == 15.* ]]; then
    OS_NAME="sequoia"
  elif [[ "$OS_VERSION" == 14.* ]]; then
    OS_NAME="sonoma"
  else
    echo -e ""
    echo -e "Unsupported macOS version: $OS_VERSION. Only macOS Sequoia and macOS Sonoma are supported. Exiting..."
    exit 7
  fi

  # TODO: Mention to the user they will be prompted for sudo
  echo -e ""
  echo -e "Downloading and installing ParadeDB pg_search Postgres extension version $LATEST_RELEASE_VERSION for Postgres $PG_MAJOR_VERSION on macOS $OS_NAME..."
  filename="pg_search@${PG_MAJOR_VERSION}--${LATEST_RELEASE_VERSION}.arm64_${OS_NAME}.pkg"
  url="https://github.com/paradedb/paradedb/releases/download/${LATEST_RELEASE_TAG}/"
  curl -L "${url}${filename}" -o "$HOME/Downloads/$filename" || false
  sudo installer -pkg "$HOME/Downloads/$filename" -target /
}


installLinux() {
  # Red Hat-based
  if isRHEL; then
    # Retrieve the arch
    if [ "$ARCH" = "x86_64" ]; then
      ARCH="amd64"
    else
      ARCH="aarch64"
    fi
    # Retrieve the OS version
    RHEL_VERSION=$(awk -F'[. ]' '/release/{print $6}' /etc/redhat-release)
  # Debian-based
  else
    # Retrieve the arch
    if [ "$ARCH" = "x86_64" ]; then
      ARCH="amd64"
    else
      ARCH="arm64"
    fi
    # Retrieve the OS version
    DEB_DISTRO_NAME=$(awk -F'[= ]' '/VERSION_CODENAME=/{print $2}'  /etc/os-release)
  fi

  # Prompt the user for their desired Postgres major version 
  selectPostgresVersion

<<<<<<< HEAD
  # Red Hat-based
=======
  sudo rpm -i "$filename" || false
  echo "ParadeDB installed successfully!"
}


# Installs latest binary for ParadeDB
installBinary(){

  # Select postgres version
  pg_version=
  echo "Select postgres version[Please use 1 for v14, 2 for v15, 3 for v16 and 4 for v17](Note: ParadeDB is supported on PG14-17. For other postgres versions, you will need to compile from source.)"
  versions=("14" "15" "16" "17")

  select vers in "${versions[@]}"
  do
    case $vers in
      "14")
        pg_version="14"
        break ;;
      "15")
        pg_version="15"
        break ;;
      "16")
        pg_version="16"
        break ;;
      "17")
        pg_version="17"
        break ;;
      *)
        echo "Invalid Choice! Please use 1 for v14, 2 for v15, 3 for v16 and 4 for v17"
    esac
  done

  # Select Base type
>>>>>>> 4ca4f2be
  if isRHEL; then
    # TODO: Remove the code duplication here
    echo -e ""
    echo -e "Downloading and installing ParadeDB pg_search Postgres extension version $LATEST_RELEASE_VERSION for Postgres $PG_MAJOR_VERSION on RHEL $RHEL_VERSION..."
    filename="pg_search_${PG_MAJOR_VERSION}-$LATEST_RELEASE_VERSION-1PARADEDB.el${RHEL_VERSION}.${ARCH}.rpm"
    url="https://github.com/paradedb/paradedb/releases/download/${LATEST_RELEASE_TAG}/"
    curl -L "${url}${filename}" -o "$HOME/Downloads/$filename" || false
    sudo rpm -i "$filename" || false
  # Debian-based
  else
    # TODO: Remove the code duplication here
    echo -e ""
    echo -e "Downloading and installing ParadeDB pg_search Postgres extension version $LATEST_RELEASE_VERSION for Postgres $PG_MAJOR_VERSION on $DEB_DISTRO_NAME..."
    filename="postgresql-${PG_MAJOR_VERSION}-pg-search_${LATEST_RELEASE_VERSION}-1PARADEDB-${DEB_DISTRO_NAME}_${ARCH}.deb"
    url="https://github.com/paradedb/paradedb/releases/download/${LATEST_RELEASE_TAG}/"
    curl -L "${url}${filename}" -o "$HOME/Downloads/$filename" || false
    sudo apt-get install ./"$filename" -y || false
  fi
}

########################################
# Main Loop
########################################

echo -e ""
echo -e "  _____                    _      _____  ____     "
echo -e " |  __ \                  | |    |  __ \|  _ \    "
echo -e " | |__) |_ _ _ __ __ _  __| | ___| |  | | |_) |   "
echo -e " |  ___/ _\` | '__/ _\` |/ _\` |/ _ \ |  | |  _ < "
echo -e " | |  | (_| | | | (_| | (_| |  __/ |__| | |_) |   "
echo -e " |_|   \__,_|_|  \__,_|\__,_|\___|_____/|____/    "
echo -e ""
echo -e ""
echo -e "🚀 Welcome to the ParadeDB Installation Script 🚀"
echo -e ""
echo -e "ParadeDB is an alternative to Elasticsearch built on Postgres."
echo -e "It is available as a Helm chart for Kubernetes, as a Docker image, and as prebuilt binaries for self-hosted Postgres instances."
echo -e ""
echo -e "For more information on deploying ParadeDB, including purchasing access to ParadeDB Bring-Your-Own-Cloud, please"
echo -e "visit our documentation: https://docs.paradedb.com/deploy/overview"
echo -e ""

# Build the list of installation options based on the user's OS
OPTIONS=("Kubernetes" "Docker")
if [[ "$OSTYPE" = "msys" ]] || [[ "$OSTYPE" = "cygwin" ]]; then
  echo -e "Operating system detected: Windows"
elif [[ "$OSTYPE" = "darwin"* ]]; then
  echo -e "Operating system detected: macOS"
  OPTIONS+=("Prebuilt Binaries")
elif [[ "$OSTYPE" == "linux-gnu"* ]]; then
  if isRHEL; then
    echo -e "Operating system detected: Red Hat-based Linux"
  else
    echo -e "Operating system detected: Debian-based Linux"
  fi
  OPTIONS+=("Prebuilt Binaries")
else
  echo -e "Operating system not supported, exiting..."
  exit 0
fi

# Prompt the user for their preferred installation method
echo -e ""
echo -e "Please select your preferred installation method from the following options available for your system:"
select opt in "${OPTIONS[@]}"; do
  if [[ "$REPLY" == "1" || "$REPLY" == "Kubernetes" ]]; then
    installKubernetes
    break
  elif [[ "$REPLY" == "2" || "$REPLY" == "Docker" ]]; then
    installDocker
    break
  elif [[ "$REPLY" == "3" || "$REPLY" == "Prebuilt Binaries" ]]; then
    if [[ "$OSTYPE" = "darwin"* ]]; then
      installMacOS
    elif [[ "$OSTYPE" == "linux-gnu"* ]]; then
      installLinux
    fi

    # Catch errors in install commands
    if [[ $? -ne 0 ]]; then
      # TODO: Provide a better error message here
      echo -e ""
      echo -e "Failed to install ParadeDB pg_search. Exiting..."
      exit 8
    fi
    echo -e ""
    echo -e "🚀 ParadeDB pg_search installed! To use ParadeDB, connect to your local Postgres database and execute: 'CREATE EXTENSION pg_search;'"
    break
  else
    echo "Invalid option. You must select one of 'Kubernetes', 'Docker' or 'Prebuilt Binaries'. Exiting..."
    exit 1
    break
  fi
  echo -e ""
done

# TODO: Add support for asking the user for their email

# Exit message
echo -e ""
echo -e ""
echo -e "🎉 Thank you for installing ParadeDB! 🎉"
echo -e ""
echo -e "To get started, we recommend our quickstart tutorial: https://docs.paradedb.com/documentation/getting-started/quickstart"
echo -e ""
echo -e "To stay up to date and get help, please join our Slack community: https://join.slack.com/t/paradedbcommunity/shared_invite/zt-32abtyjg4-yoYoi~RPh9MSW8tDbl0BQw"
echo -e "And of course, don't forget to star us on GitHub: https://github.com/paradedb/paradedb"
echo -e ""
echo -e "Here's a happy elephant to celebrate your installation: 🐘"
echo -e ""<|MERGE_RESOLUTION|>--- conflicted
+++ resolved
@@ -127,52 +127,6 @@
   echo -e "🚀 ParadeDB Docker Container started! To connect to your ParadeDB database, execute: docker exec -it paradedb psql $dbname -U $pguser"
 }
 
-<<<<<<< HEAD
-=======
-# Installs Mac OS Binary
-installMacBinary(){
-  # Determine MacOS version
-  OS_VERSION=$(sw_vers -productVersion)
-  MAC_NAME=
-  if [[ "$OS_VERSION" == 15.* ]]; then
-    MAC_NAME="sequoia"
-  elif [[ "$OS_VERSION" == 14.* ]]; then
-    MAC_NAME="sonoma"
-  else
-    echo "Unsupported macOS version: $OS_VERSION"
-    exit 1
-  fi
-
-  # Select postgres version
-  pg_version=
-  echo "Select postgres version[Please use 1 for v14, 2 for v15, 3 for v16 and 4 for v17](Note: ParadeDB is supported on PG14-17. For other postgres versions, you will need to compile from source.)"
-  versions=("14" "15" "16" "17")
-
-  select vers in "${versions[@]}"
-  do
-    case $vers in
-      "14")
-        pg_version="14"
-        break ;;
-      "15")
-        pg_version="15"
-        break ;;
-      "16")
-        pg_version="16"
-        break ;;
-      "17")
-        pg_version="17"
-        break ;;
-      *)
-        echo "Invalid Choice! Please use 1 for v14, 2 for v15, 3 for v16 and 4 for v17"
-    esac
-  done
-
-  # Setup binary download URL
-  filename="pg_search@${pg_version}--${LATEST_RELEASE_VERSION}.arm64_${MAC_NAME}.pkg"
-  url="https://github.com/paradedb/paradedb/releases/download/${LATEST_RELEASE_VERSION}/"
->>>>>>> 4ca4f2be
-
 installMacOS() {
   # Confirm architecture
   if [ "$ARCH" != "arm64" ]; then
@@ -233,44 +187,7 @@
   # Prompt the user for their desired Postgres major version 
   selectPostgresVersion
 
-<<<<<<< HEAD
   # Red Hat-based
-=======
-  sudo rpm -i "$filename" || false
-  echo "ParadeDB installed successfully!"
-}
-
-
-# Installs latest binary for ParadeDB
-installBinary(){
-
-  # Select postgres version
-  pg_version=
-  echo "Select postgres version[Please use 1 for v14, 2 for v15, 3 for v16 and 4 for v17](Note: ParadeDB is supported on PG14-17. For other postgres versions, you will need to compile from source.)"
-  versions=("14" "15" "16" "17")
-
-  select vers in "${versions[@]}"
-  do
-    case $vers in
-      "14")
-        pg_version="14"
-        break ;;
-      "15")
-        pg_version="15"
-        break ;;
-      "16")
-        pg_version="16"
-        break ;;
-      "17")
-        pg_version="17"
-        break ;;
-      *)
-        echo "Invalid Choice! Please use 1 for v14, 2 for v15, 3 for v16 and 4 for v17"
-    esac
-  done
-
-  # Select Base type
->>>>>>> 4ca4f2be
   if isRHEL; then
     # TODO: Remove the code duplication here
     echo -e ""
