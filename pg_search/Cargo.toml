[package]
name = "pg_search"
description = "Full text search for PostgreSQL using BM25"
version = { workspace = true }
edition = { workspace = true }
license = { workspace = true }
build = "build.rs"

[lib]
crate-type = ["cdylib", "rlib"]

[features]
default = ["pg17"]
pg14 = ["pgrx/pg14", "pgrx-tests/pg14"]
pg15 = ["pgrx/pg15", "pgrx-tests/pg15"]
pg16 = ["pgrx/pg16", "pgrx-tests/pg16"]
pg17 = ["pgrx/pg17", "pgrx-tests/pg17"]
pg_test = []
icu = ["tokenizers/icu"]
unsafe-postgres = ["pgrx/unsafe-postgres"]
block_tracker = []                         # for debugging when blocks are acquired and released

[dependencies]
stable_deref_trait = "1.2.0"
anyhow = { version = "1.0.98", features = ["backtrace"] }
arrow-array = "55.2.0"
arrow-buffer = "55.2.0"
arrow-schema = "55.2.0"
bitpacking = "0.9.2"
chrono = "0.4.41"
time = "0.3.43"
derive_more = { version = "2.0.1", features = ["full"] }
env_logger = "0.11.8"
json5 = "0.4.1"
memoffset = "0.9.1"
once_cell = "1.21.3"
parking_lot = "0.12.4"
tokenizers = { path = "../tokenizers" }
pgrx.workspace = true
rustc-hash = "2.1.1"
serde = "1.0.219"
serde_json = { version = "1.0.140", features = ["preserve_order"] }
tantivy.workspace = true
thiserror = "2.0.12"
ordered-float = "5.0.0"
uuid = "1.17.0"
strum = { version = "0.27.1" }
serde_path_to_error = "0.1.17"
bincode = { version = "2.0.1", features = [
  "serde",
  "std",
], default-features = false }
rand = "0.9.1"
proptest = "1.7.0"
postcard = { version = "1.1.1", features = [
  "use-std",
], default-features = false }
# same version as tantivy uses
regex = { version = "1.5.5", default-features = false, features = [
  "std",
  "perf",
  "unicode",
] }
tantivy-fst = { git = "https://github.com/paradedb/fst.git" }
lazy_static = "1.5.0"
macros = { path = "../macros" }
half = "2.6.0"
<<<<<<< HEAD
bytemuck = "1.23.2"
smallvec = "1.13.2"
=======
bytemuck = { version = "1.23.2", features = ["derive", "min_const_generics"] }
>>>>>>> 6e2d7b17

[dev-dependencies]
pgrx-tests.workspace = true
rstest = "0.25.0"
proptest = "1.7.0"

[build-dependencies]
vergen = { version = "9.0.6", features = ["build", "cargo", "rustc", "si"] }
vergen-git2 = "1.0.7"

[package.metadata.cargo-machete]
ignored = ["indexmap", "libc", "tantivy-common"]

[[bin]]
name = "pgrx_embed_pg_search"
path = "./src/bin/pgrx_embed.rs"<|MERGE_RESOLUTION|>--- conflicted
+++ resolved
@@ -65,12 +65,8 @@
 lazy_static = "1.5.0"
 macros = { path = "../macros" }
 half = "2.6.0"
-<<<<<<< HEAD
-bytemuck = "1.23.2"
+bytemuck = { version = "1.23.2", features = ["derive", "min_const_generics"] }
 smallvec = "1.13.2"
-=======
-bytemuck = { version = "1.23.2", features = ["derive", "min_const_generics"] }
->>>>>>> 6e2d7b17
 
 [dev-dependencies]
 pgrx-tests.workspace = true
