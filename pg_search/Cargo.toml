[package]
name = "pg_search"
description = "Full text search for PostgreSQL using BM25"
version = { workspace = true }
edition = { workspace = true }
license = { workspace = true }
build = "build.rs"

[lib]
crate-type = ["cdylib", "rlib"]

[features]
default = ["pg17"]
pg14 = ["pgrx/pg14", "pgrx-tests/pg14"]
pg15 = ["pgrx/pg15", "pgrx-tests/pg15"]
pg16 = ["pgrx/pg16", "pgrx-tests/pg16"]
pg17 = ["pgrx/pg17", "pgrx-tests/pg17"]
pg_test = []
icu = ["tokenizers/icu"]
unsafe-postgres = ["pgrx/unsafe-postgres"]

[dependencies]
anyhow = { version = "1.0.98", features = ["backtrace"] }
bitpacking = "0.9.2"
chrono = "0.4.41"
derive_more = { version = "2.0.1", features = ["full"] }
env_logger = "0.11.8"
itertools = "0.14.0"
json5 = "0.4.1"
memoffset = "0.9.1"
once_cell = "1.21.3"
parking_lot = "0.12.4"
tokenizers = { path = "../tokenizers" }
pgrx.workspace = true
rustc-hash = "2.1.1"
serde = "1.0.219"
serde_json = { version = "1.0.140", features = ["preserve_order"] }
tantivy.workspace = true
thiserror = "2.0.12"
ordered-float = "5.0.0"
uuid = "1.17.0"
strum = { version = "0.27.1" }
serde_path_to_error = "0.1.17"
bincode = { version = "2.0.1", features = [
  "serde",
  "std",
], default-features = false }
rand = "0.9.1"
proptest = "1.7.0"
tinyvec = "1.9.0"
postcard = { version = "1.1.1", features = [
  "use-std",
], default-features = false }
<<<<<<< HEAD
# same version as tantivy uses
regex = { version = "1.5.5", default-features = false, features = [
  "std",
  "perf",
  "unicode",
] }
tantivy-fst = { git = "https://github.com/paradedb/fst.git" }
=======
lazy_static = "1.5.0"
>>>>>>> f7c13c85

[dev-dependencies]
pgrx-tests.workspace = true
rstest = "0.25.0"

[build-dependencies]
vergen = { version = "9.0.6", features = ["build", "cargo", "rustc", "si"] }
vergen-git2 = "1.0.7"

[package.metadata.cargo-machete]
ignored = ["indexmap", "libc", "tantivy-common"]

[[bin]]
name = "pgrx_embed_pg_search"
path = "./src/bin/pgrx_embed.rs"<|MERGE_RESOLUTION|>--- conflicted
+++ resolved
@@ -51,7 +51,6 @@
 postcard = { version = "1.1.1", features = [
   "use-std",
 ], default-features = false }
-<<<<<<< HEAD
 # same version as tantivy uses
 regex = { version = "1.5.5", default-features = false, features = [
   "std",
@@ -59,9 +58,7 @@
   "unicode",
 ] }
 tantivy-fst = { git = "https://github.com/paradedb/fst.git" }
-=======
 lazy_static = "1.5.0"
->>>>>>> f7c13c85
 
 [dev-dependencies]
 pgrx-tests.workspace = true
