--- conflicted
+++ resolved
@@ -55,13 +55,8 @@
     pub aggregate_types: &'a [AggregateType],
     pub grouping_columns: &'a [GroupingColumn],
     pub orderby_info: &'a [OrderByInfo],
-<<<<<<< HEAD
-    pub limit: Option<u32>,
-    pub offset: Option<u32>,
-=======
     pub limit: &'a Option<u32>,
     pub offset: &'a Option<u32>,
->>>>>>> 029f41f4
 }
 
 #[repr(C)]
@@ -124,17 +119,7 @@
     state: State,
     config: Config,
     base_query_bytes: Vec<u8>,
-<<<<<<< HEAD
-    // For SQL aggregations (with heap filter support)
-    aggregate_types_bytes: Vec<u8>,
-    grouping_columns_bytes: Vec<u8>,
-    orderby_info_bytes: Vec<u8>,
-    limit_offset_bytes: Vec<u8>, // Serialized (Option<u32>, Option<u32>)
-    // For JSON aggregations (legacy API) - mutually exclusive with above
-    agg_json_bytes: Vec<u8>,
-=======
     mode_bytes: Vec<u8>, // Serialized AggregationMode
->>>>>>> 029f41f4
     segment_ids: Vec<(SegmentId, NumDeletedDocs)>,
     ambulkdelete_epoch: u32,
 }
@@ -149,15 +134,7 @@
             &self.state,
             &self.config,
             &self.base_query_bytes,
-<<<<<<< HEAD
-            &self.aggregate_types_bytes,
-            &self.grouping_columns_bytes,
-            &self.orderby_info_bytes,
-            &self.limit_offset_bytes,
-            &self.agg_json_bytes,
-=======
             &self.mode_bytes,
->>>>>>> 029f41f4
             &self.segment_ids,
             &self.ambulkdelete_epoch,
         ]
@@ -197,15 +174,7 @@
                 bucket_limit,
             },
             base_query_bytes: serde_json::to_vec(qparams.base_query)?,
-<<<<<<< HEAD
-            aggregate_types_bytes: serde_json::to_vec(qparams.aggregate_types)?,
-            grouping_columns_bytes: serde_json::to_vec(qparams.grouping_columns)?,
-            orderby_info_bytes: serde_json::to_vec(qparams.orderby_info)?,
-            limit_offset_bytes: serde_json::to_vec(&(qparams.limit, qparams.offset))?,
-            agg_json_bytes: Vec::new(), // Empty for filter aggregations
-=======
             mode_bytes: serde_json::to_vec(&mode)?,
->>>>>>> 029f41f4
             segment_ids,
             ambulkdelete_epoch,
         })
@@ -241,15 +210,7 @@
                 bucket_limit,
             },
             base_query_bytes: serde_json::to_vec(base_query)?,
-<<<<<<< HEAD
-            aggregate_types_bytes: Vec::new(), // Empty for JSON aggregations
-            grouping_columns_bytes: Vec::new(), // Empty for JSON aggregations
-            orderby_info_bytes: Vec::new(),    // Empty for JSON aggregations
-            limit_offset_bytes: Vec::new(),    // Empty for JSON aggregations
-            agg_json_bytes: serde_json::to_vec(aggregations)?,
-=======
             mode_bytes: serde_json::to_vec(&mode)?,
->>>>>>> 029f41f4
             segment_ids,
             ambulkdelete_epoch,
         })
@@ -260,19 +221,7 @@
     state: &'a mut State,
     config: Config,
     base_query: SearchQueryInput,
-<<<<<<< HEAD
-    // For filter aggregations
-    aggregate_types: Vec<AggregateType>,
-    grouping_columns: Vec<GroupingColumn>,
-    orderby_info: Vec<OrderByInfo>,
-    limit: Option<u32>,
-    offset: Option<u32>,
-    // For JSON aggregations - mutually exclusive with above
-    // (aggregate_types, grouping_columns, orderby_info, limit, offset)
-    agg_json: Option<Aggregations>,
-=======
     mode: AggregationMode,
->>>>>>> 029f41f4
     segment_ids: Vec<(SegmentId, NumDeletedDocs)>,
     #[allow(dead_code)]
     ambulkdelete_epoch: u32,
@@ -302,18 +251,9 @@
                 bucket_limit,
             },
             base_query: query,
-<<<<<<< HEAD
-            aggregate_types: Vec::new(),
-            grouping_columns: Vec::new(),
-            orderby_info: Vec::new(),
-            limit: None,
-            offset: None,
-            agg_json: Some(aggregation),
-=======
             mode: AggregationMode::Json {
                 aggregations: aggregation,
             },
->>>>>>> 029f41f4
             segment_ids,
             ambulkdelete_epoch,
         }
@@ -369,28 +309,6 @@
         )?;
 
         // Build or use pre-built aggregations
-<<<<<<< HEAD
-        let aggregations = if let Some(ref agg_json) = self.agg_json {
-            // JSON aggregations: use pre-built Aggregations
-            agg_json.clone()
-        } else {
-            // Filter aggregations: rebuild with Query objects in this worker
-            let schema = indexrel
-                .schema()
-                .map_err(|e| anyhow::anyhow!("Failed to get schema: {}", e))?;
-            let qctx = QueryContext::new(&schema, &reader, &indexrel, standalone_context);
-            let qparams = AggQueryParams {
-                base_query: &self.base_query,
-                aggregate_types: &self.aggregate_types,
-                grouping_columns: &self.grouping_columns,
-                orderby_info: &self.orderby_info,
-                limit: self.limit,
-                offset: self.offset,
-            };
-
-            build_aggregation_query(&qctx, &qparams)
-                .map_err(|e| anyhow::anyhow!("Failed to build filter aggregations: {}", e))?
-=======
         let aggregations = match &self.mode {
             AggregationMode::Json { aggregations } => {
                 // JSON aggregations: use pre-built Aggregations
@@ -420,7 +338,6 @@
                 build_aggregation_query(&qctx, &qparams)
                     .map_err(|e| anyhow::anyhow!("Failed to build filter aggregations: {}", e))?
             }
->>>>>>> 029f41f4
         };
 
         let base_collector = DistributedAggregationCollector::from_aggs(
@@ -471,32 +388,6 @@
             .expect("missing base_query_bytes value");
         let mode_bytes = state_manager
             .slice::<u8>(3)
-<<<<<<< HEAD
-            .expect("wrong type for aggregate_types_bytes")
-            .expect("missing aggregate_types_bytes value");
-        let grouping_columns_bytes = state_manager
-            .slice::<u8>(4)
-            .expect("wrong type for grouping_columns_bytes")
-            .expect("missing grouping_columns_bytes value");
-        let orderby_info_bytes = state_manager
-            .slice::<u8>(5)
-            .expect("wrong type for orderby_info_bytes")
-            .expect("missing orderby_info_bytes value");
-        let limit_offset_bytes = state_manager
-            .slice::<u8>(6)
-            .expect("wrong type for limit_offset_bytes")
-            .expect("missing limit_offset_bytes value");
-        let agg_json_bytes = state_manager
-            .slice::<u8>(7)
-            .expect("wrong type for agg_json_bytes")
-            .expect("missing agg_json_bytes value");
-        let segment_ids = state_manager
-            .slice::<(SegmentId, NumDeletedDocs)>(8)
-            .expect("wrong type for segment_ids")
-            .expect("missing segment_ids value");
-        let ambulkdelete_epoch = state_manager
-            .object::<u32>(9)
-=======
             .expect("wrong type for mode_bytes")
             .expect("missing mode_bytes value");
         let segment_ids = state_manager
@@ -505,57 +396,19 @@
             .expect("missing segment_ids value");
         let ambulkdelete_epoch = state_manager
             .object::<u32>(5)
->>>>>>> 029f41f4
             .expect("wrong type for ambulkdelete_epoch")
             .expect("missing ambulkdelete_epoch value");
 
         let base_query = serde_json::from_slice::<SearchQueryInput>(base_query_bytes)
             .expect("base_query_bytes should deserialize into SearchQueryInput");
-<<<<<<< HEAD
-
-        // Check if this is a JSON aggregation or filter aggregation
-        let (aggregate_types, grouping_columns, orderby_info, limit, offset, agg_json) =
-            if !agg_json_bytes.is_empty() {
-                // JSON aggregation
-                let agg = serde_json::from_slice::<Aggregations>(agg_json_bytes)
-                    .expect("agg_json_bytes should deserialize into Aggregations");
-                (Vec::new(), Vec::new(), Vec::new(), None, None, Some(agg))
-            } else {
-                // Filter aggregation
-                let agg_types = serde_json::from_slice::<Vec<AggregateType>>(aggregate_types_bytes)
-                    .expect("aggregate_types_bytes should deserialize into Vec<AggregateType>");
-                let group_cols = serde_json::from_slice::<Vec<GroupingColumn>>(
-                    grouping_columns_bytes,
-                )
-                .expect("grouping_columns_bytes should deserialize into Vec<GroupingColumn>");
-                let order_info = serde_json::from_slice::<Vec<OrderByInfo>>(orderby_info_bytes)
-                    .expect("orderby_info_bytes should deserialize into Vec<OrderByInfo>");
-                let (limit, offset) =
-                    serde_json::from_slice::<(Option<u32>, Option<u32>)>(limit_offset_bytes)
-                        .expect(
-                            "limit_offset_bytes should deserialize into (Option<u32>, Option<u32>)",
-                        );
-                (agg_types, group_cols, order_info, limit, offset, None)
-            };
-=======
         let mode = serde_json::from_slice::<AggregationMode>(mode_bytes)
             .expect("mode_bytes should deserialize into AggregationMode");
->>>>>>> 029f41f4
 
         Self {
             state,
             config: *config,
             base_query,
-<<<<<<< HEAD
-            aggregate_types,
-            grouping_columns,
-            orderby_info,
-            limit,
-            offset,
-            agg_json,
-=======
             mode,
->>>>>>> 029f41f4
             segment_ids: segment_ids.to_vec(),
             ambulkdelete_epoch: *ambulkdelete_epoch,
         }
@@ -883,13 +736,8 @@
     grouping_columns: &[GroupingColumn],
     orderby_info: &[OrderByInfo],
     leaf_aggs: HashMap<String, Aggregation>,
-<<<<<<< HEAD
-    limit: Option<u32>,
-    offset: Option<u32>,
-=======
     limit: &Option<u32>,
     offset: &Option<u32>,
->>>>>>> 029f41f4
 ) -> Result<HashMap<String, Aggregation>, Box<dyn Error>> {
     let mut current = leaf_aggs;
     let max_term_agg_buckets = gucs::max_term_agg_buckets() as u32;
