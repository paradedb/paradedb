// Copyright (c) 2023-2025 ParadeDB, Inc.
//
// This file is part of ParadeDB - Postgres for Search and Analytics
//
// This program is free software: you can redistribute it and/or modify
// it under the terms of the GNU Affero General Public License as published by
// the Free Software Foundation, either version 3 of the License, or
// (at your option) any later version.
//
// This program is distributed in the hope that it will be useful
// but WITHOUT ANY WARRANTY; without even the implied warranty of
// MERCHANTABILITY or FITNESS FOR A PARTICULAR PURPOSE. See the
// GNU Affero General Public License for more details.
//
// You should have received a copy of the GNU Affero General Public License
// along with this program. If not, see <http://www.gnu.org/licenses/>.

use std::error::Error;

use pgrx::{default, pg_extern, FromDatum, Internal, Json, JsonB, PgRelation};
use tantivy::aggregation::agg_req::Aggregation;

use crate::aggregate::{execute_aggregate, AggregateRequest};
use crate::postgres::rel::PgSearchRelation;
use crate::postgres::utils::ExprContextGuard;
use crate::query::SearchQueryInput;

#[pg_extern]
pub fn aggregate(
    index: PgRelation,
    query: SearchQueryInput,
    agg: Json,
    solve_mvcc: default!(bool, true),
    memory_limit: default!(i64, 500000000),
    bucket_limit: default!(i64, 65000),
) -> Result<JsonB, Box<dyn Error>> {
    let relation = unsafe { PgSearchRelation::from_pg(index.as_ptr()) };
    let standalone_context = ExprContextGuard::new();
    let aggregate = execute_aggregate(
        &relation,
        query,
        AggregateRequest::Json(serde_json::from_value(agg.0)?),
        solve_mvcc,
        memory_limit.try_into()?,
        bucket_limit.try_into()?,
<<<<<<< HEAD
    )?))
}

/// State transition function for agg aggregate
/// This accumulates the agg definition (which should be the same across all rows)
#[pg_extern(stable, parallel_safe)]
pub fn agg_sfunc(state: Option<Internal>, agg_definition: JsonB) -> Option<Internal> {
    // On first call, validate and store the agg definition
    if state.is_none() {
        let agg_value: serde_json::Value = agg_definition.0;

        // Validate it's a valid Tantivy aggregation by attempting to deserialize
        if let Err(e) = serde_json::from_value::<Aggregation>(agg_value.clone()) {
            pgrx::error!("Invalid Tantivy aggregation definition: {}", e);
        }

        // Store the validated JSON in an Internal datum
        // We use a Box<serde_json::Value> to store it
        unsafe {
            let boxed = Box::new(agg_value);
            Some(
                pgrx::Internal::from_datum(
                    pgrx::pg_sys::Datum::from(Box::into_raw(boxed) as *mut std::ffi::c_void),
                    false,
                )
                .unwrap(),
            )
        }
    } else {
        // Just return the existing state
        state
    }
}

/// Final function for agg aggregate
/// Returns a not supported error
#[pg_extern(stable, parallel_safe)]
pub fn agg_finalfunc(_state: Option<Internal>) -> JsonB {
    JsonB(serde_json::json!({"error": "not supported"}))
=======
        standalone_context.as_ptr(),
    )?;
    if aggregate.0.is_empty() {
        Ok(JsonB(serde_json::Value::Null))
    } else {
        Ok(JsonB(serde_json::to_value(aggregate)?))
    }
>>>>>>> 0c8f4b3c
}<|MERGE_RESOLUTION|>--- conflicted
+++ resolved
@@ -43,8 +43,13 @@
         solve_mvcc,
         memory_limit.try_into()?,
         bucket_limit.try_into()?,
-<<<<<<< HEAD
-    )?))
+        standalone_context.as_ptr(),
+    )?;
+    if aggregate.0.is_empty() {
+        Ok(JsonB(serde_json::Value::Null))
+    } else {
+        Ok(JsonB(serde_json::to_value(aggregate)?))
+    }
 }
 
 /// State transition function for agg aggregate
@@ -83,13 +88,4 @@
 #[pg_extern(stable, parallel_safe)]
 pub fn agg_finalfunc(_state: Option<Internal>) -> JsonB {
     JsonB(serde_json::json!({"error": "not supported"}))
-=======
-        standalone_context.as_ptr(),
-    )?;
-    if aggregate.0.is_empty() {
-        Ok(JsonB(serde_json::Value::Null))
-    } else {
-        Ok(JsonB(serde_json::to_value(aggregate)?))
-    }
->>>>>>> 0c8f4b3c
 }