--- conflicted
+++ resolved
@@ -235,10 +235,7 @@
 }
 
 impl ParallelWorker for ParallelAggregationWorker<'_> {
-<<<<<<< HEAD
     fn new_parallel_worker(state_manager: ParallelStateManager) -> Self {
-=======
-    fn new(state_manager: ParallelStateManager) -> Self {
         let state = state_manager
             .object::<State>(0)
             .expect("wrong type for state")
@@ -264,7 +261,6 @@
             .expect("agg_req_bytes should deserialize into an Aggregations");
         let query = serde_json::from_slice::<SearchQueryInput>(query_bytes)
             .expect("query_bytes should deserialize into an SearchQueryInput");
->>>>>>> 5ed85abb
         Self {
             state,
             config: *config,
@@ -329,21 +325,6 @@
                 nlaunched += 1;
             }
 
-<<<<<<< HEAD
-        process
-            .state_manager_mut()
-            .object::<State>(0)?
-            .unwrap()
-            .set_launched_workers(nlaunched);
-
-        // leader participation
-        let mut agg_results = Vec::with_capacity(nlaunched);
-        if pg_sys::parallel_leader_participation {
-            let mut worker =
-                ParallelAggregationWorker::new_parallel_worker(*process.state_manager());
-            if let Some(result) = worker.execute_aggregate(-1)? {
-                agg_results.push(Ok(result));
-=======
             process
                 .state_manager_mut()
                 .object::<State>(0)?
@@ -353,11 +334,11 @@
             // leader participation
             let mut agg_results = Vec::with_capacity(nlaunched);
             if pg_sys::parallel_leader_participation {
-                let mut worker = ParallelAggregationWorker::new(*process.state_manager());
+                let mut worker =
+                    ParallelAggregationWorker::new_parallel_worker(*process.state_manager());
                 if let Some(result) = worker.execute_aggregate(-1)? {
                     agg_results.push(Ok(result));
                 }
->>>>>>> 5ed85abb
             }
 
             // wait for workers to finish, collecting their intermediate aggregate results
