--- conflicted
+++ resolved
@@ -15,10 +15,6 @@
 // You should have received a copy of the GNU Affero General Public License
 // along with this program. If not, see <http://www.gnu.org/licenses/>.
 
-<<<<<<< HEAD
-=======
-use crate::env::{needs_commit, register_commit_callback};
->>>>>>> 77ba319e
 use crate::index::state::SearchState;
 use crate::postgres::utils::{relfilenode_from_index_oid, VisibilityChecker};
 use crate::schema::SearchConfig;
@@ -214,10 +210,11 @@
         SearchIndex::drop_index(&writer_client, &directory)
             .unwrap_or_else(|err| panic!("error dropping index with OID {index_oid:?}: {err:?}"));
 
-        // The physical delete will happen when the transaction commits, so a commit callback
-        // must be registered.
-        register_commit_callback(&writer_client, directory.clone())
-            .expect("could not register commit callback for drop index operation");
+        // TODO:  FIX THIS
+        // // The physical delete will happen when the transaction commits, so a commit callback
+        // // must be registered.
+        // register_commit_callback(&writer_client, directory.clone())
+        //     .expect("could not register commit callback for drop index operation");
     }
 }
 
