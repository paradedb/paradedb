// Copyright (c) 2023-2026 ParadeDB, Inc.
//
// This file is part of ParadeDB - Postgres for Search and Analytics
//
// This program is free software: you can redistribute it and/or modify
// it under the terms of the GNU Affero General Public License as published by
// the Free Software Foundation, either version 3 of the License, or
// (at your option) any later version.
//
// This program is distributed in the hope that it will be useful
// but WITHOUT ANY WARRANTY; without even the implied warranty of
// MERCHANTABILITY or FITNESS FOR A PARTICULAR PURPOSE. See the
// GNU Affero General Public License for more details.
//
// You should have received a copy of the GNU Affero General Public License
// along with this program. If not, see <http://www.gnu.org/licenses/>.

use crate::postgres::catalog::{lookup_type_category, lookup_type_name, lookup_typoid};
use once_cell::sync::Lazy;
use pgrx::callconv::{Arg, ArgAbi, BoxRet, FcInfo};
use pgrx::pgrx_sql_entity_graph::metadata::{
    ArgumentError, Returns, ReturnsError, SqlMapping, SqlTranslatable,
};
use pgrx::{pg_sys, set_varsize_4b, FromDatum, IntoDatum};
use std::borrow::Cow;
use std::marker::PhantomData;
use std::ptr::addr_of_mut;
use tokenizers::manager::{LinderaLanguage, SearchTokenizerFilters};
use tokenizers::SearchTokenizer;

pub(crate) mod definitions;
mod typmod;

use crate::schema::{IndexRecordOption, SearchFieldConfig};

pub use crate::api::tokenizers::typmod::{
    AliasTypmod, GenericTypmod, JiebaTypmod, LinderaTypmod, NgramTypmod, RegexTypmod, Typmod,
    UncheckedTypmod, UnicodeWordsTypmod,
};

// if a ::pdb.<tokenizer> cast is used, ie ::pdb.simple, ::pdb.lindera, etc.
#[inline]
pub fn type_is_tokenizer(oid: pg_sys::Oid) -> bool {
    // TODO:  could this benefit from a local cache?
    lookup_type_category(oid)
        .map(|c| c == b't')
        .unwrap_or(false)
}
// if a ::pdb.alias cast is used
#[inline]
pub fn type_is_alias(oid: pg_sys::Oid) -> bool {
    // TODO:  could this benefit from a local cache?
    Some(oid) == lookup_typoid(c"pdb", c"alias")
}
// only fields that could contain text can be tokenized
#[inline]
pub fn type_can_be_tokenized(oid: pg_sys::Oid) -> bool {
    [
        pg_sys::VARCHAROID,
        pg_sys::TEXTOID,
        pg_sys::JSONOID,
        pg_sys::JSONBOID,
        pg_sys::TEXTARRAYOID,
        pg_sys::VARCHARARRAYOID,
    ]
    .contains(&oid)
}
// given an oid and typmod, return the alias name if it is an alias, otherwise return None
#[inline]
pub fn try_get_alias(oid: pg_sys::Oid, typmod: Typmod) -> Option<String> {
    if type_is_alias(oid) {
        AliasTypmod::try_from(typmod).ok()?.alias()
    } else if type_is_tokenizer(oid) {
        UncheckedTypmod::try_from(typmod).ok()?.alias()
    } else {
        None
    }
}

pub fn search_field_config_from_type(
    oid: pg_sys::Oid,
    typmod: Typmod,
    inner_typoid: pg_sys::Oid,
) -> Option<SearchFieldConfig> {
    let type_name = lookup_type_name(oid)?;

    if type_name.as_str() == "alias" && !type_can_be_tokenized(oid) {
        return None;
    }

    let mut tokenizer = match type_name.as_str() {
        "alias" => panic!("`pdb.alias` is not allowed in index definitions"),
        "simple" => SearchTokenizer::Simple(SearchTokenizerFilters::default()),
        "lindera" => SearchTokenizer::Lindera(
            LinderaLanguage::default(),
            SearchTokenizerFilters::default(),
        ),
        "icu" => SearchTokenizer::ICUTokenizer(SearchTokenizerFilters::default()),
        "jieba" => SearchTokenizer::Jieba {
            chinese_convert: None,
            filters: SearchTokenizerFilters::default(),
        },
        "ngram" => SearchTokenizer::Ngram {
            min_gram: 0,
            max_gram: 0,
            prefix_only: false,
            filters: SearchTokenizerFilters::default(),
        },
        "whitespace" => SearchTokenizer::WhiteSpace(SearchTokenizerFilters::default()),
        "literal" => SearchTokenizer::Keyword,
        "literal_normalized" => {
            SearchTokenizer::LiteralNormalized(SearchTokenizerFilters::default())
        }
        "chinese_compatible" => {
            SearchTokenizer::ChineseCompatible(SearchTokenizerFilters::default())
        }
        "regex_pattern" => SearchTokenizer::RegexTokenizer {
            pattern: "".to_string(),
            filters: Default::default(),
        },
        "source_code" => SearchTokenizer::SourceCode(SearchTokenizerFilters::default()),
        "unicode_words" => SearchTokenizer::UnicodeWords {
            remove_emojis: false,
            filters: SearchTokenizerFilters::default(),
        },
        _ => return None,
    };

    apply_typmod(&mut tokenizer, typmod);

    let normalizer = tokenizer.normalizer().unwrap_or_default();

    let (fast, fieldnorms, record) = if type_name == "literal" {
        // non-tokenized fields get to be fast
        (true, false, IndexRecordOption::Basic)
    } else {
        // all others do not
        (false, true, IndexRecordOption::WithFreqsAndPositions)
    };

    if inner_typoid == pg_sys::JSONOID || inner_typoid == pg_sys::JSONBOID {
        Some(SearchFieldConfig::Json {
            indexed: true,
            fast,
            fieldnorms,
            tokenizer,
            record,
            normalizer,
            column: None,
            expand_dots: true,
        })
    } else {
        Some(SearchFieldConfig::Text {
            indexed: true,
            fast,
            fieldnorms,
            tokenizer,
            record,
            normalizer,
            column: None,
        })
    }
}

pub fn apply_typmod(tokenizer: &mut SearchTokenizer, typmod: Typmod) {
    match tokenizer {
        SearchTokenizer::Ngram {
            min_gram,
            max_gram,
            prefix_only,
            filters,
        } => {
            let ngram_typmod = NgramTypmod::try_from(typmod).unwrap_or_else(|e| {
                panic!("{}", e);
            });
            *min_gram = ngram_typmod.min_gram;
            *max_gram = ngram_typmod.max_gram;
            *prefix_only = ngram_typmod.prefix_only;
            *filters = ngram_typmod.filters;
        }
        SearchTokenizer::RegexTokenizer { pattern, filters } => {
            let regex_typmod = RegexTypmod::try_from(typmod).unwrap_or_else(|e| {
                panic!("{}", e);
            });
            *pattern = regex_typmod.pattern.to_string();
            *filters = regex_typmod.filters;
        }

        SearchTokenizer::Lindera(style, filters) => {
            let lindera_typmod = LinderaTypmod::try_from(typmod).unwrap_or_else(|e| {
                panic!("{}", e);
            });
            *style = lindera_typmod.language;
            *filters = lindera_typmod.filters;
        }

        #[allow(deprecated)]
        SearchTokenizer::Raw(filters)
        | SearchTokenizer::LiteralNormalized(filters)
        | SearchTokenizer::Simple(filters)
        | SearchTokenizer::SourceCode(filters)
        | SearchTokenizer::WhiteSpace(filters)
        | SearchTokenizer::ChineseCompatible(filters)
        | SearchTokenizer::ChineseLindera(filters)
        | SearchTokenizer::JapaneseLindera(filters)
        | SearchTokenizer::KoreanLindera(filters) => {
            // | SearchTokenizer::Jieba(filters) =>  {
            let generic_typmod = GenericTypmod::try_from(typmod).unwrap_or_else(|e| {
                panic!("{}", e);
            });
            *filters = generic_typmod.filters;
        }

<<<<<<< HEAD
=======
        SearchTokenizer::Jieba {
            chinese_convert,
            filters,
        } => {
            let jieba_typmod = JiebaTypmod::try_from(typmod).unwrap_or_else(|e| {
                panic!("{}", e);
            });
            *filters = jieba_typmod.filters;
            *chinese_convert = jieba_typmod.chinese_convert;
        }

        #[cfg(feature = "icu")]
>>>>>>> 2c901af2
        SearchTokenizer::ICUTokenizer(filters) => {
            let generic_typmod = GenericTypmod::try_from(typmod).unwrap_or_else(|e| {
                panic!("{}", e);
            });
            *filters = generic_typmod.filters;
        }

        SearchTokenizer::UnicodeWords {
            remove_emojis,
            filters,
        }
        | SearchTokenizer::UnicodeWordsDeprecated {
            remove_emojis,
            filters,
        } => {
            let unicode_typmod = UnicodeWordsTypmod::try_from(typmod).unwrap_or_else(|e| {
                panic!("{}", e);
            });
            *remove_emojis = unicode_typmod.remove_emojis;
            *filters = unicode_typmod.filters;
        }

        SearchTokenizer::Keyword => {}
        #[allow(deprecated)]
        SearchTokenizer::KeywordDeprecated => {}
    }
}

pub trait CowString {
    fn to_str(&self) -> Cow<'_, str>;
}

pub trait DatumWrapper {
    #[allow(dead_code)]
    fn from_datum(datum: pg_sys::Datum) -> Self;

    #[allow(dead_code)]
    fn as_datum(&self) -> pg_sys::Datum;

    #[allow(dead_code)]
    fn from_str<S: AsRef<str>>(value: S) -> Self
    where
        Self: Sized,
    {
        let s = value.as_ref();
        let len = s.len().saturating_add(pg_sys::VARHDRSZ);
        assert!(len < (u32::MAX as usize >> 2));
        unsafe {
            // SAFETY:  palloc gives us a valid pointer and if there's not enough memory it'll raise an error
            let varlena = pg_sys::palloc(len) as *mut pg_sys::varlena;

            // SAFETY: `varlena` can properly cast into a `varattrib_4b` and all of what it contains is properly
            // allocated thanks to our call to `palloc` above
            let varattrib_4b: *mut _ = &mut varlena
                .cast::<pg_sys::varattrib_4b>()
                .as_mut()
                .unwrap_unchecked()
                .va_4byte;

            // This is the same as Postgres' `#define SET_VARSIZE_4B` (which have over in
            // `pgrx/src/varlena.rs`), however we're asserting above that the input string
            // isn't too big for a Postgres varlena, since it's limited to 32 bits and,
            // in reality, it's a quarter that length, but this is good enough
            set_varsize_4b(varlena, len as i32);

            // SAFETY: src and dest pointers are valid, exactly `self.len()` bytes long,
            // and the `dest` was freshly allocated, thus non-overlapping
            std::ptr::copy_nonoverlapping(
                s.as_ptr(),
                addr_of_mut!((&mut *varattrib_4b).va_data).cast::<u8>(),
                s.len(),
            );

            Self::from_datum(pg_sys::Datum::from(varlena))
        }
    }
}

impl<T: DatumWrapper> CowString for T {
    fn to_str(&self) -> Cow<'_, str> {
        unsafe {
            let varlena = self.as_datum().cast_mut_ptr::<pg_sys::varlena>();
            let detoasted = pg_sys::pg_detoast_datum(varlena);

            let s = convert_varlena_to_str_memoized(detoasted);
            if std::ptr::eq(detoasted, varlena) {
                // wasn't toasted, can do zero-copy
                Cow::Borrowed(s)
            } else {
                // was toasted, so copy to owned Rust string and free the detoasted memory
                let s = s.to_string();
                pg_sys::pfree(detoasted.cast());
                Cow::Owned(s)
            }
        }
    }
}

struct GenericTypeWrapper<Type: DatumWrapper, SqlName: SqlNameMarker> {
    pub datum: pg_sys::Datum,
    pub typoid: pg_sys::Oid,
    __marker: PhantomData<(Type, SqlName)>,
}

unsafe impl<Type: DatumWrapper, SqlName: SqlNameMarker> SqlTranslatable
    for GenericTypeWrapper<Type, SqlName>
{
    fn argument_sql() -> Result<SqlMapping, ArgumentError> {
        Ok(SqlMapping::As(SqlName::SQL_NAME.into()))
    }

    fn return_sql() -> Result<Returns, ReturnsError> {
        Ok(Returns::One(SqlMapping::As(SqlName::SQL_NAME.into())))
    }
}

impl<Type: DatumWrapper, SqlName: SqlNameMarker> IntoDatum for GenericTypeWrapper<Type, SqlName> {
    fn into_datum(self) -> Option<pg_sys::Datum> {
        Some(self.datum)
    }

    fn type_oid() -> pg_sys::Oid {
        todo!("lookup type name?")
    }
}

impl<Type: DatumWrapper, SqlName: SqlNameMarker> FromDatum for GenericTypeWrapper<Type, SqlName> {
    unsafe fn from_polymorphic_datum(
        datum: pg_sys::Datum,
        is_null: bool,
        typoid: pg_sys::Oid,
    ) -> Option<Self> {
        if is_null {
            None
        } else {
            Some(Self {
                datum,
                typoid,
                __marker: PhantomData,
            })
        }
    }
}

unsafe impl<'mct, Type: DatumWrapper, SqlName: SqlNameMarker> ArgAbi<'mct>
    for GenericTypeWrapper<Type, SqlName>
{
    unsafe fn unbox_arg_unchecked(arg: Arg<'_, 'mct>) -> Self {
        let index = arg.index();
        unsafe {
            arg.unbox_arg_using_from_datum()
                .unwrap_or_else(|| panic!("argument {index} must not be null"))
        }
    }
}

unsafe impl<Type: DatumWrapper, SqlName: SqlNameMarker> BoxRet
    for GenericTypeWrapper<Type, SqlName>
{
    unsafe fn box_into<'fcx>(self, fcinfo: &mut FcInfo<'fcx>) -> pgrx::datum::Datum<'fcx> {
        fcinfo.return_raw_datum(self.datum)
    }
}

impl<Type: DatumWrapper, SqlName: SqlNameMarker> GenericTypeWrapper<Type, SqlName> {
    fn new(datum: pg_sys::Datum, typoid: pg_sys::Oid) -> Self {
        Self {
            datum,
            typoid,
            __marker: PhantomData,
        }
    }
}

macro_rules! datum_wrapper_for {
    ($($ty:ty),+ $(,)?) => {
        $(
            impl DatumWrapper for $ty {
fn from_datum(datum: pg_sys::Datum) -> Self {
    unsafe {
        if datum.is_null() {
            panic!("null datum not allowed in alias cast");
        }
        <$ty as pgrx::datum::FromDatum>::from_datum(datum, false)
            .expect("failed to convert datum")
    }
}

                fn as_datum(&self) -> pg_sys::Datum {
                    unreachable!("this is not supported")
                }
            }
        )+
    };
}

datum_wrapper_for!(
    String,
    pgrx::datum::Uuid,
    pgrx::Json,
    pgrx::JsonB,
    Vec<String>,
    i16,
    i32,
    i64,
    u32,
    f32,
    f64,
    bool,
    pgrx::datum::Date,
    pgrx::datum::Time,
    pgrx::datum::Timestamp,
    pgrx::datum::TimestampWithTimeZone,
    pgrx::datum::TimeWithTimeZone,
    pgrx::datum::Inet,
    pgrx::datum::AnyNumeric,
    pgrx::datum::Range<i32>,
    pgrx::datum::Range<i64>,
    pgrx::datum::Range<pgrx::datum::AnyNumeric>,
    pgrx::datum::Range<pgrx::datum::Date>,
    pgrx::datum::Range<pgrx::datum::Timestamp>,
    pgrx::datum::Range<pgrx::datum::TimestampWithTimeZone>,
    Vec<i16>,
    Vec<i32>,
    Vec<i64>,
    Vec<f32>,
    Vec<f64>,
    Vec<bool>,
    Vec<pgrx::datum::Date>,
    Vec<pgrx::datum::Time>,
    Vec<pgrx::datum::Timestamp>,
    Vec<pgrx::datum::TimestampWithTimeZone>,
    Vec<pgrx::datum::TimeWithTimeZone>,
    Vec<pgrx::datum::AnyNumeric>
);

pub trait SqlNameMarker {
    const SQL_NAME: &'static str;
}

pub struct TextArrayMarker;
impl SqlNameMarker for TextArrayMarker {
    const SQL_NAME: &'static str = "text[]";
}

pub struct VarcharArrayMarker;
impl SqlNameMarker for VarcharArrayMarker {
    const SQL_NAME: &'static str = "varchar[]";
}

pub struct JsonMarker;
impl SqlNameMarker for JsonMarker {
    const SQL_NAME: &'static str = "json";
}

pub struct JsonbMarker;
impl SqlNameMarker for JsonbMarker {
    const SQL_NAME: &'static str = "jsonb";
}

//
// taken from pgrx
//

static UTF8DATABASE: Lazy<Utf8Compat> = Lazy::new(|| {
    use pg_sys::pg_enc::*;
    let encoding_int = unsafe { pg_sys::GetDatabaseEncoding() };
    match encoding_int as _ {
        PG_UTF8 => Utf8Compat::Yes,
        // The 0 encoding. It... may be UTF-8
        PG_SQL_ASCII => Utf8Compat::Maybe,
        // Modifies ASCII, and should never be seen as PG doesn't support it as server encoding
        PG_SJIS | PG_SHIFT_JIS_2004
        // Not specified as an ASCII extension, also not a server encoding
        | PG_BIG5
        // Wild vendor differences including non-ASCII are possible, also not a server encoding
        | PG_JOHAB => unreachable!("impossible? unsupported non-ASCII-compatible database encoding is not a server encoding"),
        // Other Postgres encodings either extend US-ASCII or CP437 (which includes US-ASCII)
        // There may be a subtlety that requires us to revisit this later
        1..=41=> Utf8Compat::Ascii,
        // Unfamiliar encoding? Run UTF-8 validation like normal and hope for the best
        _ => Utf8Compat::Maybe,
    }
});

enum Utf8Compat {
    /// It's UTF-8, so... obviously
    Yes,
    /// This is what is assumed about "SQL_ASCII"
    Maybe,
    /// An "extended ASCII" encoding, so we're fine if we only touch ASCII
    Ascii,
}

// This is not marked inline on purpose, to allow it to be in a single code section
// which is then branch-predicted on every time by the CPU.
unsafe fn convert_varlena_to_str_memoized<'a>(varlena: *const pg_sys::varlena) -> &'a str {
    match *UTF8DATABASE {
        Utf8Compat::Yes => pgrx::varlena::text_to_rust_str_unchecked(varlena),
        Utf8Compat::Maybe => pgrx::varlena::text_to_rust_str(varlena)
            .expect("datums converted to &str should be valid UTF-8"),
        Utf8Compat::Ascii => {
            let bytes = pgrx::varlena_to_byte_slice(varlena);
            if bytes.is_ascii() {
                core::str::from_utf8_unchecked(bytes)
            } else {
                panic!("datums converted to &str should be valid UTF-8, database encoding is only UTF-8 compatible for ASCII")
            }
        }
    }
}<|MERGE_RESOLUTION|>--- conflicted
+++ resolved
@@ -211,8 +211,6 @@
             *filters = generic_typmod.filters;
         }
 
-<<<<<<< HEAD
-=======
         SearchTokenizer::Jieba {
             chinese_convert,
             filters,
@@ -224,8 +222,6 @@
             *chinese_convert = jieba_typmod.chinese_convert;
         }
 
-        #[cfg(feature = "icu")]
->>>>>>> 2c901af2
         SearchTokenizer::ICUTokenizer(filters) => {
             let generic_typmod = GenericTypmod::try_from(typmod).unwrap_or_else(|e| {
                 panic!("{}", e);
