// Copyright (c) 2023-2025 ParadeDB, Inc.
//
// This file is part of ParadeDB - Postgres for Search and Analytics
//
// This program is free software: you can redistribute it and/or modify
// it under the terms of the GNU Affero General Public License as published by
// the Free Software Foundation, either version 3 of the License, or
// (at your option) any later version.
//
// This program is distributed in the hope that it will be useful
// but WITHOUT ANY WARRANTY; without even the implied warranty of
// MERCHANTABILITY or FITNESS FOR A PARTICULAR PURPOSE. See the
// GNU Affero General Public License for more details.
//
// You should have received a copy of the GNU Affero General Public License
// along with this program. If not, see <http://www.gnu.org/licenses/>.

use crate::api::FieldName;
use crate::api::HashMap;
use crate::index::fast_fields_helper::FFType;
use crate::index::mvcc::MvccSatisfies;
use crate::index::reader::index::scorer_iter::DeferredScorer;
use crate::index::setup_tokenizers;
use crate::postgres::rel::PgSearchRelation;
use crate::postgres::storage::block::CLEANUP_LOCK;
use crate::postgres::storage::buffer::{BufferManager, PinnedBuffer};
use crate::query::SearchQueryInput;
use crate::schema::SearchField;
use crate::schema::SearchIndexSchema;
use anyhow::Result;
use pgrx::pg_sys;
use rustc_hash::FxHashSet;
use std::cmp::Ordering;
use std::fmt::{Debug, Display};
use std::path::PathBuf;
use std::sync::Arc;
use tantivy::collector::{Collector, TopDocs};
use tantivy::index::{Index, SegmentId};
use tantivy::query::{EnableScoring, QueryClone, QueryParser, Weight};
use tantivy::snippet::SnippetGenerator;
use tantivy::{
    query::Query, DocAddress, DocId, DocSet, Executor, IndexReader, Order, ReloadPolicy, Score,
    Searcher, SegmentOrdinal, SegmentReader, TantivyDocument,
};

/// Represents a matching document from a tantivy search.  Typically, it is returned as an Iterator
/// Item alongside the originating tantivy [`DocAddress`]
#[derive(Debug, Clone, Copy, PartialEq)]
pub struct SearchIndexScore {
    pub ctid: u64,
    pub bm25: f32,
}

impl SearchIndexScore {
    #[inline]
    pub fn new(ctid: u64, score: Score) -> Self {
        Self { ctid, bm25: score }
    }
}

impl PartialOrd for SearchIndexScore {
    fn partial_cmp(&self, other: &Self) -> Option<Ordering> {
        self.bm25.partial_cmp(&other.bm25)
    }
}

#[derive(Debug, Copy, Clone, PartialEq)]
pub enum SortDirection {
    Asc,
    Desc,
    None,
}

impl From<SortDirection> for Order {
    fn from(value: SortDirection) -> Self {
        match value {
            SortDirection::Asc => Order::Asc,
            SortDirection::Desc => Order::Desc,
            SortDirection::None => Order::Asc,
        }
    }
}

pub type FastFieldCache = HashMap<SegmentOrdinal, FFType>;
/// An iterator of the different styles of search results we can return
#[allow(clippy::large_enum_variant)]
#[derive(Default)]
pub enum SearchResults {
    #[default]
    None,
    TopNByScore(
        Searcher,
        FastFieldCache,
        std::vec::IntoIter<(Score, DocAddress)>,
    ),
    TopNByTweakedScore(
        Searcher,
        FastFieldCache,
        std::vec::IntoIter<(TweakedScore, DocAddress)>,
    ),
    TopNByField(Searcher, FastFieldCache, std::vec::IntoIter<DocAddress>),
    MultiSegment(
        Searcher,
        Option<FFType>,
        Vec<scorer_iter::ScorerIter>,
        usize,
    ),
}

#[derive(PartialEq, Clone)]
pub struct TweakedScore {
    dir: SortDirection,
    score: Score,
}

impl PartialOrd for TweakedScore {
    fn partial_cmp(&self, other: &Self) -> Option<Ordering> {
        let cmp = self.score.partial_cmp(&other.score);
        match self.dir {
            SortDirection::Desc => cmp,
            SortDirection::Asc => cmp.map(|o| o.reverse()),
            SortDirection::None => Some(Ordering::Equal),
        }
    }
}

impl Iterator for SearchResults {
    type Item = (SearchIndexScore, DocAddress);

    #[inline]
    fn next(&mut self) -> Option<Self::Item> {
        let (searcher, ff_lookup, (score, doc_address)) = match self {
            SearchResults::None => return None,
            SearchResults::TopNByScore(searcher, ff_lookup, iter) => {
                (searcher, ff_lookup, iter.next()?)
            }
            SearchResults::TopNByTweakedScore(searcher, ff_lookup, iter) => {
                let (score, doc_id) = iter.next()?;
                (searcher, ff_lookup, (score.score, doc_id))
            }
            SearchResults::TopNByField(searcher, ff_lookup, iter) => {
                let doc_id = iter.next()?;
                (searcher, ff_lookup, (1.0, doc_id))
            }
            SearchResults::MultiSegment(searcher, fftype, iters, offset) => loop {
                let last = iters.last_mut()?;
                match last.next() {
                    Some((score, doc_address)) => {
                        if *offset > 0 {
                            *offset -= 1;
                            continue;
                        }

                        let ctid_ff = fftype.get_or_insert_with(|| {
                            FFType::new_ctid(
                                searcher
                                    .segment_reader(doc_address.segment_ord)
                                    .fast_fields(),
                            )
                        });
                        let scored = SearchIndexScore {
                            ctid: ctid_ff
                                .as_u64(doc_address.doc_id)
                                .expect("ctid should be present"),
                            bm25: score,
                        };

                        return Some((scored, doc_address));
                    }
                    None => {
                        // last iterator is empty, so pop it off, clear the fast field type cache,
                        // and loop back around to get the next one
                        iters.pop();
                        *fftype = None;
                        continue;
                    }
                }
            },
        };

        let ctid_ff = ff_lookup.entry(doc_address.segment_ord).or_insert_with(|| {
            FFType::new_ctid(
                searcher
                    .segment_reader(doc_address.segment_ord)
                    .fast_fields(),
            )
        });
        let scored = SearchIndexScore {
            ctid: ctid_ff
                .as_u64(doc_address.doc_id)
                .expect("ctid should be present"),
            bm25: score,
        };
        Some((scored, doc_address))
    }

    #[inline]
    fn size_hint(&self) -> (usize, Option<usize>) {
        match self {
            SearchResults::None => (0, Some(0)),
            SearchResults::TopNByScore(_, _, iter) => iter.size_hint(),
            SearchResults::TopNByTweakedScore(_, _, iter) => iter.size_hint(),
            SearchResults::TopNByField(_, _, iter) => iter.size_hint(),
            SearchResults::MultiSegment(_, _, iters, offset) => {
                let hint = iters
                    .first()
                    .map(|iter| iter.size_hint())
                    .unwrap_or((0, Some(0)));
                let lower_bound = hint.0.saturating_sub(*offset);
                (lower_bound, hint.1.map(|n| n * iters.len()))
            }
        }
    }

    fn count(self) -> usize
    where
        Self: Sized,
    {
        match self {
            SearchResults::None => 0,
            SearchResults::TopNByScore(_, _, iter) => iter.count(),
            SearchResults::TopNByTweakedScore(_, _, iter) => iter.count(),
            SearchResults::TopNByField(_, _, iter) => iter.count(),
            SearchResults::MultiSegment(_, _, iters, offset) => {
                let total: usize = iters.into_iter().map(|iter| iter.count()).sum();
                total.saturating_sub(offset)
            }
        }
    }
}

pub struct SearchIndexReader {
    index_oid: pg_sys::Oid,
    rel_oid: Option<pg_sys::Oid>,
    searcher: Searcher,
    schema: SearchIndexSchema,
    underlying_reader: IndexReader,
    underlying_index: Index,
    query: Box<dyn Query>,
    need_scores: bool,

    // [`PinnedBuffer`] has a Drop impl, so we hold onto it but don't otherwise use it
    //
    // also, it's an Arc b/c if we're clone'd (we do derive it, after all), we only want this
    // buffer dropped once
    _cleanup_lock: Arc<PinnedBuffer>,
}

impl Clone for SearchIndexReader {
    fn clone(&self) -> Self {
        Self {
            index_oid: self.index_oid,
            searcher: self.searcher.clone(),
            schema: self.schema.clone(),
            underlying_reader: self.underlying_reader.clone(),
            underlying_index: self.underlying_index.clone(),
            query: self.query.box_clone(),
            need_scores: self.need_scores,
            _cleanup_lock: self._cleanup_lock.clone(),
        }
    }
}

impl SearchIndexReader {
    /// Open a tantivy index where, if searched, will return zero results, but has access to all
    /// the underlying [`SegmentReader`]s and such as specified by the `mvcc_style`.
    pub fn empty(index_relation: &PgSearchRelation, mvcc_style: MvccSatisfies) -> Result<Self> {
        Self::open(index_relation, SearchQueryInput::Empty, false, mvcc_style)
    }

    /// Open a tantivy index that, when searched, will return the results of the specified [`SearchQueryInput`].
    pub fn open(
        index_relation: &PgSearchRelation,
        search_query_input: SearchQueryInput,
        need_scores: bool,
        mvcc_style: MvccSatisfies,
    ) -> Result<Self> {
        // It is possible for index only scans and custom scans, which only check the visibility map
        // and do not fetch tuples from the heap, to suffer from the concurrent TID recycling problem.
        // This problem occurs due to a race condition: after vacuum is called, a concurrent index only or custom scan
        // reads in some dead ctids. ambulkdelete finishes immediately after, and Postgres updates its visibility map,
        //rendering those dead ctids visible. The concurrent scan then returns the wrong results.
        // To prevent this, ambulkdelete acquires an exclusive cleanup lock. Readers must also acquire this lock (shared)
        // to prevent a reader from reading dead ctids right before ambulkdelete finishes.
        //
        // It's sufficient, and **required** for parallel scans to operate correctly, for us to hold onto
        // a pinned but unlocked buffer.
        let cleanup_lock = BufferManager::new(index_relation).pinned_buffer(CLEANUP_LOCK);

        let directory = mvcc_style.directory(index_relation);
        let mut index = Index::open(directory)?;
        let schema = SearchIndexSchema::from_index(index_relation, &index);
        setup_tokenizers(index_relation, &mut index, &schema)?;

        let reader = index
            .reader_builder()
            .reload_policy(ReloadPolicy::Manual)
            .try_into()?;
        let searcher = reader.searcher();

        let need_scores = need_scores || search_query_input.need_scores();
        let query = {
            let mut parser = QueryParser::for_index(
                &index,
                schema.fields().map(|(field, _)| field).collect::<Vec<_>>(),
            );
            search_query_input
                .into_tantivy_query(&schema, &mut parser, &searcher, index_relation.oid())
                .expect("must be able to parse query")
        };

        Ok(Self {
            index_oid: index_relation.oid(),
            rel_oid: None,
            searcher,
            schema,
            underlying_reader: reader,
            underlying_index: index,
            query,
            need_scores,
            _cleanup_lock: Arc::new(cleanup_lock),
        })
    }

    pub fn open_with_rel_oid(
        rel_oid: pg_sys::Oid,
        index_relation: &PgSearchRelation,
        mvcc_style: MvccSatisfies,
    ) -> Result<Self> {
        let mut reader = Self::open(index_relation, mvcc_style)?;
        reader.rel_oid = Some(rel_oid);
        Ok(reader)
    }

    pub fn segment_ids(&self) -> Vec<SegmentId> {
        self.searcher
            .segment_readers()
            .iter()
            .map(|r| r.segment_id())
            .collect()
    }

    pub fn key_field(&self) -> SearchField {
        self.schema.key_field()
    }

    pub fn need_scores(&self) -> bool {
        self.need_scores
    }

    pub fn query(&self) -> &dyn Query {
        &self.query
    }

    pub fn weight(&self) -> Box<dyn Weight> {
        self.query
            .weight(if self.need_scores {
                tantivy::query::EnableScoring::Enabled {
                    searcher: &self.searcher,
                    statistics_provider: &self.searcher,
                }
            } else {
                tantivy::query::EnableScoring::Disabled {
                    schema: self.schema.tantivy_schema(),
                    searcher_opt: Some(&self.searcher),
                }
            })
            .expect("weight should be constructable")
    }

    pub fn make_query(&self, search_query_input: SearchQueryInput) -> Box<dyn Query> {
        let mut parser = QueryParser::for_index(
            &self.underlying_index,
            self.schema
                .fields()
                .map(|(field, _)| field)
                .collect::<Vec<_>>(),
        );
        search_query_input
<<<<<<< HEAD
            .clone()
            .into_tantivy_query(
                &self.schema,
                &mut parser,
                &self.searcher,
                self.index_oid,
                self.rel_oid,
            )
=======
            .into_tantivy_query(&self.schema, &mut parser, &self.searcher, self.index_oid)
>>>>>>> 1af65803
            .expect("must be able to parse query")
    }

    pub fn get_doc(&self, doc_address: DocAddress) -> tantivy::Result<TantivyDocument> {
        self.searcher.doc(doc_address)
    }

    /// Returns the index size, in bytes, according to tantivy
    pub fn byte_size(&self) -> Result<u64> {
        Ok(self
            .underlying_reader
            .searcher()
            .space_usage()
            .map(|space| space.total().get_bytes())?)
    }

    pub fn segment_readers(&self) -> &[SegmentReader] {
        self.searcher.segment_readers()
    }

    pub fn schema(&self) -> &SearchIndexSchema {
        &self.schema
    }

    pub fn searcher(&self) -> &Searcher {
        &self.searcher
    }

    pub fn validate_checksum(&self) -> Result<std::collections::HashSet<PathBuf>> {
        Ok(self.underlying_index.validate_checksum()?)
    }

    pub fn snippet_generator(
        &self,
        field_name: impl AsRef<str> + Display,
        query: SearchQueryInput,
    ) -> (tantivy::schema::Field, SnippetGenerator) {
        let search_field = self
            .schema
            .search_field(&field_name)
            .unwrap_or_else(|| panic!("snippet_generator: field {field_name} should exist"));
        if search_field.is_text() || search_field.is_json() {
            let field = search_field.field();
            let generator =
                SnippetGenerator::create(&self.searcher, &self.make_query(query), field)
                    .unwrap_or_else(|err| {
                        panic!(
                            "failed to create snippet generator for field: {field_name}... {err}"
                        )
                    });
            (field, generator)
        } else {
            panic!("failed to create snippet generator for field: {field_name}... can only highlight text fields")
        }
    }

    /// Search the Tantivy index for matching documents.
    ///
    /// The order of returned docs is unspecified.
    ///
    /// It has no understanding of Postgres MVCC visibility.  It is the caller's responsibility to
    /// handle that, if it's necessary.
    pub fn search(&self, _estimated_rows: Option<usize>) -> SearchResults {
        let iters = self
            .searcher()
            .segment_readers()
            .iter()
            .enumerate()
            .map(move |(segment_ord, segment_reader)| {
                scorer_iter::ScorerIter::new(
                    DeferredScorer::new(
                        self.query().box_clone(),
                        self.need_scores,
                        segment_reader.clone(),
                        self.searcher.clone(),
                    ),
                    segment_ord as SegmentOrdinal,
                    segment_reader.clone(),
                )
            })
            .collect::<Vec<_>>();

        SearchResults::MultiSegment(self.searcher.clone(), Default::default(), iters, 0)
    }

    /// Search specific index segments for matching documents.
    ///
    /// The order of returned docs is unspecified.
    ///
    /// It has no understanding of Postgres MVCC visibility.  It is the caller's responsibility to
    /// handle that, if it's necessary.
    pub fn search_segments(
        &self,
        segment_ids: impl Iterator<Item = SegmentId>,
        offset: usize,
    ) -> SearchResults {
        let iters = self.collect_segments(segment_ids, |segment_ord, segment_reader| {
            scorer_iter::ScorerIter::new(
                DeferredScorer::new(
                    self.query().box_clone(),
                    self.need_scores,
                    segment_reader.clone(),
                    self.searcher.clone(),
                ),
                segment_ord,
                segment_reader.clone(),
            )
        });

        SearchResults::MultiSegment(self.searcher.clone(), Default::default(), iters, offset)
    }

    /// Search the Tantivy index for the "top N" matching documents in specific segments.
    ///
    /// The documents are returned in score order.  Most relevant first if `sortdir` is [`SortDirection::Desc`],
    /// or least relevant first if it's [`SortDirection::Asc`].
    ///
    /// It has no understanding of Postgres MVCC visibility.  It is the caller's responsibility to
    /// handle that, if it's necessary.
    #[allow(clippy::too_many_arguments)]
    pub fn search_top_n_in_segments(
        &self,
        segment_ids: impl Iterator<Item = SegmentId>,
        sort_field: Option<FieldName>,
        sortdir: SortDirection,
        n: usize,
        offset: usize,
    ) -> SearchResults {
        if let Some(sort_field) = sort_field {
            let field = self
                .schema
                .search_field(&sort_field)
                .expect("sort field should exist in index schema");
            match field.field_entry().field_type().value_type() {
                tantivy::schema::Type::Str => self.top_by_string_field_in_segments(
                    segment_ids,
                    sort_field,
                    sortdir,
                    n,
                    offset,
                ),
                _ => self.top_by_field_in_segments(segment_ids, sort_field, sortdir, n, offset),
            }
        } else {
            self.top_by_score_in_segments(segment_ids, sortdir, n, offset)
        }
    }

    /// Search the Tantivy index for the "top N" matching documents (ordered by a field) in the given segments.
    ///
    /// The documents are returned in field order.  Largest first if `sortdir` is [`SortDirection::Desc`],
    /// or smallest first if it's [`SortDirection::Asc`].
    ///
    /// It has no understanding of Postgres MVCC visibility.  It is the caller's responsibility to
    /// handle that, if it's necessary.
    fn top_by_field_in_segments(
        &self,
        segment_ids: impl Iterator<Item = SegmentId>,
        sort_field: impl AsRef<str> + Display,
        sortdir: SortDirection,
        n: usize,
        offset: usize,
    ) -> SearchResults {
        let collector = TopDocs::with_limit(n)
            .and_offset(offset)
            .order_by_u64_field(&sort_field, sortdir.into());
        let weight = self
            .query
            .weight(tantivy::query::EnableScoring::Enabled {
                searcher: &self.searcher,
                statistics_provider: &self.searcher,
            })
            .expect("creating a Weight from a Query should not fail");

        let top_docs = self.collect_segments(segment_ids, |segment_ord, segment_reader| {
            collector
                .collect_segment(weight.as_ref(), segment_ord, segment_reader)
                .expect("should be able to collect top-n in segment")
        });

        let top_docs = collector
            .merge_fruits(top_docs)
            .expect("should be able to merge top-n in segments");
        SearchResults::TopNByField(
            self.searcher.clone(),
            Default::default(),
            // TODO: We are discarding a u64-encoded numeric field value here.
            // To actually fetch it, we might switch the `TopDocs::order_by_u64_field` call to
            // `TopDocs::order_by_fast_field`, which handles the decoding.
            top_docs
                .into_iter()
                .map(|(_, doc)| doc)
                .collect::<Vec<_>>()
                .into_iter(),
        )
    }

    /// Search the Tantivy index for the "top N" matching documents (ordered by a field) in the given segments.
    ///
    /// The documents are returned in field order.  Largest first if `sortdir` is [`SortDirection::Desc`],
    /// or smallest first if it's [`SortDirection::Asc`].
    ///
    /// It has no understanding of Postgres MVCC visibility.  It is the caller's responsibility to
    /// handle that, if it's necessary.
    fn top_by_string_field_in_segments(
        &self,
        segment_ids: impl Iterator<Item = SegmentId>,
        sort_field: FieldName,
        sortdir: SortDirection,
        n: usize,
        offset: usize,
    ) -> SearchResults {
        let collector = TopDocs::with_limit(n)
            .and_offset(offset)
            .order_by_string_fast_field(&sort_field, sortdir.into());
        let weight = self
            .query
            .weight(tantivy::query::EnableScoring::Enabled {
                searcher: &self.searcher,
                statistics_provider: &self.searcher,
            })
            .expect("creating a Weight from a Query should not fail");

        let top_docs = self.collect_segments(segment_ids, |segment_ord, segment_reader| {
            collector
                .collect_segment(weight.as_ref(), segment_ord, segment_reader)
                .expect("should be able to collect top-n in segment")
        });

        let top_docs = collector
            .merge_fruits(top_docs)
            .expect("should be able to merge top-n in segments");
        SearchResults::TopNByField(
            self.searcher.clone(),
            Default::default(),
            // TODO: We are discarding a valid string field value here, but could in theory actually
            // render it using a virtual tuple for the right query shape.
            top_docs
                .into_iter()
                .map(|(_, doc)| doc)
                .collect::<Vec<_>>()
                .into_iter(),
        )
    }

    /// Search the Tantivy index for the "top N" matching documents (ordered by score) in the given segments.
    ///
    /// The documents are returned in score order.  Most relevant first if `sortdir` is [`SortDirection::Desc`],
    /// or least relevant first if it's [`SortDirection::Asc`].
    ///
    /// It has no understanding of Postgres MVCC visibility.  It is the caller's responsibility to
    /// handle that, if it's necessary.
    fn top_by_score_in_segments(
        &self,
        segment_ids: impl Iterator<Item = SegmentId>,
        sortdir: SortDirection,
        n: usize,
        offset: usize,
    ) -> SearchResults {
        match sortdir {
            // requires tweaking the score, which is a bit slower
            SortDirection::Asc => {
                let weight = self
                    .query
                    .weight(tantivy::query::EnableScoring::Enabled {
                        searcher: &self.searcher,
                        statistics_provider: &self.searcher,
                    })
                    .expect("creating a Weight from a Query should not fail");

                let collector = TopDocs::with_limit(n).and_offset(offset).tweak_score(
                    move |_segment_reader: &tantivy::SegmentReader| {
                        move |_doc: DocId, original_score: Score| TweakedScore {
                            dir: sortdir,
                            score: original_score,
                        }
                    },
                );

                let top_docs = self.collect_segments(segment_ids, |segment_ord, segment_reader| {
                    collector
                        .collect_segment(weight.as_ref(), segment_ord, segment_reader)
                        .expect("should be able to collect top-n in segment")
                });

                let top_docs = collector
                    .merge_fruits(top_docs)
                    .expect("should be able to merge top-n in segment");

                SearchResults::TopNByTweakedScore(
                    self.searcher.clone(),
                    Default::default(),
                    top_docs.into_iter(),
                )
            }

            // can use tantivy's score directly
            SortDirection::Desc => {
                let weight = self
                    .query
                    .weight(tantivy::query::EnableScoring::Enabled {
                        searcher: &self.searcher,
                        statistics_provider: &self.searcher,
                    })
                    .expect("creating a Weight from a Query should not fail");

                let collector = TopDocs::with_limit(n).and_offset(offset);

                let top_docs = self.collect_segments(segment_ids, |segment_ord, segment_reader| {
                    collector
                        .collect_segment(weight.as_ref(), segment_ord, segment_reader)
                        .expect("should be able to collect top-n in segment")
                });

                let top_docs = collector
                    .merge_fruits(top_docs)
                    .expect("should be able to merge top-n in segment");

                SearchResults::TopNByScore(
                    self.searcher.clone(),
                    Default::default(),
                    top_docs.into_iter(),
                )
            }

            SortDirection::None => self.search_segments(segment_ids, offset),
        }
    }

    pub fn estimate_docs(&self, total_docs: f64) -> Option<usize> {
        debug_assert!(self.searcher.segment_readers().len() == 1, "estimate_docs(): expected an index with only one segment, which is assumed to be the largest segment by num_docs");
        let largest_reader = self.searcher.segment_reader(0);
        let weight = self.weight();
        let mut scorer = weight
            .scorer(largest_reader, 1.0)
            .expect("counting docs in the largest segment should not fail");

        // investigate the size_hint.  it will often give us a good enough value
        let mut count = scorer.size_hint() as usize;
        if count == 0 {
            // but when it doesn't, we need to do a full count
            count = scorer.count_including_deleted() as usize;
        }
        let segment_doc_proportion = largest_reader.num_docs() as f64 / total_docs;

        Some((count as f64 / segment_doc_proportion).ceil() as usize)
    }

    pub fn collect<C: Collector>(&self, collector: C) -> C::Fruit {
        self.searcher
            .search_with_executor(
                &self.query,
                &collector,
                &Executor::SingleThread,
                enable_scoring(self.need_scores, &self.searcher),
            )
            .expect("search should not fail")
    }

    fn collect_segments<T>(
        &self,
        mut segment_ids: impl Iterator<Item = SegmentId>,
        mut collect: impl FnMut(SegmentOrdinal, &SegmentReader) -> T,
    ) -> Vec<T> {
        let upper = segment_ids.size_hint().1.unwrap_or(0);

        if upper == 1 {
            let segment_id = segment_ids
                .next()
                .unwrap_or_else(|| panic!("no segments provided"));

            for (segment_ord, segment_reader) in self.searcher.segment_readers().iter().enumerate()
            {
                if segment_id == segment_reader.segment_id() {
                    return vec![collect(segment_ord as SegmentOrdinal, segment_reader)];
                }
            }
            panic!("missing segment: {segment_id}");
        } else {
            let segment_ids_lookup = segment_ids.collect::<FxHashSet<_>>();
            let many = segment_ids_lookup.len();
            let mut collection = Vec::with_capacity(many);
            for (segment_ord, segment_reader) in self.searcher.segment_readers().iter().enumerate()
            {
                if segment_ids_lookup.contains(&segment_reader.segment_id()) {
                    collection.push(collect(segment_ord as SegmentOrdinal, segment_reader));
                }

                if collection.len() == many {
                    break;
                }
            }

            if collection.len() != many {
                // not sure if it's worth the effort to figure out which ones.  Knowing the segment_id
                // wouldn't give us a lot of valuable information
                panic!("missing segments");
            }

            collection
        }
    }
}

fn enable_scoring(need_scores: bool, searcher: &Searcher) -> EnableScoring {
    if need_scores {
        EnableScoring::enabled_from_searcher(searcher)
    } else {
        EnableScoring::disabled_from_searcher(searcher)
    }
}

mod scorer_iter {
    use crate::index::reader::index::enable_scoring;
    use std::sync::OnceLock;
    use tantivy::query::{Query, Scorer};
    use tantivy::{DocAddress, DocId, DocSet, Score, Searcher, SegmentOrdinal, SegmentReader};

    pub struct DeferredScorer {
        query: Box<dyn Query>,
        need_scores: bool,
        segment_reader: SegmentReader,
        searcher: Searcher,
        scorer: OnceLock<Box<dyn Scorer>>,
    }

    impl DeferredScorer {
        pub fn new(
            query: Box<dyn Query>,
            need_scores: bool,
            segment_reader: SegmentReader,
            searcher: Searcher,
        ) -> Self {
            Self {
                query,
                need_scores,
                segment_reader,
                searcher,
                scorer: Default::default(),
            }
        }

        #[track_caller]
        #[inline(always)]
        fn scorer_mut(&mut self) -> &mut Box<dyn Scorer> {
            self.scorer();
            self.scorer
                .get_mut()
                .expect("deferred scorer should have been initialized")
        }

        #[track_caller]
        #[inline(always)]
        fn scorer(&self) -> &dyn Scorer {
            self.scorer.get_or_init(|| {
                let weight = self
                    .query
                    .weight(enable_scoring(self.need_scores, &self.searcher))
                    .expect("weight should be constructable");

                weight
                    .scorer(&self.segment_reader, 1.0)
                    .expect("scorer should be constructable")
            })
        }
    }

    impl DocSet for DeferredScorer {
        #[inline(always)]
        fn advance(&mut self) -> DocId {
            self.scorer_mut().advance()
        }

        #[inline(always)]
        fn doc(&self) -> DocId {
            self.scorer().doc()
        }

        fn size_hint(&self) -> u32 {
            self.scorer().size_hint()
        }
    }

    impl Scorer for DeferredScorer {
        #[inline(always)]
        fn score(&mut self) -> Score {
            self.scorer_mut().score()
        }
    }

    pub struct ScorerIter {
        deferred: DeferredScorer,
        segment_ord: SegmentOrdinal,
        segment_reader: SegmentReader,
    }

    impl ScorerIter {
        pub fn new(
            scorer: DeferredScorer,
            segment_ord: SegmentOrdinal,
            segment_reader: SegmentReader,
        ) -> Self {
            Self {
                deferred: scorer,
                segment_ord,
                segment_reader,
            }
        }
    }

    impl Iterator for ScorerIter {
        type Item = (Score, DocAddress);

        fn next(&mut self) -> Option<Self::Item> {
            loop {
                let doc_id = self.deferred.doc();

                if doc_id == tantivy::TERMINATED {
                    // we've read all the docs
                    return None;
                } else if self
                    .segment_reader
                    .alive_bitset()
                    .map(|alive_bitset| alive_bitset.is_alive(doc_id))
                    // if there's no alive_bitset, the doc is alive
                    .unwrap_or(true)
                {
                    // this doc is alive
                    let score = self.deferred.score();
                    let this = (score, DocAddress::new(self.segment_ord, doc_id));

                    // move to the next doc for the next iteration
                    self.deferred.advance();

                    // return the live doc
                    return Some(this);
                }

                // this doc isn't alive, move to the next doc and loop around
                self.deferred.advance();
            }
        }

        fn size_hint(&self) -> (usize, Option<usize>) {
            (0, Some(self.deferred.size_hint() as usize))
        }
    }
}<|MERGE_RESOLUTION|>--- conflicted
+++ resolved
@@ -250,6 +250,7 @@
     fn clone(&self) -> Self {
         Self {
             index_oid: self.index_oid,
+            rel_oid: self.rel_oid,
             searcher: self.searcher.clone(),
             schema: self.schema.clone(),
             underlying_reader: self.underlying_reader.clone(),
@@ -265,7 +266,13 @@
     /// Open a tantivy index where, if searched, will return zero results, but has access to all
     /// the underlying [`SegmentReader`]s and such as specified by the `mvcc_style`.
     pub fn empty(index_relation: &PgSearchRelation, mvcc_style: MvccSatisfies) -> Result<Self> {
-        Self::open(index_relation, SearchQueryInput::Empty, false, mvcc_style)
+        Self::open(
+            index_relation,
+            SearchQueryInput::Empty,
+            false,
+            mvcc_style,
+            None,
+        )
     }
 
     /// Open a tantivy index that, when searched, will return the results of the specified [`SearchQueryInput`].
@@ -274,6 +281,7 @@
         search_query_input: SearchQueryInput,
         need_scores: bool,
         mvcc_style: MvccSatisfies,
+        rel_oid: Option<pg_sys::Oid>,
     ) -> Result<Self> {
         // It is possible for index only scans and custom scans, which only check the visibility map
         // and do not fetch tuples from the heap, to suffer from the concurrent TID recycling problem.
@@ -305,13 +313,19 @@
                 schema.fields().map(|(field, _)| field).collect::<Vec<_>>(),
             );
             search_query_input
-                .into_tantivy_query(&schema, &mut parser, &searcher, index_relation.oid())
+                .into_tantivy_query(
+                    &schema,
+                    &mut parser,
+                    &searcher,
+                    index_relation.oid(),
+                    rel_oid,
+                )
                 .expect("must be able to parse query")
         };
 
         Ok(Self {
             index_oid: index_relation.oid(),
-            rel_oid: None,
+            rel_oid,
             searcher,
             schema,
             underlying_reader: reader,
@@ -320,16 +334,6 @@
             need_scores,
             _cleanup_lock: Arc::new(cleanup_lock),
         })
-    }
-
-    pub fn open_with_rel_oid(
-        rel_oid: pg_sys::Oid,
-        index_relation: &PgSearchRelation,
-        mvcc_style: MvccSatisfies,
-    ) -> Result<Self> {
-        let mut reader = Self::open(index_relation, mvcc_style)?;
-        reader.rel_oid = Some(rel_oid);
-        Ok(reader)
     }
 
     pub fn segment_ids(&self) -> Vec<SegmentId> {
@@ -377,7 +381,6 @@
                 .collect::<Vec<_>>(),
         );
         search_query_input
-<<<<<<< HEAD
             .clone()
             .into_tantivy_query(
                 &self.schema,
@@ -386,9 +389,6 @@
                 self.index_oid,
                 self.rel_oid,
             )
-=======
-            .into_tantivy_query(&self.schema, &mut parser, &self.searcher, self.index_oid)
->>>>>>> 1af65803
             .expect("must be able to parse query")
     }
 
