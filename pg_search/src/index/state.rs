--- conflicted
+++ resolved
@@ -21,16 +21,12 @@
 use crate::schema::{SearchConfig, SearchFieldName, SearchFieldType, SearchIndexSchema};
 use std::sync::Arc;
 use tantivy::collector::TopDocs;
-use tantivy::schema::FieldType;
+use tantivy::schema::{FieldType, Value};
 use tantivy::{query::Query, DocAddress, Score, Searcher};
-<<<<<<< HEAD
 use tantivy::{Executor, Order, SnippetGenerator, TantivyDocument};
 
 static DEFAULT_ORDER_BY_DIRECTION: &str = "asc";
 static DEFAULT_BM25_SCORE_FOR_ORDER_BY: f32 = 1.0;
-=======
-use tantivy::{Executor, SnippetGenerator};
->>>>>>> e026ff32
 
 #[derive(Clone)]
 pub struct SearchState {
@@ -97,7 +93,6 @@
 
         let offset = self.config.offset_rows.unwrap_or(0);
 
-<<<<<<< HEAD
         if let Some(order_by_field) = self.config.order_by_field.clone() {
             // Lowercase the input and use default order direction
             let lowercase_direction = self
@@ -143,19 +138,9 @@
                 .collect();
         }
 
-        if self.config.stable_sort.is_some_and(|stable| stable) {
-            // If the user requires a stable sort, we'll use tweak_score. This allows us to retrieve
-            // the value of a fast field and use that as a secondary sort key. In the case of a
-            // bm25 score tie, results will be ordered based on the value of their 'key_field'.
-            // This has a big performance impact, so the user needs to opt-in.
-            let key_field_name = self.config.key_field.clone();
-            let schema = self.schema.clone();
-            let collector = TopDocs::with_limit(limit).and_offset(offset).tweak_score(
-=======
         let key_field_name = self.config.key_field.clone();
         let schema = self.schema.clone();
         let collector = TopDocs::with_limit(limit).and_offset(offset).tweak_score(
->>>>>>> e026ff32
                 move |segment_reader: &tantivy::SegmentReader| -> Box<dyn FnMut(tantivy::DocId, Score) -> SearchIndexScore> {
                     let fast_fields = segment_reader
                         .fast_fields();
@@ -272,4 +257,24 @@
             .map(|(score, doc_address)| (score.bm25, doc_address, score.key, score.ctid))
             .collect()
     }
+
+    pub fn key_and_ctid_value(&self, doc_address: DocAddress) -> (TantivyValue, u64) {
+        let retrieved_doc: TantivyDocument = self
+            .searcher
+            .doc(doc_address)
+            .expect("could not retrieve document by address");
+
+        let value = retrieved_doc
+            .get_first(self.schema.key_field().id.0)
+            .unwrap();
+
+        let key = TantivyValue(value.clone());
+
+        let ctid = retrieved_doc
+            .get_first(self.schema.ctid_field().id.0)
+            .unwrap()
+            .as_u64()
+            .expect("could not access ctid field on document");
+        (key, ctid)
+    }
 }