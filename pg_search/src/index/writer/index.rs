--- conflicted
+++ resolved
@@ -26,18 +26,10 @@
 use thiserror::Error;
 
 use crate::index::bulk_delete::BulkDeleteDirectory;
-<<<<<<< HEAD
 use crate::index::channel::{ChannelDirectory, ChannelRequestHandler, NeedWal};
 use crate::index::merge_policy::MergeLock;
 use crate::index::mvcc::MVCCDirectory;
 use crate::index::{get_index_schema, setup_tokenizers, BlockDirectoryType, WriterResources};
-=======
-use crate::index::channel::{ChannelDirectory, ChannelRequestHandler};
-use crate::index::merge_policy::MergeLock;
-use crate::index::mvcc::MVCCDirectory;
-use crate::index::{get_index_schema, setup_tokenizers};
-use crate::index::{BlockDirectoryType, WriterResources};
->>>>>>> f33803f3
 use crate::postgres::options::SearchIndexCreateOptions;
 use crate::{
     postgres::types::TantivyValueError,
@@ -65,7 +57,6 @@
 }
 
 impl SearchIndexWriter {
-<<<<<<< HEAD
     pub fn open(
         index_relation: &PgRelation,
         directory_type: BlockDirectoryType,
@@ -75,20 +66,10 @@
         let create_options = index_relation.rd_options as *mut SearchIndexCreateOptions;
         let (parallelism, memory_budget, wants_merge, merge_policy, need_wal) =
             resources.resources(unsafe { &*create_options });
-=======
-    pub fn new(
-        index_oid: pg_sys::Oid,
-        directory_type: BlockDirectoryType,
-        resources: WriterResources,
-    ) -> Result<Self> {
-        let index_relation = unsafe { PgRelation::open(index_oid) };
-        let schema = get_index_schema(&index_relation)?;
->>>>>>> f33803f3
 
         let (req_sender, req_receiver) = crossbeam::channel::bounded(CHANNEL_QUEUE_LEN);
         let channel_dir = ChannelDirectory::new(req_sender);
         let mut handler = match directory_type {
-<<<<<<< HEAD
             BlockDirectoryType::Mvcc => ChannelRequestHandler::open(
                 &MVCCDirectory::new(index_relation.oid(), need_wal),
                 index_relation.oid(),
@@ -101,17 +82,6 @@
             ),
         };
 
-=======
-            BlockDirectoryType::Mvcc => {
-                ChannelRequestHandler::open(&MVCCDirectory::new(index_oid), index_oid, req_receiver)
-            }
-            BlockDirectoryType::BulkDelete => ChannelRequestHandler::open(
-                &BulkDeleteDirectory::new(index_oid),
-                index_oid,
-                req_receiver,
-            ),
-        };
->>>>>>> f33803f3
         let index = {
             let schema = schema.clone();
             handler
@@ -121,8 +91,6 @@
                     tantivy::Result::Ok(index)
                 })
                 .expect("scoped thread should not fail")?
-<<<<<<< HEAD
-=======
         };
 
         let create_options = index_relation.rd_options as *mut SearchIndexCreateOptions;
@@ -138,50 +106,6 @@
 
         let ctid_field = schema.schema.get_field("ctid")?;
         Ok(Self {
-            relation_oid: index_oid,
-            writer: Arc::new(writer),
-            schema,
-            handler,
-            wants_merge,
-            ctid_field,
-            insert_queue: Vec::with_capacity(MAX_INSERT_QUEUE_SIZE),
-        })
-    }
-
-    pub fn create_index(index_oid: pg_sys::Oid) -> Result<Self> {
-        let index_relation = unsafe { PgRelation::open(index_oid) };
-        let schema = get_index_schema(&index_relation)?;
-        let settings = IndexSettings {
-            docstore_compress_dedicated_thread: false,
-            ..IndexSettings::default()
->>>>>>> f33803f3
-        };
-        let (req_sender, req_receiver) = crossbeam::channel::bounded(CHANNEL_QUEUE_LEN);
-        let channel_dir = ChannelDirectory::new(req_sender);
-        let mut handler =
-            ChannelRequestHandler::open(&MVCCDirectory::new(index_oid), index_oid, req_receiver);
-        let schema_clone = schema.clone();
-        let index = handler
-            .wait_for(move || {
-                let mut index = Index::create(channel_dir, schema_clone.schema.clone(), settings)?;
-                setup_tokenizers(&mut index, &schema_clone);
-                tantivy::Result::Ok(index)
-            })
-            .expect("scoped thread should not fail")?;
-        let create_options = index_relation.rd_options as *mut SearchIndexCreateOptions;
-        let (parallelism, memory_budget, wants_merge, merge_policy) =
-            WriterResources::CreateIndex.resources(unsafe { &*create_options });
-        let writer = handler
-            .wait_for(move || {
-                let writer = index.writer_with_num_threads(parallelism.get(), memory_budget)?;
-                writer.set_merge_policy(merge_policy.into());
-                tantivy::Result::Ok(writer)
-            })
-            .expect("scoped thread should not fail")?;
-        let ctid_field = schema.schema.get_field("ctid")?;
-
-        Ok(Self {
-<<<<<<< HEAD
             relation_oid: index_relation.oid(),
             writer: Arc::new(writer),
             schema,
@@ -222,6 +146,7 @@
                 })
                 .expect("scoped thread should not fail")?
         };
+
         let writer = handler
             .wait_for(move || {
                 let writer = index.writer_with_num_threads(parallelism.get(), memory_budget)?;
@@ -233,9 +158,6 @@
 
         Ok(Self {
             relation_oid: index_relation.oid(),
-=======
-            relation_oid: index_oid,
->>>>>>> f33803f3
             writer: Arc::new(writer),
             schema,
             ctid_field,
