// Copyright (c) 2023-2025 ParadeDB, Inc.
//
// This file is part of ParadeDB - Postgres for Search and Analytics
//
// This program is free software: you can redistribute it and/or modify
// it under the terms of the GNU Affero General Public License as published by
// the Free Software Foundation, either version 3 of the License, or
// (at your option) any later version.
//
// This program is distributed in the hope that it will be useful
// but WITHOUT ANY WARRANTY; without even the implied warranty of
// MERCHANTABILITY or FITNESS FOR A PARTICULAR PURPOSE. See the
// GNU Affero General Public License for more details.
//
// You should have received a copy of the GNU Affero General Public License
// along with this program. If not, see <http://www.gnu.org/licenses/>.

use crate::api::FieldName;
use crate::index::mvcc::MvccSatisfies;
use crate::postgres::build_parallel::build_index;
use crate::postgres::options::BM25IndexOptions;
use crate::postgres::rel::PgSearchRelation;
<<<<<<< HEAD
use crate::postgres::storage::metadata::MetaPage;
use crate::postgres::utils::extract_field_attributes;
use crate::schema::{SearchFieldType, SearchIndexSchema};
=======
use crate::postgres::storage::block::{
    SegmentMetaEntry, CLEANUP_LOCK, METADATA, SCHEMA_START, SEGMENT_METAS_START, SETTINGS_START,
};
use crate::postgres::storage::buffer::BufferManager;
use crate::postgres::storage::metadata::MetaPageMut;
use crate::postgres::storage::{LinkedBytesList, LinkedItemList};
use crate::postgres::utils::{extract_field_attributes, ExtractedFieldAttribute};
use crate::schema::{SearchFieldConfig, SearchFieldType};
>>>>>>> 19d18394
use anyhow::Result;
use pgrx::pg_sys::panic::ErrorReport;
use pgrx::*;
use tantivy::schema::Schema;
use tantivy::{Index, IndexSettings};
use tokenizers::SearchTokenizer;

#[pg_guard]
pub extern "C-unwind" fn ambuild(
    heaprel: pg_sys::Relation,
    indexrel: pg_sys::Relation,
    index_info: *mut pg_sys::IndexInfo,
) -> *mut pg_sys::IndexBuildResult {
    let heap_relation = unsafe { PgSearchRelation::from_pg(heaprel) };
    let index_relation = unsafe { PgSearchRelation::from_pg(indexrel) };

    unsafe {
        ambuildempty(indexrel);
    }

    // ensure we only allow one `USING bm25` index on this relation, accounting for a REINDEX
    // and accounting for CONCURRENTLY.
    unsafe {
        let index_tuple = &(*index_relation.rd_index);
        let is_reindex = !index_tuple.indisvalid;
        let is_concurrent = (*index_info).ii_Concurrent;

        if !is_reindex {
            for existing_index in heap_relation.indices(pg_sys::AccessShareLock as _) {
                if existing_index.oid() == index_relation.oid() {
                    // the index we're about to build already exists on the table.
                    continue;
                }

                if is_bm25_index(&existing_index) && !is_concurrent {
                    panic!("a relation may only have one `USING bm25` index");
                }
            }
        }
    }

    unsafe {
        let heap_tuples = build_index(
            heap_relation,
            index_relation.clone(),
            (*index_info).ii_Concurrent,
        )
        .unwrap_or_else(|e| panic!("{e}"));

        record_create_index_segment_ids(&index_relation).unwrap_or_else(|e| panic!("{e}"));

        pgrx::debug1!("build_index: flushing buffers");
        pg_sys::FlushRelationBuffers(indexrel);

        let mut result = PgBox::<pg_sys::IndexBuildResult>::alloc0();
        result.heap_tuples = heap_tuples;
        result.index_tuples = heap_tuples;
        result.into_pg()
    }
}

#[pg_guard]
pub unsafe extern "C-unwind" fn ambuildempty(indexrel: pg_sys::Relation) {
    let index_relation = unsafe { PgSearchRelation::from_pg(indexrel) };

    unsafe {
        MetaPage::init(&index_relation);
    }

    validate_index_config(&index_relation);

    create_index(&index_relation).unwrap_or_else(|e| panic!("{e}"));
}

unsafe fn validate_index_config(index_relation: &PgSearchRelation) {
    // quick check to make sure we have "WITH" options
    if index_relation.rd_options.is_null() {
        panic!("{}", BM25IndexOptions::MISSING_KEY_FIELD_CONFIG);
    }

    let options = index_relation.options();
    let key_field_name = options.key_field_name();
    let key_field_config = options.field_config_or_default(&key_field_name);

    // warn when the `raw` tokenizer is used for the key_field
    #[allow(deprecated)]
    if key_field_config
        .tokenizer()
        .map(|tokenizer| matches!(tokenizer, SearchTokenizer::Raw(_)))
        .unwrap_or(false)
    {
        ErrorReport::new(
            PgSqlErrorCode::ERRCODE_WARNING_DEPRECATED_FEATURE,
            "the `raw` tokenizer is deprecated",
            function_name!(),
        )
            .set_detail("the `raw` tokenizer is deprecated as it also lowercases and truncates the input and this is probably not what you want for you key_field")
            .set_hint("use `keyword` instead").report(PgLogLevel::WARNING);
    }

    let options = index_relation.options();
    let text_configs = options.text_config();
    for (field_name, config) in text_configs.iter().flatten() {
        validate_field_config(field_name, &key_field_name, config, options, |t| {
            matches!(t, SearchFieldType::Text(_) | SearchFieldType::Uuid(_))
        });
    }

    let inet_configs = options.inet_config();
    for (field_name, config) in inet_configs.iter().flatten() {
        validate_field_config(field_name, &key_field_name, config, options, |t| {
            matches!(t, SearchFieldType::Inet(_))
        });
    }

    let numeric_configs = options.numeric_config();
    for (field_name, config) in numeric_configs.iter().flatten() {
        validate_field_config(field_name, &key_field_name, config, options, |t| {
            matches!(
                t,
                SearchFieldType::I64(_) | SearchFieldType::U64(_) | SearchFieldType::F64(_)
            )
        });
    }

    let boolean_configs = options.boolean_config();
    for (field_name, config) in boolean_configs.iter().flatten() {
        validate_field_config(field_name, &key_field_name, config, options, |t| {
            matches!(t, SearchFieldType::Bool(_))
        });
    }

    let json_configs = options.json_config();
    for (field_name, config) in json_configs.iter().flatten() {
        validate_field_config(field_name, &key_field_name, config, options, |t| {
            matches!(t, SearchFieldType::Json(_))
        });
    }

    let range_configs = options.range_config();
    for (field_name, config) in range_configs.iter().flatten() {
        validate_field_config(field_name, &key_field_name, config, options, |t| {
            matches!(t, SearchFieldType::Range(_))
        });
    }

    let datetime_configs = options.datetime_config();
    for (field_name, config) in datetime_configs.iter().flatten() {
        validate_field_config(field_name, &key_field_name, config, options, |t| {
            matches!(t, SearchFieldType::Date(_))
        });
    }
}

fn validate_field_config(
    field_name: &FieldName,
    key_field_name: &FieldName,
    config: &SearchFieldConfig,
    options: &BM25IndexOptions,
    matches: fn(&SearchFieldType) -> bool,
) {
    if field_name.is_ctid() {
        panic!("the name `ctid` is reserved by pg_search");
    }

    if field_name.root() == key_field_name.root() {
        panic!(
            "cannot override BM25 configuration for key_field '{field_name}', you must use an aliased field name and 'column' configuration key"
        );
    }

    if let Some(alias) = config.alias() {
        if options
            .get_field_type(&FieldName::from(alias.to_string()))
            .is_none()
        {
            panic!(
                "the column `{alias}` referenced by the field configuration for '{field_name}' does not exist"
            );
        }

        let config = options.field_config_or_default(&FieldName::from(alias.to_string()));
        if config.alias().is_some() {
            panic!("the column `{alias}` cannot alias an already aliased column");
        }
    }

    let field_name = config.alias().unwrap_or(field_name);
    let field_type = options
        .get_field_type(&FieldName::from(field_name.to_string()))
        .unwrap_or_else(|| panic!("the column `{field_name}` does not exist in the table"));
    if !matches(&field_type) {
        panic!("`{field_name}` was configured with the wrong type");
    }
}

pub fn is_bm25_index(indexrel: &PgSearchRelation) -> bool {
    indexrel.rd_amhandler == bm25_amhandler_oid().unwrap_or_default()
}

fn bm25_amhandler_oid() -> Option<pg_sys::Oid> {
    unsafe {
        let name = pg_sys::Datum::from(c"bm25".as_ptr());
        let pg_am_entry = pg_sys::SearchSysCache1(pg_sys::SysCacheIdentifier::AMNAME as _, name);
        if pg_am_entry.is_null() {
            return None;
        }

        let mut is_null = false;
        let datum = pg_sys::SysCacheGetAttr(
            pg_sys::SysCacheIdentifier::AMNAME as _,
            pg_am_entry,
            pg_sys::Anum_pg_am_amhandler as _,
            &mut is_null,
        );
        let oid = pg_sys::Oid::from_datum(datum, is_null);
        pg_sys::ReleaseSysCache(pg_am_entry);
        oid
    }
}

fn create_index(index_relation: &PgSearchRelation) -> Result<()> {
    let options = index_relation.options();
    let mut builder = Schema::builder();

    for (name, ExtractedFieldAttribute { tantivy_type, .. }) in
        unsafe { extract_field_attributes(index_relation.as_ptr()) }
    {
        let config = options.field_config_or_default(&name);

        match tantivy_type {
            SearchFieldType::Text(_) => builder.add_text_field(name.as_ref(), config.clone()),
            SearchFieldType::Uuid(_) => builder.add_text_field(name.as_ref(), config.clone()),
            SearchFieldType::Inet(_) => builder.add_ip_addr_field(name.as_ref(), config.clone()),
            SearchFieldType::I64(_) => builder.add_i64_field(name.as_ref(), config.clone()),
            SearchFieldType::U64(_) => builder.add_u64_field(name.as_ref(), config.clone()),
            SearchFieldType::F64(_) => builder.add_f64_field(name.as_ref(), config.clone()),
            SearchFieldType::Bool(_) => builder.add_bool_field(name.as_ref(), config.clone()),
            SearchFieldType::Json(_) => builder.add_json_field(name.as_ref(), config.clone()),
            SearchFieldType::Range(_) => builder.add_json_field(name.as_ref(), config.clone()),
            SearchFieldType::Date(_) => builder.add_date_field(name.as_ref(), config.clone()),
        };
    }

    // Now add any aliased fields
    for (name, config) in options.aliased_text_configs() {
        builder.add_text_field(name.as_ref(), config.clone());
    }
    for (name, config) in options.aliased_json_configs() {
        builder.add_json_field(name.as_ref(), config.clone());
    }

    // Add ctid field
    builder.add_u64_field(
        "ctid",
        options.field_config_or_default(&FieldName::from("ctid")),
    );

    let schema = builder.build();
    let directory = MvccSatisfies::Snapshot.directory(index_relation);
    let settings = IndexSettings {
        docstore_compress_dedicated_thread: false,
        ..IndexSettings::default()
    };
    let _ = Index::create(directory, schema, settings)?;
    Ok(())
}

unsafe fn record_create_index_segment_ids(indexrel: &PgSearchRelation) -> anyhow::Result<()> {
    let directory = MvccSatisfies::Snapshot.directory(indexrel);
    let index = Index::open(directory.clone())?;
    let segment_ids = index.searchable_segment_ids()?;

    pgrx::debug1!("record_create_index_segment_ids: {:?}", segment_ids);

    MetaPage::open(indexrel)
        .record_create_index_segment_ids(segment_ids)
        .expect("do_heap_scan: should be able to record segment ids in merge lock");
    Ok(())
}<|MERGE_RESOLUTION|>--- conflicted
+++ resolved
@@ -20,20 +20,9 @@
 use crate::postgres::build_parallel::build_index;
 use crate::postgres::options::BM25IndexOptions;
 use crate::postgres::rel::PgSearchRelation;
-<<<<<<< HEAD
 use crate::postgres::storage::metadata::MetaPage;
-use crate::postgres::utils::extract_field_attributes;
-use crate::schema::{SearchFieldType, SearchIndexSchema};
-=======
-use crate::postgres::storage::block::{
-    SegmentMetaEntry, CLEANUP_LOCK, METADATA, SCHEMA_START, SEGMENT_METAS_START, SETTINGS_START,
-};
-use crate::postgres::storage::buffer::BufferManager;
-use crate::postgres::storage::metadata::MetaPageMut;
-use crate::postgres::storage::{LinkedBytesList, LinkedItemList};
 use crate::postgres::utils::{extract_field_attributes, ExtractedFieldAttribute};
 use crate::schema::{SearchFieldConfig, SearchFieldType};
->>>>>>> 19d18394
 use anyhow::Result;
 use pgrx::pg_sys::panic::ErrorReport;
 use pgrx::*;
@@ -51,7 +40,7 @@
     let index_relation = unsafe { PgSearchRelation::from_pg(indexrel) };
 
     unsafe {
-        ambuildempty(indexrel);
+        build_empty(&index_relation);
     }
 
     // ensure we only allow one `USING bm25` index on this relation, accounting for a REINDEX
@@ -96,16 +85,18 @@
 }
 
 #[pg_guard]
-pub unsafe extern "C-unwind" fn ambuildempty(indexrel: pg_sys::Relation) {
-    let index_relation = unsafe { PgSearchRelation::from_pg(indexrel) };
-
-    unsafe {
-        MetaPage::init(&index_relation);
-    }
-
-    validate_index_config(&index_relation);
-
-    create_index(&index_relation).unwrap_or_else(|e| panic!("{e}"));
+pub unsafe extern "C-unwind" fn ambuildempty(index_relation: pg_sys::Relation) {
+    build_empty(&PgSearchRelation::from_pg(index_relation));
+}
+
+unsafe fn build_empty(index_relation: &PgSearchRelation) {
+    unsafe {
+        MetaPage::init(index_relation);
+    }
+
+    validate_index_config(index_relation);
+
+    create_index(index_relation).unwrap_or_else(|e| panic!("{e}"));
 }
 
 unsafe fn validate_index_config(index_relation: &PgSearchRelation) {
