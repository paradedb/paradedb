// Copyright (c) 2023-2025 ParadeDB, Inc.
//
// This file is part of ParadeDB - Postgres for Search and Analytics
//
// This program is free software: you can redistribute it and/or modify
// it under the terms of the GNU Affero General Public License as published by
// the Free Software Foundation, either version 3 of the License, or
// (at your option) any later version.
//
// This program is distributed in the hope that it will be useful
// but WITHOUT ANY WARRANTY; without even the implied warranty of
// MERCHANTABILITY or FITNESS FOR A PARTICULAR PURPOSE. See the
// GNU Affero General Public License for more details.
//
// You should have received a copy of the GNU Affero General Public License
// along with this program. If not, see <http://www.gnu.org/licenses/>.

use crate::api::{FieldName, HashSet, MvccVisibility, OrderByFeature};
use crate::gucs;
use crate::postgres::customscan::aggregatescan::aggregate_type::AggregateType;
use crate::postgres::customscan::aggregatescan::filterquery::{new_filter_query, FilterQuery};
use crate::postgres::customscan::aggregatescan::limit_offset::LimitOffsetClause;
use crate::postgres::customscan::aggregatescan::orderby::OrderByClause;
use crate::postgres::customscan::aggregatescan::searchquery::SearchQueryClause;
use crate::postgres::customscan::aggregatescan::targetlist::{TargetList, TargetListEntry};
use crate::postgres::customscan::aggregatescan::{AggregateScan, CustomScanClause};
use crate::postgres::customscan::aggregatescan::{GroupByClause, GroupingColumn};
use crate::postgres::customscan::builders::custom_path::CustomPathBuilder;
use crate::postgres::customscan::explain::cleanup_json_for_explain;
use crate::postgres::customscan::CustomScan;
use crate::postgres::utils::sort_json_keys;
use crate::postgres::PgSearchRelation;
use crate::query::SearchQueryInput;

use anyhow::Result;
use pgrx::pg_sys;
use tantivy::aggregation::agg_req::Aggregations;
use tantivy::aggregation::agg_req::{Aggregation, AggregationVariants};
use tantivy::aggregation::bucket::{CustomOrder, OrderTarget, TermsAggregation};
use tantivy::aggregation::metric::CountAggregation;

pub trait AggregationKey {
    const NAME: &'static str;
}

pub struct DocCountKey;
impl AggregationKey for DocCountKey {
    const NAME: &'static str = "_doc_count";
}

pub struct GroupedKey;
impl AggregationKey for GroupedKey {
    const NAME: &'static str = "grouped";
}

pub struct FilterSentinelKey;
impl AggregationKey for FilterSentinelKey {
    const NAME: &'static str = "filter_sentinel";
}

<<<<<<< HEAD
=======
// Sentinel used to represent SQL NULL in term aggregations
// Uses high Unicode character to sort AFTER other values (matching PostgreSQL's NULLS LAST default)
pub const NULL_GROUP_KEY_SENTINEL: &str = "\u{FFFF}__PDB_NULL__";

>>>>>>> 239f0645
#[derive(Default, Debug, Clone, serde::Serialize, serde::Deserialize)]
pub struct AggregateCSClause {
    targetlist: TargetList,
    orderby: OrderByClause,
    limit_offset: LimitOffsetClause,
    quals: SearchQueryClause,
    indexrelid: pg_sys::Oid,
    is_execution_time: bool,
}

trait CollectNested<Key: AggregationKey> {
    fn iter_leaves(&self) -> Result<impl Iterator<Item = AggregationVariants>>;

    fn collect(
        &self,
        mut aggregations: Aggregations,
        children: Aggregations,
    ) -> Result<Aggregations> {
        let groupings: Vec<_> = self.iter_leaves()?.collect();

        let nested = groupings.into_iter().rfold(children, |sub, leaf| {
            Aggregations::from_iter([(
                GroupedKey::NAME.to_string(),
                Aggregation {
                    agg: leaf,
                    sub_aggregation: sub,
                },
            )])
        });

        aggregations.extend(nested);
        Ok(aggregations)
    }
}

trait CollectFlat<Leaf, Marker> {
    fn iter_leaves(&self) -> Result<impl Iterator<Item = Leaf>>;

    fn collect(
        &self,
        mut aggregations: Aggregations,
        children: Aggregations,
    ) -> Result<Aggregations>
    where
        Leaf: Into<AggregationVariants>,
    {
        for (idx, leaf) in self.iter_leaves()?.enumerate() {
            aggregations.insert(
                idx.to_string(),
                Aggregation {
                    agg: leaf.into(),
                    sub_aggregation: children.clone(),
                },
            );
        }
        Ok(aggregations)
    }
}

pub trait CollectAggregations {
    fn collect(&self) -> Result<Aggregations>;
}

impl CollectAggregations for AggregateCSClause {
    fn collect(&self) -> Result<Aggregations> {
        // Validate that no custom aggregate has solve_mvcc=false in GROUP BY context.
        // solve_mvcc=false is only allowed in TopN (window function) context.
        for agg in self.aggregates() {
            if let AggregateType::Custom {
                mvcc_visibility, ..
            } = agg
            {
                if *mvcc_visibility == MvccVisibility::Disabled {
                    pgrx::error!(
                        "pdb.agg() with solve_mvcc=false is only supported in window function context \
                         (with OVER clause). GROUP BY aggregates always use MVCC filtering for correctness. \
                         Remove the second argument or use solve_mvcc=true."
                    );
                }
            }
        }

        let agg = if !self.has_groupby() {
            let metrics =
                <Self as CollectFlat<AggregateType, MetricsWithoutGroupBy>>::iter_leaves(self)?;
            let filters =
                <Self as CollectFlat<Option<FilterQuery>, FiltersWithoutGroupBy>>::iter_leaves(
                    self,
                )?;

            let mut aggs = filters
                .zip(metrics)
                .enumerate()
                .map(|(idx, (filter, metric))| {
                    // For Custom aggregates, deserialize with nested aggregations
                    let metric_agg = if let AggregateType::Custom { agg_json, .. } = &metric {
                        // Tantivy's Aggregation deserializer handles nested "aggs" automatically
                        serde_json::from_value(agg_json.clone()).unwrap_or_else(|e| {
                            panic!("Failed to deserialize custom aggregate: {}", e)
                        })
                    } else {
                        Aggregation {
                            agg: metric.into(),
                            sub_aggregation: Default::default(),
                        }
                    };

                    let agg = match filter {
                        Some(filter) => Aggregation {
                            agg: filter.into(),
                            sub_aggregation: Aggregations::from_iter([(0.to_string(), metric_agg)]),
                        },
                        None => metric_agg,
                    };

                    (idx.to_string(), agg)
                })
                .collect::<Aggregations>();

            if gucs::add_doc_count_to_aggs() {
                aggs.insert(
                    DocCountKey::NAME.to_string(),
                    Aggregation {
                        agg: AggregationVariants::Count(CountAggregation {
                            field: "ctid".to_string(),
                            missing: None,
                        }),
                        sub_aggregation: Default::default(),
                    },
                );
            }

            aggs
        } else {
            let metrics = <Self as CollectFlat<AggregateType, MetricsWithGroupBy>>::collect(
                self,
                Default::default(),
                Default::default(),
            )?;
            let term_aggs =
                <Self as CollectNested<GroupedKey>>::collect(self, Default::default(), metrics)?;

            if self.has_filter() {
                let metrics =
                    <Self as CollectFlat<AggregateType, MetricsWithoutGroupBy>>::iter_leaves(self)?;
                let filters =
                    <Self as CollectFlat<FilterQuery, FiltersWithGroupBy>>::iter_leaves(self)?;

                let mut aggs = filters
                    .zip(metrics)
                    .enumerate()
                    .map(|(idx, (filter, metric))| {
                        let metric_agg = Aggregations::from_iter([(
                            0.to_string(),
                            Aggregation {
                                agg: metric.into(),
                                sub_aggregation: Default::default(),
                            },
                        )]);
                        let sub_agg = <Self as CollectNested<GroupedKey>>::collect(
                            self,
                            Default::default(),
                            metric_agg,
                        )
                        .expect("should be able to collect nested aggregations");
                        let filter_agg = Aggregation {
                            agg: filter.into(),
                            sub_aggregation: sub_agg,
                        };
                        (idx.to_string(), filter_agg)
                    })
                    .collect::<Aggregations>();

                aggs.insert(
                    FilterSentinelKey::NAME.to_string(),
                    Aggregation {
                        agg: new_filter_query(self.quals.query().clone(), self.indexrelid)?.into(),
                        sub_aggregation: term_aggs,
                    },
                );

                aggs
            } else {
                term_aggs
            }
        };

        Ok(agg)
    }
}

impl AggregateCSClause {
    pub fn aggregates(&self) -> impl Iterator<Item = &AggregateType> {
        self.targetlist.aggregates()
    }

    pub fn aggregates_mut(&mut self) -> impl Iterator<Item = &mut AggregateType> {
        self.targetlist.aggregates_mut()
    }

    pub fn can_use_doc_count(&self, agg: &AggregateType) -> bool {
        self.has_groupby() && !self.has_filter() && matches!(agg, AggregateType::CountAny { .. })
    }

    pub fn entries(&self) -> impl Iterator<Item = &TargetListEntry> {
        self.targetlist.entries()
    }

    pub fn groupby(&self) -> &GroupByClause {
        self.targetlist.groupby()
    }

    pub fn grouping_columns(&self) -> Vec<GroupingColumn> {
        self.targetlist.grouping_columns()
    }

    pub fn has_filter(&self) -> bool {
        self.targetlist
            .aggregates()
            .any(|agg| agg.filter_expr().is_some())
    }

    pub fn has_orderby(&self) -> bool {
        self.orderby.has_orderby()
    }

    pub fn has_groupby(&self) -> bool {
        !self.targetlist.grouping_columns().is_empty()
    }

    pub fn planner_should_replace_aggrefs(&self) -> bool {
        self.targetlist.grouping_columns().is_empty()
            && self.orderby.orderby_info().is_empty()
            && !self.orderby.has_orderby()
    }

    pub fn query(&self) -> &SearchQueryInput {
        self.quals.query()
    }

    pub fn query_mut(&mut self) -> &mut SearchQueryInput {
        self.quals.query_mut()
    }

    pub fn set_is_execution_time(&mut self) {
        self.is_execution_time = true;
    }

    /// Returns set of field names where the sentinel should use MIN values
    /// (i.e., NULLs should sort FIRST in the final output)
    ///
    /// The logic accounts for both the NULLS FIRST/LAST setting and the sort direction:
    /// - For ASC: MIN sentinel → appears first, MAX sentinel → appears last
    /// - For DESC: MAX sentinel → appears first (reversed), MIN sentinel → appears last (reversed)
    ///
    /// So we need MIN sentinel when: (nulls_first && ASC) || (!nulls_first && DESC)
    /// Which simplifies to: nulls_first == (direction == ASC)
    pub fn use_min_sentinel_fields(&self) -> HashSet<String> {
        use crate::api::{OrderByFeature, SortDirection};
        self.orderby
            .orderby_info()
            .iter()
            .filter(|info| {
                let is_asc = matches!(info.direction, SortDirection::Asc);
                // Use MIN sentinel when nulls should appear first in final output
                // accounting for direction reversal
                info.nulls_first == is_asc
            })
            .filter_map(|info| match &info.feature {
                OrderByFeature::Field(name) => Some(name.to_string()),
                OrderByFeature::Score => None,
            })
            .collect()
    }
}

impl CustomScanClause<AggregateScan> for AggregateCSClause {
    type Args = <AggregateScan as CustomScan>::Args;

    fn add_to_custom_path(
        &self,
        builder: CustomPathBuilder<AggregateScan>,
    ) -> CustomPathBuilder<AggregateScan> {
        let mut builder = self.targetlist.add_to_custom_path(builder);
        builder = self.orderby.add_to_custom_path(builder);
        builder = self.limit_offset.add_to_custom_path(builder);
        builder = self.quals.add_to_custom_path(builder);
        builder
    }

    fn explain_output(&self) -> Box<dyn Iterator<Item = (String, String)>> {
        let aggregate =
            CollectAggregations::collect(self).expect("should be able to collect aggregations");

        let aggregate_types = std::iter::once((
            String::from("Applies to Aggregates"),
            self.targetlist
                .aggregates()
                .map(|agg| agg.clone().to_string())
                .collect::<Vec<_>>()
                .join(", "),
        ));

        let aggregate_json = {
            let mut aggregate_json =
                serde_json::to_value(&aggregate).expect("should be able to serialize aggregations");
            cleanup_json_for_explain(&mut aggregate_json);
            sort_json_keys(&mut aggregate_json);
            std::iter::once((
                String::from("Aggregate Definition"),
                serde_json::to_string(&aggregate_json)
                    .expect("should be able to serialize aggregations"),
            ))
        };

        Box::new(
            aggregate_types
                .chain(self.groupby().explain_output())
                .chain(self.limit_offset.explain_output())
                .chain(aggregate_json),
        )
    }

    fn from_pg(
        args: &Self::Args,
        heap_rti: pg_sys::Index,
        index: &PgSearchRelation,
    ) -> Option<Self> {
        let targetlist = TargetList::from_pg(args, heap_rti, index)?;
        // OrderBy is optional - if we can't extract it but there IS a sort clause,
        // use unpushable() to remember that ordering exists
        let orderby = OrderByClause::from_pg(args, heap_rti, index).unwrap_or_else(|| {
            let has_sort_clause = unsafe {
                !args.root().parse.is_null() && !(*args.root().parse).sortClause.is_null()
            };
            if has_sort_clause {
                OrderByClause::unpushable()
            } else {
                OrderByClause::default()
            }
        });
        // LimitOffset is optional
        let limit_offset = LimitOffsetClause::from_pg(args, heap_rti, index)
            .unwrap_or_else(LimitOffsetClause::default);
        let quals = SearchQueryClause::from_pg(args, heap_rti, index)?;

        if !gucs::enable_custom_scan_without_operator()
            && !quals.uses_our_operator()
            && !targetlist.uses_our_operator()
        {
            return None;
        }

        Some(Self {
            targetlist,
            orderby,
            limit_offset,
            quals,
            indexrelid: index.oid(),
            is_execution_time: false,
        })
    }
}

impl CollectNested<GroupedKey> for AggregateCSClause {
    fn iter_leaves(&self) -> Result<impl Iterator<Item = AggregationVariants>> {
        let orderby_info = self.orderby.orderby_info();
        let grouping_columns = self.targetlist.grouping_columns();

        let size = {
            let limit = self.limit_offset.limit();
            let offset = self.limit_offset.offset();
            let max_buckets = gucs::max_term_agg_buckets() as u32;

            // We can only use LIMIT-based size optimization when:
            // 1. There's exactly one grouping column (multiple columns need all combinations)
            // 2. There's no ORDER BY (we can't ask Tantivy to sort grouping columns reliably)
            let can_limit_buckets = grouping_columns.len() == 1 && !self.orderby.has_orderby();

            if can_limit_buckets {
                if let Some(limit) = limit {
                    (limit + offset.unwrap_or(0)).min(max_buckets)
                } else {
                    max_buckets
                }
            } else {
                max_buckets
            }
        };

        Ok(grouping_columns.into_iter().map(move |column| {
            let orderby = orderby_info.iter().find(|info| {
                if let OrderByFeature::Field(field_name) = &info.feature {
                    field_name == &FieldName::from(column.field_name.clone())
                } else {
                    false
                }
            });

            let mut terms_agg = TermsAggregation {
                field: column.field_name.clone(),
                size: Some(size),
                segment_size: Some(size),
                ..Default::default()
            };

            if let Some(orderby) = orderby {
                terms_agg.order = Some(CustomOrder {
                    target: OrderTarget::Key,
                    order: orderby.direction.into(),
                });
            }

            AggregationVariants::Terms(terms_agg)
        }))
    }
}

pub struct MetricsWithGroupBy;
pub struct MetricsWithoutGroupBy;
pub struct FiltersWithGroupBy;
pub struct FiltersWithoutGroupBy;

impl CollectFlat<AggregateType, MetricsWithoutGroupBy> for AggregateCSClause {
    fn iter_leaves(&self) -> Result<impl Iterator<Item = AggregateType>> {
        Ok(self.targetlist.aggregates().cloned())
    }
}

impl CollectFlat<AggregateType, MetricsWithGroupBy> for AggregateCSClause {
    fn iter_leaves(&self) -> Result<impl Iterator<Item = AggregateType>> {
        Ok(self.targetlist.aggregates().filter_map(|agg| {
            if !agg.can_use_doc_count() {
                Some(agg.clone())
            } else {
                None
            }
        }))
    }
}

impl CollectFlat<Option<FilterQuery>, FiltersWithoutGroupBy> for AggregateCSClause {
    fn iter_leaves(&self) -> Result<impl Iterator<Item = Option<FilterQuery>>> {
        Ok(self.targetlist.aggregates().map(|agg| {
            agg.filter_expr()
                .as_ref()
                .map(|q| new_filter_query(q.clone(), agg.indexrelid()).expect("filter query"))
        }))
    }
}

impl CollectFlat<FilterQuery, FiltersWithGroupBy> for AggregateCSClause {
    fn iter_leaves(&self) -> Result<impl Iterator<Item = FilterQuery>> {
        Ok(self.targetlist.aggregates().map(|agg| {
            let query = match agg.filter_expr() {
                Some(q) => q.clone(),
                None => SearchQueryInput::All,
            };
            new_filter_query(query, agg.indexrelid()).expect("filter query")
        }))
    }
}<|MERGE_RESOLUTION|>--- conflicted
+++ resolved
@@ -58,13 +58,6 @@
     const NAME: &'static str = "filter_sentinel";
 }
 
-<<<<<<< HEAD
-=======
-// Sentinel used to represent SQL NULL in term aggregations
-// Uses high Unicode character to sort AFTER other values (matching PostgreSQL's NULLS LAST default)
-pub const NULL_GROUP_KEY_SENTINEL: &str = "\u{FFFF}__PDB_NULL__";
-
->>>>>>> 239f0645
 #[derive(Default, Debug, Clone, serde::Serialize, serde::Deserialize)]
 pub struct AggregateCSClause {
     targetlist: TargetList,
