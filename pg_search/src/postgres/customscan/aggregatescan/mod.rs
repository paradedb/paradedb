--- conflicted
+++ resolved
@@ -474,24 +474,6 @@
                         continue;
                     }
                     (field_name.to_string(), attno)
-<<<<<<< HEAD
-                } else if let Some(var) = nodecast!(Var, T_Var, expr) {
-                    // Simple Var - extract field name from attribute
-                    let (heaprelid, attno, _) = find_var_relation(var, root);
-                    if heaprelid == pg_sys::InvalidOid {
-                        continue;
-                    }
-
-                    let heaprel =
-                        PgSearchRelation::with_lock(heaprelid, pg_sys::AccessShareLock as _);
-                    let tupdesc = heaprel.tuple_desc();
-                    if let Some(att) = tupdesc.get(attno as usize - 1) {
-                        (att.name().to_string(), attno)
-                    } else {
-                        continue;
-                    }
-=======
->>>>>>> 1cfaa7b3
                 } else {
                     continue;
                 };
