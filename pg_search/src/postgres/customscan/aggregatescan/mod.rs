// Copyright (c) 2023-2025 ParadeDB, Inc.
//
// This file is part of ParadeDB - Postgres for Search and Analytics
//
// This program is free software: you can redistribute it and/or modify
// it under the terms of the GNU Affero General Public License as published by
// the Free Software Foundation, either version 3 of the License, or
// (at your option) any later version.
//
// This program is distributed in the hope that it will be useful
// but WITHOUT ANY WARRANTY; without even the implied warranty of
// MERCHANTABILITY or FITNESS FOR A PARTICULAR PURPOSE. See the
// GNU Affero General Public License for more details.
//
// You should have received a copy of the GNU Affero General Public License
// along with this program. If not, see <http://www.gnu.org/licenses/>.

pub mod privdat;
pub mod scan_state;

use std::ffi::CStr;

use crate::aggregate::{build_aggregation_json_for_explain, execute_aggregation, AggQueryParams};
use crate::api::operator::anyelement_query_input_opoid;
use crate::api::{HashMap, HashSet, OrderByFeature};
use crate::gucs;
use crate::index::mvcc::MvccSatisfies;
use crate::nodecast;
use crate::postgres::customscan::aggregatescan::privdat::{
    AggregateType, AggregateValue, GroupingColumn, PrivateData, TargetListEntry,
};
use crate::postgres::customscan::aggregatescan::scan_state::{
    AggregateScanState, ExecutionState, GroupedAggregateRow,
};
use crate::postgres::customscan::builders::custom_path::{
    restrict_info, CustomPathBuilder, OrderByStyle, RestrictInfoType,
};
use crate::postgres::customscan::builders::custom_scan::CustomScanBuilder;
use crate::postgres::customscan::builders::custom_state::{
    CustomScanStateBuilder, CustomScanStateWrapper,
};
use crate::postgres::customscan::explain::ExplainFormat;
use crate::postgres::customscan::explainer::Explainer;
use crate::postgres::customscan::pdbscan::{
    extract_pathkey_styles_with_sortability_check, PathKeyInfo,
};
use crate::postgres::customscan::qual_inspect::{extract_quals, QualExtractState};
use crate::postgres::customscan::{
    range_table, CreateUpperPathsHookArgs, CustomScan, ExecMethod, PlainExecCapable,
};
use crate::postgres::rel_get_bm25_index;
use crate::postgres::types::TantivyValue;
use crate::postgres::var::{find_one_var_and_fieldname, find_var_relation, VarContext};
use crate::postgres::PgSearchRelation;
use crate::query::SearchQueryInput;
use crate::schema::SearchIndexSchema;
use pgrx::{pg_sys, FromDatum, IntoDatum, PgList, PgTupleDesc};
use tantivy::aggregation::DEFAULT_BUCKET_LIMIT;
use tantivy::schema::OwnedValue;
use tantivy::Index;

/// Sentinel key for aggregates without FILTER clauses  
/// Used to group non-filtered aggregates together during query optimization
const NO_FILTER_KEY: &str = "NO_FILTER";

/// Result type for aggregate extraction, containing:
/// - Vec<AggregateType>: The extracted aggregate types
/// - Vec<FilterGroup>: Groups of aggregates with the same filter
/// - bool: Whether any filter uses the @@@ search operator
type AggregateExtractionResult = (Vec<AggregateType>, Vec<FilterGroup>, bool);

/// A group of aggregate indices that share the same filter condition
type FilterGroup = (Option<SearchQueryInput>, Vec<usize>);

#[derive(Default)]
pub struct AggregateScan;

impl CustomScan for AggregateScan {
    const NAME: &'static CStr = c"ParadeDB Aggregate Scan";
    type Args = CreateUpperPathsHookArgs;
    type State = AggregateScanState;
    type PrivateData = PrivateData;

    fn create_custom_path(mut builder: CustomPathBuilder<Self>) -> Option<pg_sys::CustomPath> {
        let args = builder.args();
        let parse = args.root().parse;

        // We can only handle single base relations as input
        if args.input_rel().reloptkind != pg_sys::RelOptKind::RELOPT_BASEREL {
            return None;
        }

        // Check if there are restrictions (WHERE clause)
        let (restrict_info, ri_type) = restrict_info(builder.args().input_rel());
        if matches!(ri_type, RestrictInfoType::Join) {
            // This relation is a join, or has no restrictions (WHERE clause predicates), so there's no need
            // for us to do anything.
            return None;
        }
        let has_where_clause = matches!(ri_type, RestrictInfoType::BaseRelation);

        // Are there any group (/distinct/order-by) or having clauses?
        if args.root().hasHavingQual {
            // We can't handle HAVING yet
            return None;
        }

        // Check for DISTINCT - we can't handle DISTINCT queries
        unsafe {
            if !parse.is_null() && (!(*parse).distinctClause.is_null() || (*parse).hasDistinctOn) {
                return None;
            }
        }

        // Is there a single relation with a bm25 index?
        let parent_relids = args.input_rel().relids;
        let heap_rti = unsafe { range_table::bms_exactly_one_member(parent_relids)? };
        let heap_rte = unsafe {
            // NOTE: The docs indicate that `simple_rte_array` is always the same length
            // as `simple_rel_array`.
            range_table::get_rte(
                args.root().simple_rel_array_size as usize,
                args.root().simple_rte_array,
                heap_rti,
            )?
        };
        let (table, bm25_index) = rel_get_bm25_index(unsafe { (*heap_rte).relid })?;
        let directory = MvccSatisfies::LargestSegment.directory(&bm25_index);
        let index =
            Index::open(directory).expect("aggregate_custom_scan: should be able to open index");
        let schema = bm25_index
            .schema()
            .expect("aggregate_custom_scan: should have a schema");

        // Extract grouping columns and validate they are fast fields
        let group_pathkeys = if args.root().group_pathkeys.is_null() {
            PgList::<pg_sys::PathKey>::new()
        } else {
            unsafe { PgList::<pg_sys::PathKey>::from_pg(args.root().group_pathkeys) }
        };
        let grouping_columns =
            extract_grouping_columns(&group_pathkeys, args.root, heap_rti, &schema)?;

        // Extract and validate aggregates - must have schema for field validation
        let (aggregate_types, filter_groups, filter_uses_search_operator) =
            extract_and_validate_aggregates(
                args,
                &schema,
                &grouping_columns,
                &bm25_index,
                heap_rti,
            )?;

        let has_filters = aggregate_types.iter().any(|agg| agg.has_filter());
        let handle_query_without_op = !gucs::enable_custom_scan_without_operator();
        // If we don't have a WHERE clause and we don't have FILTER clauses,
        // we'd only handle the query if the GUC is enabled
        if handle_query_without_op && !has_where_clause && !has_filters {
            return None;
        }

        // Extract ORDER BY pathkeys if present
        let sort_clause =
            unsafe { PgList::<pg_sys::SortGroupClause>::from_pg((*parse).sortClause) };
        let sort_fields = unsafe {
            sort_clause
                .iter_ptr()
                .filter_map(|sort_clause| {
                    let expr = pg_sys::get_sortgroupclause_expr(sort_clause, (*parse).targetList);
                    let var_context = VarContext::from_planner(builder.args().root);
                    if let Some((_, field_name)) = find_one_var_and_fieldname(var_context, expr) {
                        Some(field_name)
                    } else {
                        None
                    }
                })
                .collect::<HashSet<_>>()
        };
        let order_pathkey_info = extract_order_by_pathkeys(args.root, heap_rti, &schema);
        let orderby_info = OrderByStyle::extract_orderby_info(order_pathkey_info.pathkeys())
            .into_iter()
            .filter(|info| {
                if let OrderByFeature::Field(field_name) = &info.feature {
                    sort_fields.contains(field_name)
                } else {
                    false
                }
            })
            .collect::<Vec<_>>();

        // Extract LIMIT/OFFSET if it's a GROUP BY...ORDER BY...LIMIT query
        let max_term_agg_buckets = gucs::max_term_agg_buckets() as u32;

        let (limit, offset) = unsafe {
            let limit_count = (*parse).limitCount;
            let offset_count = (*parse).limitOffset;

            let extract_const = |node: *mut pg_sys::Node| -> Option<u32> {
                let const_node = nodecast!(Const, T_Const, node);
                if let Some(const_node) = const_node {
                    u32::from_datum((*const_node).constvalue, (*const_node).constisnull)
                } else {
                    None
                }
            };

            (extract_const(limit_count), extract_const(offset_count))
        };

        // We cannot push down a GROUP BY if the user asks for more than `max_term_agg_buckets`
        // or if it orders by columns that we cannot push down
        if unsafe { !(*parse).groupClause.is_null() }
            && (limit.unwrap_or(0) + offset.unwrap_or(0) > max_term_agg_buckets
                || orderby_info.len() != sort_clause.len())
        {
            return None;
        }

        // Extract the WHERE clause query if present and track @@@ operator usage
        let mut where_qual_state = QualExtractState::default();
        let query = if has_where_clause {
            unsafe {
                let result = extract_quals(
                    args.root,
                    heap_rti,
                    restrict_info.as_ptr().cast(),
                    anyelement_query_input_opoid(),
                    ri_type,
                    &bm25_index,
                    false, // Base relation quals should not convert external to all
                    &mut where_qual_state,
                    true,
                );
                SearchQueryInput::from(&result?)
            }
        } else {
            // No WHERE clause - use an "All" query that matches everything
            SearchQueryInput::All
        };
        let where_uses_search_operator = where_qual_state.uses_our_operator;
        let has_search_operator = where_uses_search_operator || filter_uses_search_operator;
        if handle_query_without_op && !has_search_operator {
            return None;
        }

        // Create a new target list which includes grouping columns and replaces aggregates
        // with FuncExprs which will be produced by our CustomScan.
        //
        // We don't use Vars here, because there doesn't seem to be a reasonable RTE to associate
        // them with.
        let target_list = unsafe { PgList::<pg_sys::TargetEntry>::from_pg((*parse).targetList) };
        let mut target_list_mapping = Vec::new();
        let mut agg_idx = 0;

        for (te_idx, input_te) in target_list.iter_ptr().enumerate() {
            unsafe {
                let var_context = VarContext::from_planner(args.root() as *const _ as *mut _);

                if let Some((var, field_name)) =
                    find_one_var_and_fieldname(var_context, (*input_te).expr as *mut pg_sys::Node)
                {
                    // This is a Var - it should be a grouping column
                    // Find which grouping column this is
                    let mut found = false;
                    for (i, gc) in grouping_columns.iter().enumerate() {
                        if (*var).varattno == gc.attno
                            && gc.field_name == field_name.clone().into_inner()
                        {
                            target_list_mapping.push(TargetListEntry::GroupingColumn(i));
                            found = true;
                            break;
                        }
                    }
                    if !found {
                        return None;
                    }
                } else if let Some(aggref) = nodecast!(Aggref, T_Aggref, (*input_te).expr) {
                    target_list_mapping.push(TargetListEntry::Aggregate(agg_idx));
                    agg_idx += 1;
                } else {
                    return None;
                }
            };
        }

        // Replace T_Aggref for simple aggregations without GROUP BY or ORDER BY
        // For queries with GROUP BY or ORDER BY, we keep T_Aggref during planning for pathkey matching
        // TODO(mdashti): remove the planning time replacement once we figured the reason behind
        // the aggregate_custom_scan/test_count test failure
        let has_order_by = unsafe { !parse.is_null() && !(*parse).sortClause.is_null() };

        // If we're handling ORDER BY, we need to inform PostgreSQL that our output is sorted.
        // To do this, we set pathkeys for ORDER BY if present.
        if let Some(pathkeys) = order_pathkey_info.pathkeys() {
            for pathkey_style in pathkeys {
                builder = builder.add_path_key(pathkey_style);
            }
        };

        // A GROUP BY...ORDER BY query could have some results truncated
        let maybe_truncated = !parse.is_null()
            && unsafe { !(*parse).groupClause.is_null() }
            && unsafe { !(*parse).sortClause.is_null() }
            && limit.is_none();

        Some(builder.build(PrivateData {
            aggregate_types,
            indexrelid: bm25_index.oid(),
            heap_rti,
            query,
            grouping_columns,
            orderby_info,
            target_list_mapping,
            has_order_by,
            limit,
            offset,
            maybe_truncated,
            filter_groups,
        }))
    }

    fn plan_custom_path(mut builder: CustomScanBuilder<Self>) -> pg_sys::CustomScan {
        builder.set_scanrelid(builder.custom_private().heap_rti);

        if builder.custom_private().grouping_columns.is_empty()
            && builder.custom_private().orderby_info.is_empty()
            && !builder.custom_private().has_order_by
        {
            unsafe {
                let mut cscan = builder.build();
                let plan = &mut cscan.scan.plan;
                replace_aggrefs_in_target_list(plan);
                cscan
            }
        } else {
            builder.build()
        }
    }

    fn create_custom_scan_state(
        mut builder: CustomScanStateBuilder<Self, Self::PrivateData>,
    ) -> *mut CustomScanStateWrapper<Self> {
        // EXECUTION-TIME REPLACEMENT: Replace T_Aggref if we have GROUP BY or ORDER BY
        // For simple aggregations without GROUP BY or ORDER BY, replacement should have happened at planning time
        // Now we have the complete reverse logic: replace at execution time if we have any of these conditions
        if !builder.custom_private().grouping_columns.is_empty()
            || !builder.custom_private().orderby_info.is_empty()
            || builder.custom_private().has_order_by
        {
            unsafe {
                let cscan = builder.args().cscan;
                let plan = &mut (*cscan).scan.plan;
                replace_aggrefs_in_target_list(plan);
            }
        }

        builder.custom_state().aggregate_types = builder.custom_private().aggregate_types.clone();
        builder.custom_state().grouping_columns = builder.custom_private().grouping_columns.clone();
        builder.custom_state().orderby_info = builder.custom_private().orderby_info.clone();
        builder.custom_state().target_list_mapping =
            builder.custom_private().target_list_mapping.clone();
        builder.custom_state().indexrelid = builder.custom_private().indexrelid;
        builder.custom_state().query = builder.custom_private().query.clone();
        builder.custom_state().execution_rti =
            unsafe { (*builder.args().cscan).scan.scanrelid as pg_sys::Index };
        builder.custom_state().limit = builder.custom_private().limit;
        builder.custom_state().offset = builder.custom_private().offset;
        builder.custom_state().maybe_truncated = builder.custom_private().maybe_truncated;
        builder.custom_state().filter_groups = builder.custom_private().filter_groups.clone();
        builder.build()
    }

    fn explain_custom_scan(
        state: &CustomScanStateWrapper<Self>,
        ancestors: *mut pg_sys::List,
        explainer: &mut Explainer,
    ) {
        explainer.add_text("Index", state.custom_state().indexrel().name());

        // Use pre-computed filter groups from the scan state
        let filter_groups = &state.custom_state().filter_groups;
        explain_execution_strategy(state, filter_groups, explainer);
    }

    fn begin_custom_scan(
        state: &mut CustomScanStateWrapper<Self>,
        estate: *mut pg_sys::EState,
        eflags: i32,
    ) {
        unsafe {
            let rte = pg_sys::exec_rt_fetch(state.custom_state().execution_rti, estate);
            assert!(!rte.is_null());
            let lockmode = (*rte).rellockmode as pg_sys::LOCKMODE;
            // TODO: Opening of the index could be deduped between custom scans: see
            // `PdbScanState::open_relations`.
            state.custom_state_mut().open_relations(lockmode);
        }
    }

    fn rescan_custom_scan(state: &mut CustomScanStateWrapper<Self>) {
        state.custom_state_mut().state = ExecutionState::NotStarted;
    }

    fn exec_custom_scan(state: &mut CustomScanStateWrapper<Self>) -> *mut pg_sys::TupleTableSlot {
        let next = match &mut state.custom_state_mut().state {
            ExecutionState::Completed => return std::ptr::null_mut(),
            ExecutionState::NotStarted => {
                // Execute the aggregate, and change the state to Emitting.
                let mut row_iter = execute(state);
                let next = row_iter.next();
                state.custom_state_mut().state = ExecutionState::Emitting(row_iter);
                next
            }
            ExecutionState::Emitting(row_iter) => {
                // Emit the next row.
                row_iter.next()
            }
        };

        let Some(row) = next else {
            state.custom_state_mut().state = ExecutionState::Completed;
            return std::ptr::null_mut();
        };

        unsafe {
            let tupdesc = PgTupleDesc::from_pg_unchecked((*state.planstate()).ps_ResultTupleDesc);
            let slot = pg_sys::MakeTupleTableSlot(
                (*state.planstate()).ps_ResultTupleDesc,
                &pg_sys::TTSOpsVirtual,
            );

            let natts = (*(*slot).tts_tupleDescriptor).natts as usize;
            let target_list_mapping = &state.custom_state().target_list_mapping;

            assert_eq!(
                natts,
                target_list_mapping.len(),
                "Target list mapping length mismatch"
            );

            // Simple slot setup
            pg_sys::ExecClearTuple(slot);

            let datums = std::slice::from_raw_parts_mut((*slot).tts_values, natts);
            let isnull = std::slice::from_raw_parts_mut((*slot).tts_isnull, natts);

            // Fill in values according to the target list mapping
            for (i, entry) in target_list_mapping.iter().enumerate() {
                match entry {
                    &TargetListEntry::GroupingColumn(gc_idx) => {
                        let group_val = row.group_keys[gc_idx].clone();
                        let attr = tupdesc.get(i).expect("missing attribute");
                        let typoid = attr.type_oid().value();

                        let (datum, is_null) = convert_group_value_to_datum(group_val, typoid);
                        datums[i] = datum;
                        isnull[i] = is_null;
                    }
                    TargetListEntry::Aggregate(agg_idx) => {
                        let agg_value = &row.aggregate_values[*agg_idx];
                        let attr = tupdesc.get(i).expect("missing attribute");
                        let expected_typoid = attr.type_oid().value();

                        let (datum, is_null) =
                            convert_aggregate_value_to_datum(agg_value, expected_typoid);
                        datums[i] = datum;
                        isnull[i] = is_null;
                    }
                }
            }

            // Simple finalization - just set the flags and return the slot (no ExecStoreVirtualTuple needed)
            (*slot).tts_flags &= !(pg_sys::TTS_FLAG_EMPTY as u16);
            (*slot).tts_flags |= pg_sys::TTS_FLAG_SHOULDFREE as u16;
            (*slot).tts_nvalid = natts as i16;

            slot
        }
    }

    fn shutdown_custom_scan(state: &mut CustomScanStateWrapper<Self>) {}

    fn end_custom_scan(state: &mut CustomScanStateWrapper<Self>) {}
}

/// Convert a group value (OwnedValue) to a PostgreSQL Datum
unsafe fn convert_group_value_to_datum(
    group_val: OwnedValue,
    typoid: pg_sys::Oid,
) -> (pg_sys::Datum, bool) {
    let oid = pgrx::PgOid::from(typoid);
    let tantivy_value = TantivyValue(group_val);
    match tantivy_value.try_into_datum(oid) {
        Ok(Some(datum)) => (datum, false),
        Ok(None) => (pg_sys::Datum::from(0), true),
        Err(e) => {
            panic!("Failed to convert TantivyValue to datum: {e:?}");
        }
    }
}

/// Convert an AggregateValue to a PostgreSQL Datum using TantivyValue's conversion infrastructure
fn convert_aggregate_value_to_datum(
    agg_value: &AggregateValue,
    expected_typoid: pg_sys::Oid,
) -> (pg_sys::Datum, bool) {
    // Convert AggregateValue to OwnedValue
    let owned_value = match agg_value {
        AggregateValue::Null => OwnedValue::Null,
        AggregateValue::Int(val) => OwnedValue::I64(*val),
        AggregateValue::Float(val) => OwnedValue::F64(*val),
    };

    // Determine the best target type for conversion
    // For numeric compatibility, prefer wider types when converting floats to integer types
    let target_oid = match (&owned_value, expected_typoid) {
        // For null values, use the expected type
        (OwnedValue::Null, _) => expected_typoid,

        // For integer values, use the expected type directly
        (OwnedValue::I64(_), _) => expected_typoid,

        // For float values, be more lenient with integer target types
        (OwnedValue::F64(_), pg_sys::INT2OID) => pg_sys::INT8OID, // Use BIGINT instead of SMALLINT
        (OwnedValue::F64(_), pg_sys::INT4OID) => pg_sys::INT8OID, // Use BIGINT instead of INTEGER
        (OwnedValue::F64(_), _) => expected_typoid,               // Keep other types as-is

        // Default case
        _ => expected_typoid,
    };

    let tantivy_value = TantivyValue(owned_value);
    unsafe {
        match tantivy_value.try_into_datum(pgrx::PgOid::from(target_oid)) {
            Ok(Some(datum)) => (datum, false),
            Ok(None) => (pg_sys::Datum::null(), true),
            Err(e) => (pg_sys::Datum::null(), true),
        }
    }
}

fn explain_execution_strategy(
    state: &CustomScanStateWrapper<AggregateScan>,
    filter_groups: &[(Option<SearchQueryInput>, Vec<usize>)],
    explainer: &mut Explainer,
) {
    // Helper to add GROUP BY information
    let add_group_by = |explainer: &mut Explainer| {
        if !state.custom_state().grouping_columns.is_empty() {
            let group_by_fields: String = state
                .custom_state()
                .grouping_columns
                .iter()
                .map(|col| col.field_name.as_str())
                .collect::<Vec<_>>()
                .join(", ");
            explainer.add_text("  Group By", group_by_fields);
        }
    };

    // Helper to add LIMIT/OFFSET information
    let add_limit_offset = |explainer: &mut Explainer| {
        if let Some(limit) = state.custom_state().limit {
            let offset = state.custom_state().offset.unwrap_or(0);
            if offset > 0 {
                explainer.add_text("  Limit", limit.to_string());
                explainer.add_text("  Offset", offset.to_string());
            } else {
                explainer.add_text("  Limit", limit.to_string());
            }
        }
    };

    // Helper to build aggregation definition JSON (for no-filter cases)
    // Uses the shared function from aggregate module to avoid duplication
    let build_aggregate_json = || -> Option<String> {
        let qparams = AggQueryParams {
            base_query: &state.custom_state().query,
            aggregate_types: &state.custom_state().aggregate_types,
            grouping_columns: &state.custom_state().grouping_columns,
            orderby_info: &state.custom_state().orderby_info,
            limit: &state.custom_state().limit,
            offset: &state.custom_state().offset,
        };
        build_aggregation_json_for_explain(&qparams).ok()
    };

    // Helper to show base query + all aggregates (no filters case)
    let explain_no_filters = |explainer: &mut Explainer| {
        explainer.add_query(&state.custom_state().query);
        let all_indices: Vec<usize> = (0..state.custom_state().aggregate_types.len()).collect();
        explainer.add_text(
            "  Applies to Aggregates",
            AggregateType::format_aggregates(&state.custom_state().aggregate_types, &all_indices),
        );
        add_group_by(explainer);
        add_limit_offset(explainer);

        // Add aggregate definition for no-filter cases (can be built without QueryContext)
        if let Some(agg_def) = build_aggregate_json() {
            explainer.add_text("  Aggregate Definition", agg_def);
        }
    };

    if filter_groups.is_empty() {
        explain_no_filters(explainer);
    } else if filter_groups.len() == 1 {
        // Single query
        let (filter_expr, aggregate_indices) = &filter_groups[0];
        if filter_expr.is_none() {
            explain_no_filters(explainer);
        } else {
            // Show the combined query
<<<<<<< HEAD
            let combined_query = state
                .custom_state()
                .query
                .combine_query_with_filter(filter_expr.as_ref());
            explainer.add_text("  Combined Query", combined_query.explain_format());
=======
            let combined_query =
                combine_query_with_filter(&state.custom_state().query, filter_expr);
            explainer.add_text("  Combined Query", combined_query.canonical_query_string());
>>>>>>> e68325bd
            add_group_by(explainer);
            add_limit_offset(explainer);
            explainer.add_text(
                "  Applies to Aggregates",
                AggregateType::format_aggregates(
                    &state.custom_state().aggregate_types,
                    aggregate_indices,
                ),
            );
        }
    } else {
        // Multi-group
        explainer.add_text(
            "Execution Strategy",
            format!("Multi-Query ({} Filter Groups)", filter_groups.len()),
        );
        add_group_by(explainer);
        add_limit_offset(explainer);

        for (group_idx, (filter_expr, aggregate_indices)) in filter_groups.iter().enumerate() {
            let combined_query =
                combine_query_with_filter(&state.custom_state().query, filter_expr);

            let query_label = if filter_expr.is_some() {
                format!("  Group {} Query", group_idx + 1)
            } else {
                format!("  Group {} Query (No Filter)", group_idx + 1)
            };
            explainer.add_text(&query_label, combined_query.explain_format());
            explainer.add_text(
                &format!("  Group {} Aggregates", group_idx + 1),
                AggregateType::format_aggregates(
                    &state.custom_state().aggregate_types,
                    aggregate_indices,
                ),
            );
        }
    }
}

fn combine_query_with_filter(
    query: &SearchQueryInput,
    filter_expr: &Option<SearchQueryInput>,
) -> SearchQueryInput {
    match filter_expr {
        Some(filter) => match query {
            SearchQueryInput::All => filter.clone(),
            _ => SearchQueryInput::Boolean {
                must: vec![query.clone(), filter.clone()],
                should: vec![],
                must_not: vec![],
            },
        },
        None => query.clone(),
    }
}

/// Extract grouping columns from pathkeys and validate they are fast fields
fn extract_grouping_columns(
    pathkeys: &PgList<pg_sys::PathKey>,
    root: *mut pg_sys::PlannerInfo,
    heap_rti: pg_sys::Index,
    schema: &SearchIndexSchema,
) -> Option<Vec<GroupingColumn>> {
    let mut grouping_columns = Vec::new();

    for pathkey in pathkeys.iter_ptr() {
        unsafe {
            let equivclass = (*pathkey).pk_eclass;
            let members = PgList::<pg_sys::EquivalenceMember>::from_pg((*equivclass).ec_members);

            let mut found_valid_column = false;
            for member in members.iter_ptr() {
                let expr = (*member).em_expr;

                // Create VarContext for field extraction
                let var_context = VarContext::from_planner(root);

                // Try to extract field name and variable info
                let (field_name, attno) = if let Some((var, field_name)) =
                    find_one_var_and_fieldname(var_context, expr as *mut pg_sys::Node)
                {
                    // JSON operator expression or complex field access
                    let (heaprelid, attno, _) = find_var_relation(var, root);
                    if heaprelid == pg_sys::InvalidOid {
                        continue;
                    }
                    (field_name.to_string(), attno)
                } else {
                    continue;
                };

                // Check if this field exists in the index schema as a fast field
                if let Some(search_field) = schema.search_field(&field_name) {
                    if search_field.is_fast() {
                        grouping_columns.push(GroupingColumn { field_name, attno });
                        found_valid_column = true;
                        break; // Found a valid grouping column for this pathkey
                    }
                }
            }

            if !found_valid_column {
                return None;
            }
        }
    }

    Some(grouping_columns)
}

/// Extract and validate aggregates, ensuring all aggregate fields are compatible fast fields
/// and don't conflict with GROUP BY columns
fn extract_and_validate_aggregates(
    args: &CreateUpperPathsHookArgs,
    schema: &SearchIndexSchema,
    grouping_columns: &[GroupingColumn],
    bm25_index: &PgSearchRelation,
    heap_rti: pg_sys::Index,
) -> Option<AggregateExtractionResult> {
    let (aggregate_types, filter_groups, filter_uses_search_operator) =
        extract_aggregates(args, bm25_index, heap_rti)?;

    // Create a set of grouping column field names for quick lookup
    let grouping_field_names: crate::api::HashSet<&String> =
        grouping_columns.iter().map(|gc| &gc.field_name).collect();

    // Validate that all aggregate fields are fast fields and don't conflict with GROUP BY
    for aggregate in &aggregate_types {
        if let Some(field_name) = aggregate.field_name() {
            // Check if field exists in schema and is a fast field
            if let Some(search_field) = schema.search_field(&field_name) {
                if !search_field.is_fast() {
                    // Aggregate field is not a fast field
                    return None;
                }
            } else {
                // Aggregate field not found in schema
                return None;
            }
        }
    }

    Some((aggregate_types, filter_groups, filter_uses_search_operator))
}

/// If the given args consist only of AggregateTypes that we can handle, return them.
fn extract_aggregates(
    args: &CreateUpperPathsHookArgs,
    bm25_index: &PgSearchRelation,
    heap_rti: pg_sys::Index,
) -> Option<AggregateExtractionResult> {
    // The PathTarget `exprs` are the closest that we have to a target list at this point.
    let target_list =
        unsafe { PgList::<pg_sys::Expr>::from_pg((*args.output_rel().reltarget).exprs) };
    if target_list.is_empty() {
        return None;
    }

    // Get the relation OID for field name lookup
    let parent_relids = args.input_rel().relids;
    let heap_rti = unsafe { range_table::bms_exactly_one_member(parent_relids)? };
    let heap_rte = unsafe {
        let rt = PgList::<pg_sys::RangeTblEntry>::from_pg((*args.root().parse).rtable);
        rt.get_ptr((heap_rti - 1) as usize)?
    };
    let relation_oid = unsafe { (*heap_rte).relid };

    // We must recognize all target list entries as either grouping columns (Vars) or supported aggregates.
    let mut aggregate_types = Vec::new();
    let mut filter_uses_search_operator = false;
    let mut filter_groups: HashMap<String, Vec<usize>> = HashMap::default();

    for expr in target_list.iter_ptr() {
        unsafe {
            let node_tag = (*expr).type_;

            if let Some(_var) = nodecast!(Var, T_Var, expr) {
                // This is a Var - it should be a grouping column, skip it
                continue;
            } else if let Some(_opexpr) = nodecast!(OpExpr, T_OpExpr, expr) {
                // This might be a JSON operator expression - verify it's recognized
                let var_context = VarContext::from_planner(args.root() as *const _ as *mut _);
                if let Some((_var, _field_name)) =
                    find_one_var_and_fieldname(var_context, expr as *mut pg_sys::Node)
                {
                    // This is a recognized JSON operator expression used in GROUP BY - skip it
                    continue;
                } else {
                    // This is an unrecognized OpExpr, we can't support it
                    return None;
                }
            } else if let Some(aggref) = nodecast!(Aggref, T_Aggref, expr) {
                // Check for DISTINCT in aggregate functions
                if !(*aggref).aggdistinct.is_null() {
                    // TODO: Support DISTINCT in aggregate custom scans if Tantivy supports it.
                    return None;
                }

                // Extract the aggregate with filter support
                let agg_idx = aggregate_types.len(); // Current index before adding
                let (agg_type, uses_search_op) =
                    AggregateType::try_from(aggref, relation_oid, bm25_index, args.root, heap_rti)?;
                filter_uses_search_operator = filter_uses_search_operator || uses_search_op;

                // Group aggregates by their filter expression during extraction
                let filter_key = if let Some(filter_expr) = agg_type.filter_expr() {
                    // This is the most reliable way to get a deterministic filter key
                    filter_expr.explain_format()
                } else {
                    NO_FILTER_KEY.to_string()
                };
                filter_groups.entry(filter_key).or_default().push(agg_idx);

                aggregate_types.push(agg_type);
            } else {
                // Unsupported expression type
                return None;
            }
        }
    }

    // Convert filter groups to the expected format and sort for deterministic output
    let mut grouped_aggregates: Vec<(Option<SearchQueryInput>, Vec<usize>, String)> = filter_groups
        .into_iter()
        .map(|(filter_key, mut indices)| {
            // Sort indices within each group for deterministic ordering
            indices.sort();
            let filter_expr = if filter_key == NO_FILTER_KEY {
                None
            } else {
                // Get the actual filter expression from the first aggregate in this group
                aggregate_types[indices[0]].filter_expr()
            };
            (filter_expr, indices, filter_key)
        })
        .collect();

    // Sort by filter key to ensure deterministic ordering
    // NO_FILTER groups come first, then sorted by filter expression string
    grouped_aggregates.sort_by(|a, b| {
        match (a.2.as_str(), b.2.as_str()) {
            (NO_FILTER_KEY, NO_FILTER_KEY) => std::cmp::Ordering::Equal,
            (NO_FILTER_KEY, _) => std::cmp::Ordering::Less, // NO_FILTER comes first
            (_, NO_FILTER_KEY) => std::cmp::Ordering::Greater,
            (a_key, b_key) => a_key.cmp(b_key), // Sort other filters alphabetically
        }
    });

    // Remove the filter_key from the result tuple
    let filter_groups = grouped_aggregates
        .into_iter()
        .map(|(filter_expr, indices, _)| (filter_expr, indices))
        .collect();

    // It's valid to have zero aggregates when the query is only a GROUP BY on fast fields
    // (e.g., SELECT category FROM .. GROUP BY category). In that case, we can still build
    // a ParadeDB Aggregate Scan that only returns the grouping keys. Therefore we return
    // an empty vector instead of rejecting the plan.

    Some((aggregate_types, filter_groups, filter_uses_search_operator))
}

/// Extract filter expression from a FILTER clause and track @@@ operator usage
pub unsafe fn extract_filter_clause(
    filter_expr: *mut pg_sys::Expr,
    bm25_index: &PgSearchRelation,
    root: *mut pg_sys::PlannerInfo,
    heap_rti: pg_sys::Index,
    qual_state: &mut QualExtractState,
) -> Option<SearchQueryInput> {
    // The filter expression is an Expr
    if filter_expr.is_null() {
        return None;
    }

    // Log the node type to understand what we're dealing with
    let node_type = (*filter_expr).type_;

    // Extract quals from the filter expression
    let filter_node = filter_expr as *mut pg_sys::Node;
    let result = extract_quals(
        root,
        heap_rti,
        filter_node,
        anyelement_query_input_opoid(),
        RestrictInfoType::BaseRelation,
        bm25_index,
        false,
        qual_state, // Pass the state to track @@@ operator usage
        true,       // attempt_pushdown
    );

    // Convert Qual to SearchQueryInput
    result.map(|qual| SearchQueryInput::from(&qual))
}

/// Replace any T_Aggref expressions in the target list with T_FuncExpr placeholders
/// This is called at execution time to avoid "Aggref found in non-Agg plan node" errors
unsafe fn replace_aggrefs_in_target_list(plan: *mut pg_sys::Plan) {
    if (*plan).targetlist.is_null() {
        return;
    }

    let targetlist = (*plan).targetlist;
    let original_tlist = PgList::<pg_sys::TargetEntry>::from_pg((*plan).targetlist);
    let mut new_targetlist = PgList::<pg_sys::TargetEntry>::new();

    for (te_idx, te) in original_tlist.iter_ptr().enumerate() {
        if let Some(aggref) = nodecast!(Aggref, T_Aggref, (*te).expr) {
            // Create a flat copy of the target entry
            let new_te = pg_sys::flatCopyTargetEntry(te);
            // Replace the T_Aggref with a T_FuncExpr placeholder
            let funcexpr = make_placeholder_func_expr(aggref);
            (*new_te).expr = funcexpr as *mut pg_sys::Expr;
            new_targetlist.push(new_te);
        } else {
            // For non-Aggref entries, just make a flat copy
            let copied_te = pg_sys::flatCopyTargetEntry(te);
            new_targetlist.push(copied_te);
        }
    }

    (*plan).targetlist = new_targetlist.into_pg();
}

unsafe fn make_placeholder_func_expr(aggref: *mut pg_sys::Aggref) -> *mut pg_sys::FuncExpr {
    let paradedb_funcexpr: *mut pg_sys::FuncExpr =
        pg_sys::palloc0(size_of::<pg_sys::FuncExpr>()).cast();
    (*paradedb_funcexpr).xpr.type_ = pg_sys::NodeTag::T_FuncExpr;
    (*paradedb_funcexpr).funcid = placeholder_procid();
    (*paradedb_funcexpr).funcresulttype = (*aggref).aggtype;
    (*paradedb_funcexpr).funcretset = false;
    (*paradedb_funcexpr).funcvariadic = false;
    (*paradedb_funcexpr).funcformat = pg_sys::CoercionForm::COERCE_EXPLICIT_CALL;
    (*paradedb_funcexpr).funccollid = pg_sys::InvalidOid;
    (*paradedb_funcexpr).inputcollid = (*aggref).inputcollid;
    (*paradedb_funcexpr).location = (*aggref).location;
    (*paradedb_funcexpr).args = PgList::<pg_sys::Node>::new().into_pg();

    paradedb_funcexpr
}

/// Get the Oid of a placeholder function to use in the target list of aggregate custom scans.
unsafe fn placeholder_procid() -> pg_sys::Oid {
    pgrx::direct_function_call::<pg_sys::Oid>(pg_sys::regprocedurein, &[c"now()".into_datum()])
        .expect("the `now()` function should exist")
}

fn execute(
    state: &CustomScanStateWrapper<AggregateScan>,
) -> std::vec::IntoIter<GroupedAggregateRow> {
    let qparams = AggQueryParams {
        base_query: &state.custom_state().query, // WHERE clause or AllQuery if no WHERE clause
        aggregate_types: &state.custom_state().aggregate_types,
        grouping_columns: &state.custom_state().grouping_columns,
        orderby_info: &state.custom_state().orderby_info,
        limit: &state.custom_state().limit,
        offset: &state.custom_state().offset,
    };

    let result = execute_aggregation(
        state.custom_state().indexrel(),
        &qparams,
        true,                                              // solve_mvcc
        gucs::adjust_work_mem().get().try_into().unwrap(), // memory_limit
        DEFAULT_BUCKET_LIMIT,                              // bucket_limit
    )
    .unwrap_or_else(|e| pgrx::error!("Failed to execute filter aggregation: {}", e));

    // Process results using unified result processing
    let aggregate_results = state.custom_state().process_aggregation_results(result);

    aggregate_results.into_iter()
}

impl ExecMethod for AggregateScan {
    fn exec_methods() -> *const pg_sys::CustomExecMethods {
        <AggregateScan as PlainExecCapable>::exec_methods()
    }
}

impl PlainExecCapable for AggregateScan {}

/// Extract pathkeys from ORDER BY clauses to inform PostgreSQL about sorted output
fn extract_order_by_pathkeys(
    root: *mut pg_sys::PlannerInfo,
    heap_rti: pg_sys::Index,
    schema: &SearchIndexSchema,
) -> PathKeyInfo {
    unsafe {
        extract_pathkey_styles_with_sortability_check(
            root,
            heap_rti,
            schema,
            |search_field| search_field.is_fast(), // Use is_fast() for regular vars
            |_search_field| false,                 // Don't accept lower functions in aggregatescan
        )
    }
}<|MERGE_RESOLUTION|>--- conflicted
+++ resolved
@@ -611,17 +611,9 @@
             explain_no_filters(explainer);
         } else {
             // Show the combined query
-<<<<<<< HEAD
-            let combined_query = state
-                .custom_state()
-                .query
-                .combine_query_with_filter(filter_expr.as_ref());
-            explainer.add_text("  Combined Query", combined_query.explain_format());
-=======
             let combined_query =
                 combine_query_with_filter(&state.custom_state().query, filter_expr);
-            explainer.add_text("  Combined Query", combined_query.canonical_query_string());
->>>>>>> e68325bd
+            explainer.add_text("  Combined Query", combined_query.explain_format());
             add_group_by(explainer);
             add_limit_offset(explainer);
             explainer.add_text(
