// Copyright (c) 2023-2025 ParadeDB, Inc.
//
// This file is part of ParadeDB - Postgres for Search and Analytics
//
// This program is free software: you can redistribute it and/or modify
// it under the terms of the GNU Affero General Public License as published by
// the Free Software Foundation, either version 3 of the License, or
// (at your option) any later version.
//
// This program is distributed in the hope that it will be useful
// but WITHOUT ANY WARRANTY; without even the implied warranty of
// MERCHANTABILITY or FITNESS FOR A PARTICULAR PURPOSE. See the
// GNU Affero General Public License for more details.
//
// You should have received a copy of the GNU Affero General Public License
// along with this program. If not, see <http://www.gnu.org/licenses/>.

pub mod privdat;
pub mod scan_state;

use std::ffi::CStr;

use crate::aggregate::execute_aggregate;
use crate::api::operator::anyelement_query_input_opoid;
use crate::gucs;
use crate::index::mvcc::MvccSatisfies;
use crate::nodecast;
use crate::postgres::customscan::aggregatescan::privdat::{
<<<<<<< HEAD
    AggregateType, GroupingColumn, OrderByColumn, PrivateData, SortDirection,
=======
    AggregateType, GroupingColumn, PrivateData, TargetListEntry,
>>>>>>> fb72028a
};
use crate::postgres::customscan::aggregatescan::scan_state::{
    AggregateScanState, ExecutionState, GroupedAggregateRow,
};
use crate::postgres::customscan::builders::custom_path::{
    restrict_info, CustomPathBuilder, RestrictInfoType,
};
use crate::postgres::customscan::builders::custom_scan::CustomScanBuilder;
use crate::postgres::customscan::builders::custom_state::{
    CustomScanStateBuilder, CustomScanStateWrapper,
};
use crate::postgres::customscan::explainer::Explainer;
use crate::postgres::customscan::qual_inspect::{extract_quals, QualExtractState};
use crate::postgres::customscan::{
    range_table, CreateUpperPathsHookArgs, CustomScan, ExecMethod, PlainExecCapable,
};
use crate::postgres::rel::PgSearchRelation;
use crate::postgres::rel_get_bm25_index;
use crate::postgres::var::find_var_relation;
use crate::query::SearchQueryInput;
use crate::schema::SearchIndexSchema;

use pgrx::{pg_sys, IntoDatum, PgList, PgTupleDesc};
use tantivy::Index;

#[derive(Default)]
pub struct AggregateScan;

impl CustomScan for AggregateScan {
    const NAME: &'static CStr = c"ParadeDB Aggregate Scan";
    type Args = CreateUpperPathsHookArgs;
    type State = AggregateScanState;
    type PrivateData = PrivateData;

    fn create_custom_path(builder: CustomPathBuilder<Self>) -> Option<pg_sys::CustomPath> {
        let args = builder.args();

        // We can only handle single relations.
        if args.input_rel().reloptkind != pg_sys::RelOptKind::RELOPT_BASEREL {
            return None;
        }

        // Check if there are restrictions (WHERE clause)
        let (restrict_info, ri_type) = restrict_info(builder.args().input_rel());
        if !matches!(ri_type, RestrictInfoType::BaseRelation) {
            // This relation is a join, or has no restrictions (WHERE clause predicates), so there's no need
            // for us to do anything.
            return None;
        }

        // Are there any group (/distinct/order-by) or having clauses?
        // We can't handle HAVING yet
        if args.root().hasHavingQual {
            // We can't handle HAVING yet
            return None;
        }

        // Extract grouping columns if present
        let group_pathkeys = if args.root().group_pathkeys.is_null() {
            None
        } else {
            Some(unsafe { PgList::<pg_sys::PathKey>::from_pg(args.root().group_pathkeys) })
        };

        // Is the target list entirely aggregates?
        let aggregate_types = extract_aggregates(args)?;

        // Is there a single relation with a bm25 index?
        let parent_relids = args.input_rel().relids;
        let heap_rti = unsafe { range_table::bms_exactly_one_member(parent_relids)? };
        let heap_rte = unsafe {
            // NOTE: The docs indicate that `simple_rte_array` is always the same length
            // as `simple_rel_array`.
            range_table::get_rte(
                args.root().simple_rel_array_size as usize,
                args.root().simple_rte_array,
                heap_rti,
            )?
        };
        let (table, bm25_index) = rel_get_bm25_index(unsafe { (*heap_rte).relid })?;
        let directory = MvccSatisfies::LargestSegment.directory(&bm25_index);
        let index =
            Index::open(directory).expect("aggregate_custom_scan: should be able to open index");
        let schema = bm25_index
            .schema()
            .expect("aggregate_custom_scan: should have a schema");

        // Extract grouping columns and validate they are fast fields
        let grouping_columns = if let Some(ref pathkeys) = group_pathkeys {
            // This will return None if:
            // 1. Any grouping column is not a fast field
            // 2. There are multiple grouping columns (not yet supported)
            extract_grouping_columns(pathkeys, args.root, heap_rti, &schema)?
        } else {
            vec![]
        };

        // Extract ORDER BY information if present
        let order_by_columns =
            extract_order_by_info(args.root, &grouping_columns, &aggregate_types)?;

        // For now, fall back to PostgreSQL if we have any ORDER BY
        // The pathkey handling is complex and requires deeper integration with PostgreSQL
        if !order_by_columns.is_empty() {
            return None;
        }

        // Can we handle all of the quals?
        let query = unsafe {
            let result = extract_quals(
                args.root,
                heap_rti,
                restrict_info.as_ptr().cast(),
                anyelement_query_input_opoid(),
                ri_type,
                &schema,
                false, // Base relation quals should not convert external to all
                &mut QualExtractState::default(),
            );
            SearchQueryInput::from(&result?)
        };

        Some(builder.build(PrivateData {
            aggregate_types,
            indexrelid: bm25_index.oid(),
            heap_rti,
            query,
            grouping_columns,
<<<<<<< HEAD
            order_by_columns,
=======
            target_list_mapping: vec![], // Will be filled in plan_custom_path
>>>>>>> fb72028a
        }))
    }

    fn plan_custom_path(mut builder: CustomScanBuilder<Self>) -> pg_sys::CustomScan {
        // Create a new target list which includes grouping columns and replaces aggregates
        // with FuncExprs which will be produced by our CustomScan.
        //
        // We don't use Vars here, because there doesn't seem to be a reasonable RTE to associate
        // them with.
        let mut targetlist = PgList::<pg_sys::TargetEntry>::new();
        let grouping_columns = &builder.custom_private().grouping_columns;
        let mut target_list_mapping = Vec::new();
        let mut agg_idx = 0;

        for (te_idx, input_te) in builder.args().tlist.iter_ptr().enumerate() {
            let te = unsafe {
                if let Some(var) = nodecast!(Var, T_Var, (*input_te).expr) {
                    // This is a Var - it should be a grouping column
                    // Find which grouping column this is
                    let mut found = false;
                    for (i, gc) in grouping_columns.iter().enumerate() {
                        if (*var).varattno == gc.attno {
                            target_list_mapping.push(TargetListEntry::GroupingColumn(i));
                            found = true;
                            break;
                        }
                    }
                    if !found {
                        panic!("Var in target list not found in grouping columns");
                    }
                    // Keep it as-is
                    pg_sys::flatCopyTargetEntry(input_te)
                } else if let Some(aggref) = nodecast!(Aggref, T_Aggref, (*input_te).expr) {
                    // This is an aggregate - replace with placeholder FuncExpr
                    target_list_mapping.push(TargetListEntry::Aggregate(agg_idx));
                    agg_idx += 1;

                    let te = pg_sys::flatCopyTargetEntry(input_te);
                    (*te).expr = make_placeholder_func_expr(aggref) as *mut pg_sys::Expr;
                    te
                } else {
                    // For now, we only support Vars (grouping cols) and Aggrefs
                    todo!(
                        "Support other target list entry types: {:?}",
                        (*input_te).expr
                    );
                }
            };

            targetlist.push(te);
        }

        // Update the private data with the target list mapping
        builder.custom_private_mut().target_list_mapping = target_list_mapping;

        builder.set_targetlist(targetlist);
        builder.set_scanrelid(builder.custom_private().heap_rti);

        // If we're handling ORDER BY, we need to inform PostgreSQL that our output is sorted
        if !builder.custom_private().order_by_columns.is_empty() {
            // For now, just indicate that the scan produces sorted output
            // PostgreSQL will handle the pathkeys from the original path
        }

        builder.build()
    }

    fn create_custom_scan_state(
        mut builder: CustomScanStateBuilder<Self, Self::PrivateData>,
    ) -> *mut CustomScanStateWrapper<Self> {
        builder.custom_state().aggregate_types = builder.custom_private().aggregate_types.clone();
        builder.custom_state().grouping_columns = builder.custom_private().grouping_columns.clone();
<<<<<<< HEAD
        builder.custom_state().order_by_columns = builder.custom_private().order_by_columns.clone();
=======
        builder.custom_state().target_list_mapping =
            builder.custom_private().target_list_mapping.clone();
>>>>>>> fb72028a
        builder.custom_state().indexrelid = builder.custom_private().indexrelid;
        builder.custom_state().query = builder.custom_private().query.clone();
        builder.custom_state().execution_rti =
            unsafe { (*builder.args().cscan).scan.scanrelid as pg_sys::Index };
        builder.build()
    }

    fn explain_custom_scan(
        state: &CustomScanStateWrapper<Self>,
        ancestors: *mut pg_sys::List,
        explainer: &mut Explainer,
    ) {
        explainer.add_text("Index", state.custom_state().indexrel().name());
        explainer.add_query(&state.custom_state().query);
        explainer.add_text(
            "Aggregate Definition",
            serde_json::to_string(&state.custom_state().aggregates_to_json())
                .expect("Failed to serialize aggregate definition."),
        );
    }

    fn begin_custom_scan(
        state: &mut CustomScanStateWrapper<Self>,
        estate: *mut pg_sys::EState,
        eflags: i32,
    ) {
        unsafe {
            let rte = pg_sys::exec_rt_fetch(state.custom_state().execution_rti, estate);
            assert!(!rte.is_null());
            let lockmode = (*rte).rellockmode as pg_sys::LOCKMODE;
            // TODO: Opening of the index could be deduped between custom scans: see
            // `PdbScanState::open_relations`.
            state.custom_state_mut().open_relations(lockmode);
        }
    }

    fn rescan_custom_scan(state: &mut CustomScanStateWrapper<Self>) {
        state.custom_state_mut().state = ExecutionState::NotStarted;
    }

    fn exec_custom_scan(state: &mut CustomScanStateWrapper<Self>) -> *mut pg_sys::TupleTableSlot {
        let next = match &mut state.custom_state_mut().state {
            ExecutionState::Completed => return std::ptr::null_mut(),
            ExecutionState::NotStarted => {
                // Execute the aggregate, and change the state to Emitting.
                let mut row_iter = execute(state);
                let next = row_iter.next();
                state.custom_state_mut().state = ExecutionState::Emitting(row_iter);
                next
            }
            ExecutionState::Emitting(row_iter) => {
                // Emit the next row.
                row_iter.next()
            }
        };

        let Some(row) = next else {
            state.custom_state_mut().state = ExecutionState::Completed;
            return std::ptr::null_mut();
        };

        unsafe {
            let tupdesc = PgTupleDesc::from_pg_unchecked((*state.planstate()).ps_ResultTupleDesc);
            let slot = pg_sys::MakeTupleTableSlot(
                (*state.planstate()).ps_ResultTupleDesc,
                &pg_sys::TTSOpsVirtual,
            );

            let natts = (*(*slot).tts_tupleDescriptor).natts as usize;
            let target_list_mapping = &state.custom_state().target_list_mapping;

            assert_eq!(
                natts,
                target_list_mapping.len(),
                "Target list mapping length mismatch"
            );

            (*slot).tts_flags &= !pg_sys::TTS_FLAG_EMPTY as u16;
            (*slot).tts_flags |= pg_sys::TTS_FLAG_SHOULDFREE as u16;
            (*slot).tts_nvalid = natts as _;

            let datums = std::slice::from_raw_parts_mut((*slot).tts_values, natts);
            let isnull = std::slice::from_raw_parts_mut((*slot).tts_isnull, natts);

            // Fill in values according to the target list mapping
            for (i, entry) in target_list_mapping.iter().enumerate() {
                match entry {
                    &TargetListEntry::GroupingColumn(gc_idx) => {
                        let group_val = &row.group_keys[gc_idx];

                        // Get the type of this column from the tuple descriptor
                        let attr = tupdesc.get(i).expect("missing attribute");
                        let typoid = attr.type_oid().value();

                        // Convert the TantivyValue directly to the appropriate type
                        let oid = pgrx::PgOid::from(typoid);
                        match group_val.clone().try_into_datum(oid) {
                            Ok(Some(datum)) => {
                                datums[i] = datum;
                            }
                            Ok(None) => {
                                // NULL value
                                datums[i] = pg_sys::Datum::from(0);
                                isnull[i] = true;
                                continue;
                            }
                            Err(e) => {
                                panic!("Failed to convert TantivyValue to datum: {e:?}");
                            }
                        }
                        isnull[i] = false;
                    }
                    TargetListEntry::Aggregate(agg_idx) => {
                        datums[i] = row.aggregate_values[*agg_idx].into_datum().unwrap();
                        isnull[i] = false;
                    }
                }
            }

            slot
        }
    }

    fn shutdown_custom_scan(state: &mut CustomScanStateWrapper<Self>) {}

    fn end_custom_scan(state: &mut CustomScanStateWrapper<Self>) {}
}

/// Extract grouping columns from pathkeys and validate they are fast fields
fn extract_grouping_columns(
    pathkeys: &PgList<pg_sys::PathKey>,
    root: *mut pg_sys::PlannerInfo,
    heap_rti: pg_sys::Index,
    schema: &SearchIndexSchema,
) -> Option<Vec<GroupingColumn>> {
    let mut grouping_columns = Vec::new();

    for pathkey in pathkeys.iter_ptr() {
        unsafe {
            let equivclass = (*pathkey).pk_eclass;
            let members = PgList::<pg_sys::EquivalenceMember>::from_pg((*equivclass).ec_members);

            let mut found_valid_column = false;
            for member in members.iter_ptr() {
                let expr = (*member).em_expr;

                // We only support simple Var expressions for now
                let Some(var) = nodecast!(Var, T_Var, expr) else {
                    continue;
                };
                let (heaprelid, attno, _) = find_var_relation(var, root);
                if heaprelid == pg_sys::Oid::INVALID {
                    continue;
                }

                let heaprel = PgSearchRelation::with_lock(heaprelid, pg_sys::AccessShareLock as _);
                let tupdesc = heaprel.tuple_desc();
                if let Some(att) = tupdesc.get(attno as usize - 1) {
                    let field_name = att.name();

                    // Check if this field exists in the index schema as a fast field
                    if let Some(search_field) = schema.search_field(field_name) {
                        let is_fast = search_field.is_fast();
                        if is_fast {
                            grouping_columns.push(GroupingColumn {
                                field_name: field_name.to_string(),
                                attno,
                            });
                            found_valid_column = true;
                            break; // Found a valid grouping column for this pathkey
                        }
                    }
                }
            }

            if !found_valid_column {
                return None;
            }
        }
    }

    // We currently only support single-column GROUP BY
    if grouping_columns.len() > 1 {
        None
    } else {
        Some(grouping_columns)
    }
}

/// If the given args consist only of AggregateTypes that we can handle, return them.
fn extract_aggregates(args: &CreateUpperPathsHookArgs) -> Option<Vec<AggregateType>> {
    // The PathTarget `exprs` are the closest that we have to a target list at this point.
    let target_list =
        unsafe { PgList::<pg_sys::Expr>::from_pg((*args.output_rel().reltarget).exprs) };
    if target_list.is_empty() {
        return None;
    }

    // We must recognize all target list entries as either grouping columns (Vars) or supported aggregates.
    let mut aggregate_types = Vec::new();
    for expr in target_list.iter_ptr() {
        unsafe {
            if let Some(_var) = nodecast!(Var, T_Var, expr) {
                // This is a Var - it should be a grouping column, skip it
                continue;
            } else if let Some(aggref) = nodecast!(Aggref, T_Aggref, expr) {
                if (*aggref).aggstar {
                    // Only `count(*)` (aggstar) is supported.
                    aggregate_types.push(AggregateType::Count);
                } else {
                    return None;
                }
            } else {
                // Unsupported expression type
                return None;
            }
        }
    }

    // We need at least one aggregate
    if aggregate_types.is_empty() {
        None
    } else {
        Some(aggregate_types)
    }
}

unsafe fn make_placeholder_func_expr(aggref: *mut pg_sys::Aggref) -> *mut pg_sys::FuncExpr {
    let paradedb_funcexpr: *mut pg_sys::FuncExpr =
        pg_sys::palloc0(size_of::<pg_sys::FuncExpr>()).cast();
    (*paradedb_funcexpr).xpr.type_ = pg_sys::NodeTag::T_FuncExpr;
    (*paradedb_funcexpr).funcid = placeholder_procid();
    (*paradedb_funcexpr).funcresulttype = (*aggref).aggtype;
    (*paradedb_funcexpr).funcretset = false;
    (*paradedb_funcexpr).funcvariadic = false;
    (*paradedb_funcexpr).funcformat = pg_sys::CoercionForm::COERCE_EXPLICIT_CALL;
    (*paradedb_funcexpr).funccollid = pg_sys::InvalidOid;
    (*paradedb_funcexpr).inputcollid = (*aggref).inputcollid;
    (*paradedb_funcexpr).location = (*aggref).location;
    (*paradedb_funcexpr).args = PgList::<pg_sys::Node>::new().into_pg();

    paradedb_funcexpr
}

/// Get the Oid of a placeholder function to use in the target list of aggregate custom scans.
unsafe fn placeholder_procid() -> pg_sys::Oid {
    pgrx::direct_function_call::<pg_sys::Oid>(pg_sys::regprocedurein, &[c"now()".into_datum()])
        .expect("the `now()` function should exist")
}

fn execute(
    state: &CustomScanStateWrapper<AggregateScan>,
) -> std::vec::IntoIter<GroupedAggregateRow> {
    let result = execute_aggregate(
        state.custom_state().indexrel(),
        state.custom_state().query.clone(),
        state.custom_state().aggregates_to_json(),
        // TODO: Consider adding a GUC to control whether we solve MVCC.
        true,                                              // solve_mvcc
        gucs::adjust_work_mem().get().try_into().unwrap(), // memory_limit
        65000,                                             // bucket_limit
    )
    .expect("failed to execute aggregate");

    state
        .custom_state()
        .json_to_aggregate_results(result)
        .into_iter()
}

impl ExecMethod for AggregateScan {
    fn exec_methods() -> *const pg_sys::CustomExecMethods {
        <AggregateScan as PlainExecCapable>::exec_methods()
    }
}

impl PlainExecCapable for AggregateScan {}

/// Extract ORDER BY information from query pathkeys
fn extract_order_by_info(
    root: *mut pg_sys::PlannerInfo,
    grouping_columns: &[GroupingColumn],
    aggregate_types: &[AggregateType],
) -> Option<Vec<OrderByColumn>> {
    // Check if there's an explicit ORDER BY clause
    let has_explicit_order_by = unsafe {
        let parse = (*root).parse;
        !parse.is_null()
            && !(*parse).sortClause.is_null()
            && !PgList::<pg_sys::Node>::from_pg((*parse).sortClause).is_empty()
    };

    if !has_explicit_order_by {
        return Some(vec![]);
    }

    // For now, if there's any explicit ORDER BY, return a non-empty vector
    // to signal that ORDER BY is present. The actual parsing is complex and
    // would require deep integration with PostgreSQL's pathkey system.
    if has_explicit_order_by {
        // Return a dummy ORDER BY to signal presence
        return Some(vec![OrderByColumn::AggregateColumn {
            aggregate_index: 0,
            direction: SortDirection::Desc,
        }]);
    }

    Some(vec![])
}<|MERGE_RESOLUTION|>--- conflicted
+++ resolved
@@ -26,11 +26,7 @@
 use crate::index::mvcc::MvccSatisfies;
 use crate::nodecast;
 use crate::postgres::customscan::aggregatescan::privdat::{
-<<<<<<< HEAD
-    AggregateType, GroupingColumn, OrderByColumn, PrivateData, SortDirection,
-=======
-    AggregateType, GroupingColumn, PrivateData, TargetListEntry,
->>>>>>> fb72028a
+    AggregateType, GroupingColumn, OrderByColumn, PrivateData, SortDirection, TargetListEntry,
 };
 use crate::postgres::customscan::aggregatescan::scan_state::{
     AggregateScanState, ExecutionState, GroupedAggregateRow,
@@ -159,11 +155,8 @@
             heap_rti,
             query,
             grouping_columns,
-<<<<<<< HEAD
             order_by_columns,
-=======
             target_list_mapping: vec![], // Will be filled in plan_custom_path
->>>>>>> fb72028a
         }))
     }
 
@@ -236,12 +229,9 @@
     ) -> *mut CustomScanStateWrapper<Self> {
         builder.custom_state().aggregate_types = builder.custom_private().aggregate_types.clone();
         builder.custom_state().grouping_columns = builder.custom_private().grouping_columns.clone();
-<<<<<<< HEAD
         builder.custom_state().order_by_columns = builder.custom_private().order_by_columns.clone();
-=======
         builder.custom_state().target_list_mapping =
             builder.custom_private().target_list_mapping.clone();
->>>>>>> fb72028a
         builder.custom_state().indexrelid = builder.custom_private().indexrelid;
         builder.custom_state().query = builder.custom_private().query.clone();
         builder.custom_state().execution_rti =
