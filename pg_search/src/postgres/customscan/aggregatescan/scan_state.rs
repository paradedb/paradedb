--- conflicted
+++ resolved
@@ -111,7 +111,6 @@
             terms_agg.insert("terms".to_string(), serde_json::Value::Object(terms));
 
             if i == self.grouping_columns.len() - 1 {
-<<<<<<< HEAD
                 // Deepest level – attach metric aggregations (may be empty)
                 if !self.aggregate_types.is_empty() {
                     let mut sub_aggs = serde_json::Map::new();
@@ -127,17 +126,6 @@
             } else {
                 // Not deepest – nest previously built aggs
                 terms_agg.insert("aggs".to_string(), serde_json::Value::Object(current_aggs));
-=======
-                let mut sub_aggs = serde_json::Map::new();
-                for (j, aggregate) in self.aggregate_types.iter().enumerate() {
-                    if let Some((name, agg)) = aggregate.to_json_for_group(j) {
-                        sub_aggs.insert(name, agg);
-                    }
-                }
-                if !sub_aggs.is_empty() {
-                    terms_agg.insert("aggs".to_string(), serde_json::Value::Object(sub_aggs));
-                }
->>>>>>> 190251cf
             }
 
             let mut bucket_container = serde_json::Map::new();
@@ -228,7 +216,6 @@
             let key_owned = self.json_value_to_owned_value(key_json, &grouping_column.field_name);
             prefix_keys.push(key_owned);
 
-<<<<<<< HEAD
             if depth + 1 == self.grouping_columns.len() {
                 // Deepest level – collect aggregates (may be empty)
                 let aggregate_values: AggregateRow = if self.aggregate_types.is_empty() {
@@ -257,34 +244,6 @@
                         })
                         .collect()
                 };
-=======
-            // Extract aggregate values
-            let aggregate_values = self
-                .aggregate_types
-                .iter()
-                .enumerate()
-                .map(|(idx, aggregate)| {
-                    let agg_result = match aggregate {
-                        // Count is handled by the 'terms' bucket
-                        AggregateType::Count => bucket_obj
-                            .get("doc_count")
-                            .and_then(|v| v.as_number())
-                            .expect("missing doc_count"),
-                        _ => {
-                            let agg_name = format!("agg_{idx}");
-                            bucket_obj
-                                .get(&agg_name)
-                                .and_then(|v| v.as_object())
-                                .and_then(|v| v.get("value"))
-                                .and_then(|v| v.as_number())
-                                .expect("missing aggregate result")
-                        }
-                    };
-
-                    aggregate.result_from_json(agg_result)
-                })
-                .collect::<AggregateRow>();
->>>>>>> 190251cf
 
                 rows.push(GroupedAggregateRow {
                     group_keys: prefix_keys.clone(),
