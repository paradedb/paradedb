--- conflicted
+++ resolved
@@ -16,11 +16,7 @@
 // along with this program. If not, see <http://www.gnu.org/licenses/>.
 
 use crate::postgres::customscan::aggregatescan::privdat::{
-<<<<<<< HEAD
-    AggregateType, GroupingColumn, OrderByColumn, SortDirection,
-=======
-    AggregateType, GroupingColumn, TargetListEntry,
->>>>>>> fb72028a
+    AggregateType, GroupingColumn, OrderByColumn, SortDirection, TargetListEntry,
 };
 use crate::postgres::customscan::CustomScanState;
 use crate::postgres::types::TantivyValue;
@@ -57,13 +53,10 @@
     pub aggregate_types: Vec<AggregateType>,
     // The grouping columns for GROUP BY
     pub grouping_columns: Vec<GroupingColumn>,
-<<<<<<< HEAD
     // The ORDER BY columns for sorting
     pub order_by_columns: Vec<OrderByColumn>,
-=======
     // Maps target list position to data type
     pub target_list_mapping: Vec<TargetListEntry>,
->>>>>>> fb72028a
     // The query that will be executed.
     pub query: SearchQueryInput,
     // The index that will be scanned.
@@ -172,7 +165,6 @@
                 })
                 .collect::<AggregateRow>();
 
-<<<<<<< HEAD
             let mut rows = vec![GroupedAggregateRow {
                 group_keys: vec![],
                 aggregate_values: row,
@@ -180,70 +172,8 @@
 
             // Sort if needed (though for single aggregate this is usually not needed)
             self.sort_rows(&mut rows);
-            rows
-        } else {
-            // GROUP BY - extract bucket results
-            let mut rows = Vec::new();
-
-            // Navigate to the bucket results
-            let bucket_name = "group_0"; // For now, we only support single grouping column
-            let bucket_results = result
-                .get(bucket_name)
-                .and_then(|v| v.get("buckets"))
-                .and_then(|v| v.as_array())
-                .expect("missing bucket results");
-
-            for bucket in bucket_results {
-                let bucket_obj = bucket.as_object().expect("bucket should be object");
-
-                // Extract the group key - can be either string or number
-                let key = bucket_obj
-                    .get("key")
-                    .map(|k| {
-                        // Handle both string and numeric keys
-                        match k {
-                            serde_json::Value::String(s) => s.clone(),
-                            serde_json::Value::Number(n) => n.to_string(),
-                            serde_json::Value::Bool(b) => b.to_string(),
-                            _ => panic!("unexpected bucket key type: {k:?}"),
-                        }
-                    })
-                    .expect("missing bucket key");
-
-                // Extract aggregate values
-                let aggregate_values = self
-                    .aggregate_types
-                    .iter()
-                    .enumerate()
-                    .map(|(idx, aggregate)| {
-                        let agg_name = format!("agg_{idx}");
-                        let agg_result = bucket_obj
-                            .get(&agg_name)
-                            .and_then(|v| v.as_object())
-                            .and_then(|v| v.get("value"))
-                            .and_then(|v| v.as_number())
-                            .expect("missing aggregate result");
-
-                        aggregate.result_from_json(agg_result)
-                    })
-                    .collect::<AggregateRow>();
-
-                rows.push(GroupedAggregateRow {
-                    group_keys: vec![key],
-                    aggregate_values,
-                });
-            }
-
-            // Sort the rows according to ORDER BY specification
-            self.sort_rows(&mut rows);
-            rows
-=======
-            return vec![GroupedAggregateRow {
-                group_keys: vec![],
-                aggregate_values: row,
-            }];
-        }
-
+            return rows;
+        }
         // GROUP BY - extract bucket results
         let mut rows = Vec::new();
 
@@ -289,9 +219,10 @@
                 group_keys: vec![key],
                 aggregate_values,
             });
->>>>>>> fb72028a
-        }
-
+        }
+
+        // Sort the rows according to ORDER BY specification
+        self.sort_rows(&mut rows);
         rows
     }
 
@@ -302,55 +233,52 @@
 
         rows.sort_by(|a, b| {
             for order_col in &self.order_by_columns {
-                let cmp = match order_col {
-                    OrderByColumn::GroupingColumn {
-                        field_name,
-                        direction,
-                        ..
-                    } => {
-                        // Find the index of this grouping column
-                        let col_index = self
-                            .grouping_columns
-                            .iter()
-                            .position(|gc| gc.field_name == *field_name);
-
-                        if let Some(idx) = col_index {
-                            let val_a = a.group_keys.get(idx).map(|s| s.as_str()).unwrap_or("");
-                            let val_b = b.group_keys.get(idx).map(|s| s.as_str()).unwrap_or("");
-
-                            // Try to parse as numbers first, fall back to string comparison
-                            let cmp = if let (Ok(num_a), Ok(num_b)) =
-                                (val_a.parse::<f64>(), val_b.parse::<f64>())
-                            {
-                                num_a
-                                    .partial_cmp(&num_b)
-                                    .unwrap_or(std::cmp::Ordering::Equal)
+                let cmp =
+                    match order_col {
+                        OrderByColumn::GroupingColumn {
+                            field_name,
+                            direction,
+                            ..
+                        } => {
+                            // Find the index of this grouping column
+                            let col_index = self
+                                .grouping_columns
+                                .iter()
+                                .position(|gc| gc.field_name == *field_name);
+
+                            if let Some(idx) = col_index {
+                                let val_a = a.group_keys.get(idx).map(|s| s).unwrap_or(
+                                    &TantivyValue(tantivy::schema::OwnedValue::from("")),
+                                );
+                                let val_b = b.group_keys.get(idx).map(|s| s).unwrap_or(
+                                    &TantivyValue(tantivy::schema::OwnedValue::from("")),
+                                );
+
+                                // Try to parse as numbers first, fall back to string comparison
+                                let cmp = val_a.cmp(val_b);
+
+                                match direction {
+                                    SortDirection::Asc => cmp,
+                                    SortDirection::Desc => cmp.reverse(),
+                                }
                             } else {
-                                val_a.cmp(val_b)
-                            };
-
+                                std::cmp::Ordering::Equal
+                            }
+                        }
+                        OrderByColumn::AggregateColumn {
+                            aggregate_index,
+                            direction,
+                        } => {
+                            let val_a = a.aggregate_values.get(*aggregate_index).unwrap_or(&0);
+                            let val_b = b.aggregate_values.get(*aggregate_index).unwrap_or(&0);
+
+                            let cmp = val_a.cmp(val_b);
                             match direction {
                                 SortDirection::Asc => cmp,
                                 SortDirection::Desc => cmp.reverse(),
                             }
-                        } else {
-                            std::cmp::Ordering::Equal
                         }
-                    }
-                    OrderByColumn::AggregateColumn {
-                        aggregate_index,
-                        direction,
-                    } => {
-                        let val_a = a.aggregate_values.get(*aggregate_index).unwrap_or(&0);
-                        let val_b = b.aggregate_values.get(*aggregate_index).unwrap_or(&0);
-
-                        let cmp = val_a.cmp(val_b);
-                        match direction {
-                            SortDirection::Asc => cmp,
-                            SortDirection::Desc => cmp.reverse(),
-                        }
-                    }
-                };
+                    };
 
                 if cmp != std::cmp::Ordering::Equal {
                     return cmp;
