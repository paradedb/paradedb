// Copyright (c) 2023-2025 ParadeDB, Inc.
//
// This file is part of ParadeDB - Postgres for Search and Analytics
//
// This program is free software: you can redistribute it and/or modify
// it under the terms of the GNU Affero General Public License as published by
// the Free Software Foundation, either version 3 of the License, or
// (at your option) any later version.
//
// This program is distributed in the hope that it will be useful
// but WITHOUT ANY WARRANTY; without even the implied warranty of
// MERCHANTABILITY or FITNESS FOR A PARTICULAR PURPOSE. See the
// GNU Affero General Public License for more details.
//
// You should have received a copy of the GNU Affero General Public License
// along with this program. If not, see <http://www.gnu.org/licenses/>.

use crate::postgres::customscan::aggregatescan::privdat::{
    AggregateType, GroupingColumn, OrderByInfo, TargetListEntry,
};
use crate::postgres::customscan::CustomScanState;
use crate::postgres::PgSearchRelation;
use crate::query::SearchQueryInput;
use tantivy::schema::OwnedValue;

use pgrx::pg_sys;
use tinyvec::TinyVec;

// TODO: This should match the output types of the extracted aggregate functions. For now we only
// support COUNT.
pub type AggregateRow = TinyVec<[i64; 4]>;

// For GROUP BY results, we need both the group keys and aggregate values
#[derive(Debug, Clone)]
pub struct GroupedAggregateRow {
    pub group_keys: Vec<OwnedValue>, // The values of the grouping columns
    pub aggregate_values: AggregateRow,
}

#[derive(Default)]
pub enum ExecutionState {
    #[default]
    NotStarted,
    Emitting(std::vec::IntoIter<GroupedAggregateRow>),
    Completed,
}

#[derive(Default)]
pub struct AggregateScanState {
    // The state of this scan.
    pub state: ExecutionState,
    // The aggregate types that we are executing for.
    pub aggregate_types: Vec<AggregateType>,
    // The grouping columns for GROUP BY
    pub grouping_columns: Vec<GroupingColumn>,
    // The ORDER BY information for sorting
    pub order_by_info: Vec<OrderByInfo>,
    // Maps target list position to data type
    pub target_list_mapping: Vec<TargetListEntry>,
    // The query that will be executed.
    pub query: SearchQueryInput,
    // The index that will be scanned.
    pub indexrelid: pg_sys::Oid,
    // The index relation. Opened during `begin_custom_scan`.
    pub indexrel: Option<(pg_sys::LOCKMODE, PgSearchRelation)>,
    // The execution time RTI (note: potentially different from the planning-time RTI).
    pub execution_rti: pg_sys::Index,
}

impl AggregateScanState {
    pub fn open_relations(&mut self, lockmode: pg_sys::LOCKMODE) {
        self.indexrel = Some((
            lockmode,
            PgSearchRelation::with_lock(self.indexrelid, lockmode),
        ));
    }

    #[inline(always)]
    pub fn indexrel(&self) -> &PgSearchRelation {
        self.indexrel
            .as_ref()
            .map(|(_, rel)| rel)
            .expect("PdbScanState: indexrel should be initialized")
    }

    pub fn aggregates_to_json(&self) -> serde_json::Value {
        if self.grouping_columns.is_empty() {
            // No GROUP BY - simple aggregation
            return serde_json::Value::Object(
                self.aggregate_types
                    .iter()
                    .enumerate()
                    .map(|(idx, aggregate)| (idx.to_string(), aggregate.to_json()))
                    .collect(),
            );
        }
        // GROUP BY - bucket aggregation
        let mut root = serde_json::Map::new();

        // Build nested bucket aggregations for each grouping column
        let current_level = &mut root;
        let _ = current_level; // Mark as used

        for (i, group_col) in self.grouping_columns.iter().enumerate() {
            let bucket_name = format!("group_{i}");
            let mut bucket_agg = serde_json::Map::new();

            // Terms aggregation for grouping
            let mut terms = serde_json::Map::new();
            terms.insert(
                "field".to_string(),
                serde_json::Value::String(group_col.field_name.clone()),
            );
            terms.insert("size".to_string(), serde_json::Value::Number(10000.into())); // TODO: make configurable

            let mut terms_agg = serde_json::Map::new();
            terms_agg.insert("terms".to_string(), serde_json::Value::Object(terms));

            // If this is the last grouping column, add the metric aggregations
            if i == self.grouping_columns.len() - 1 {
                let mut sub_aggs = serde_json::Map::new();
                for (j, aggregate) in self.aggregate_types.iter().enumerate() {
                    let (name, agg) = aggregate.to_json_for_group(j);
                    sub_aggs.insert(name, agg);
                }
                terms_agg.insert("aggs".to_string(), serde_json::Value::Object(sub_aggs));
            }

            bucket_agg.insert(bucket_name.clone(), serde_json::Value::Object(terms_agg));
            current_level.insert("aggs".to_string(), serde_json::Value::Object(bucket_agg));

            // For nested buckets, we'd need to traverse deeper, but for now we'll handle single-level
            if i < self.grouping_columns.len() - 1 {
                // This should never happen since we reject multiple grouping columns at planning time
                unreachable!("Multiple grouping columns should have been rejected during planning");
            }
        }

        serde_json::Value::Object(root.get("aggs").unwrap().as_object().unwrap().clone())
    }

    /// Convert a JSON value to an OwnedValue based on the field type from the schema
    fn json_value_to_owned_value(
        &self,
        json_value: &serde_json::Value,
        field_name: &str,
    ) -> OwnedValue {
        // Get the search field from the schema to determine the type
        let indexrel = self.indexrel();
        let schema = indexrel.schema().expect("indexrel should have a schema");

        if let Some(search_field) = schema.search_field(field_name) {
            match search_field.field_type() {
<<<<<<< HEAD
                crate::schema::SearchFieldType::Text(_) => {
                    OwnedValue::Str(json_value.as_str().unwrap_or("").to_string())
                }
                crate::schema::SearchFieldType::I64(_) => {
                    OwnedValue::I64(json_value.as_i64().unwrap_or(0))
                }
                crate::schema::SearchFieldType::U64(_) => {
                    OwnedValue::U64(json_value.as_u64().unwrap_or(0))
                }
                crate::schema::SearchFieldType::F64(_) => {
                    OwnedValue::F64(json_value.as_f64().unwrap_or(0.0))
                }
=======
>>>>>>> caba2e0d
                crate::schema::SearchFieldType::Bool(_) => {
                    // Handle both boolean JSON values and numeric representations (0/1)
                    if let Some(b) = json_value.as_bool() {
                        OwnedValue::Bool(b)
                    } else if let Some(n) = json_value.as_i64() {
                        OwnedValue::Bool(n != 0)
                    } else if let Some(n) = json_value.as_u64() {
                        OwnedValue::Bool(n != 0)
                    } else {
<<<<<<< HEAD
                        OwnedValue::Bool(false) // Default fallback
                    }
                }
                crate::schema::SearchFieldType::Date(_) => {
                    // Dates typically come as timestamps (convert to microseconds)
                    let timestamp = json_value.as_i64().unwrap_or(0);
                    let micros = timestamp * 1_000_000; // Convert seconds to microseconds
                    let date = tantivy::DateTime::from_timestamp_micros(micros);
                    OwnedValue::Date(date)
                }
                _ => {
                    // Fallback to string representation
                    OwnedValue::Str(json_value.to_string())
                }
            }
        } else {
            // Fallback if field not found in schema
            OwnedValue::Str(json_value.to_string())
=======
                        // Fallback to OwnedValue::from(serde_json::Value)
                        OwnedValue::from(json_value.clone())
                    }
                }
                _ => {
                    // Fallback to OwnedValue::from(serde_json::Value)
                    OwnedValue::from(json_value.clone())
                }
            }
        } else {
            // Fallback to OwnedValue::from(serde_json::Value)
            OwnedValue::from(json_value.clone())
>>>>>>> caba2e0d
        }
    }

    pub fn json_to_aggregate_results(&self, result: serde_json::Value) -> Vec<GroupedAggregateRow> {
        if self.grouping_columns.is_empty() {
            // No GROUP BY - single result row
            let result_map = result
                .as_object()
                .expect("unexpected aggregate result collection type");

            let row = self
                .aggregate_types
                .iter()
                .enumerate()
                .map(move |(idx, aggregate)| {
                    let aggregate_val = result_map
                        .get(&idx.to_string())
                        .expect("missing aggregate result")
                        .as_object()
                        .expect("unexpected aggregate structure")
                        .get("value")
                        .expect("missing aggregate result value")
                        .as_number()
                        .expect("unexpected aggregate result type");

                    aggregate.result_from_json(aggregate_val)
                })
                .collect::<AggregateRow>();

            let mut rows = vec![GroupedAggregateRow {
                group_keys: vec![],
                aggregate_values: row,
            }];

            // Sort if needed (though for single aggregate this is usually not needed)
            self.sort_rows(&mut rows);
            return rows;
        }
        // GROUP BY - extract bucket results
        let mut rows = Vec::new();

        // Navigate to the bucket results
        let bucket_name = "group_0"; // For now, we only support single grouping column
        let bucket_results = result
            .get(bucket_name)
            .and_then(|v| v.get("buckets"))
            .and_then(|v| v.as_array())
            .expect("missing bucket results");

        for bucket in bucket_results {
            let bucket_obj = bucket.as_object().expect("bucket should be object");

            // Extract the group key - can be either string or number
            let grouping_column = &self.grouping_columns[0]; // We only support single grouping column for now
            let key = bucket_obj
                .get("key")
                .map(|k| {
                    // Create OwnedValue from JSON value based on the field type
                    self.json_value_to_owned_value(k, &grouping_column.field_name)
                })
                .expect("missing bucket key");

            // Extract aggregate values
            let aggregate_values = self
                .aggregate_types
                .iter()
                .enumerate()
                .map(|(idx, aggregate)| {
                    let agg_name = format!("agg_{idx}");
                    let agg_result = bucket_obj
                        .get(&agg_name)
                        .and_then(|v| v.as_object())
                        .and_then(|v| v.get("value"))
                        .and_then(|v| v.as_number())
                        .expect("missing aggregate result");

                    aggregate.result_from_json(agg_result)
                })
                .collect::<AggregateRow>();

            rows.push(GroupedAggregateRow {
                group_keys: vec![key],
                aggregate_values,
            });
        }

        // Sort the rows according to ORDER BY specification
        self.sort_rows(&mut rows);
        rows
    }

    fn sort_rows(&self, rows: &mut [GroupedAggregateRow]) {
        if self.order_by_info.is_empty() {
            return;
        }

        rows.sort_by(|a, b| {
            for order_info in &self.order_by_info {
                // Find the index of this grouping column
                let col_index = self
                    .grouping_columns
                    .iter()
                    .position(|gc| gc.field_name == order_info.field_name);

                let cmp = if let Some(idx) = col_index {
                    let default_value = OwnedValue::Str("".to_string());
                    let val_a = a.group_keys.get(idx).unwrap_or(&default_value);
                    let val_b = b.group_keys.get(idx).unwrap_or(&default_value);

                    // Wrap in TantivyValue for comparison since OwnedValue doesn't implement Ord
                    let tantivy_a = TantivyValue(val_a.clone());
                    let tantivy_b = TantivyValue(val_b.clone());
                    let base_cmp = tantivy_a.cmp(&tantivy_b);

                    if order_info.is_desc {
                        base_cmp.reverse()
                    } else {
                        base_cmp
                    }
                } else {
                    std::cmp::Ordering::Equal
                };

                if cmp != std::cmp::Ordering::Equal {
                    return cmp;
                }
            }
            std::cmp::Ordering::Equal
        });
    }
}

impl CustomScanState for AggregateScanState {
    fn init_exec_method(&mut self, cstate: *mut pg_sys::CustomScanState) {
        // TODO: Unused currently. See the comment on `trait CustomScanState` regarding making this
        // more useful.
    }
}<|MERGE_RESOLUTION|>--- conflicted
+++ resolved
@@ -19,6 +19,7 @@
     AggregateType, GroupingColumn, OrderByInfo, TargetListEntry,
 };
 use crate::postgres::customscan::CustomScanState;
+use crate::postgres::types::TantivyValue;
 use crate::postgres::PgSearchRelation;
 use crate::query::SearchQueryInput;
 use tantivy::schema::OwnedValue;
@@ -151,21 +152,6 @@
 
         if let Some(search_field) = schema.search_field(field_name) {
             match search_field.field_type() {
-<<<<<<< HEAD
-                crate::schema::SearchFieldType::Text(_) => {
-                    OwnedValue::Str(json_value.as_str().unwrap_or("").to_string())
-                }
-                crate::schema::SearchFieldType::I64(_) => {
-                    OwnedValue::I64(json_value.as_i64().unwrap_or(0))
-                }
-                crate::schema::SearchFieldType::U64(_) => {
-                    OwnedValue::U64(json_value.as_u64().unwrap_or(0))
-                }
-                crate::schema::SearchFieldType::F64(_) => {
-                    OwnedValue::F64(json_value.as_f64().unwrap_or(0.0))
-                }
-=======
->>>>>>> caba2e0d
                 crate::schema::SearchFieldType::Bool(_) => {
                     // Handle both boolean JSON values and numeric representations (0/1)
                     if let Some(b) = json_value.as_bool() {
@@ -175,26 +161,6 @@
                     } else if let Some(n) = json_value.as_u64() {
                         OwnedValue::Bool(n != 0)
                     } else {
-<<<<<<< HEAD
-                        OwnedValue::Bool(false) // Default fallback
-                    }
-                }
-                crate::schema::SearchFieldType::Date(_) => {
-                    // Dates typically come as timestamps (convert to microseconds)
-                    let timestamp = json_value.as_i64().unwrap_or(0);
-                    let micros = timestamp * 1_000_000; // Convert seconds to microseconds
-                    let date = tantivy::DateTime::from_timestamp_micros(micros);
-                    OwnedValue::Date(date)
-                }
-                _ => {
-                    // Fallback to string representation
-                    OwnedValue::Str(json_value.to_string())
-                }
-            }
-        } else {
-            // Fallback if field not found in schema
-            OwnedValue::Str(json_value.to_string())
-=======
                         // Fallback to OwnedValue::from(serde_json::Value)
                         OwnedValue::from(json_value.clone())
                     }
@@ -207,7 +173,6 @@
         } else {
             // Fallback to OwnedValue::from(serde_json::Value)
             OwnedValue::from(json_value.clone())
->>>>>>> caba2e0d
         }
     }
 
