--- conflicted
+++ resolved
@@ -28,11 +28,7 @@
 use crate::postgres::customscan::explainer::Explainer;
 use crate::postgres::customscan::pdbscan::privdat::PrivateData;
 use crate::postgres::customscan::pdbscan::projections::score::{score_funcoid, uses_scores};
-<<<<<<< HEAD
 use crate::postgres::customscan::pdbscan::{scan_state::PdbScanState, PdbScan};
-=======
-use crate::postgres::customscan::pdbscan::{scan_state::PdbScanState, ExecMethodType, PdbScan};
->>>>>>> e808607f
 use crate::schema::SearchIndexSchema;
 use itertools::Itertools;
 use pgrx::pg_sys::CustomScanState;
@@ -175,12 +171,9 @@
 ) -> f64 {
     let ff =
         pullup_fast_fields(target_list, referenced_columns, schema, table, rti).unwrap_or_default();
-<<<<<<< HEAD
 
     let ff_count = ff.len() as f64;
     pgrx::warning!("Found {} fast fields in count", ff_count);
-=======
->>>>>>> e808607f
 
     builder.custom_private().set_maybe_ff(!ff.is_empty());
     ff.iter().sorted().dedup().count() as f64
@@ -199,7 +192,6 @@
 ) -> Option<Vec<WhichFastField>> {
     pgrx::warning!("Collecting fast fields, maybe_ff: {}", maybe_ff);
     if maybe_ff {
-<<<<<<< HEAD
         let fast_fields = pullup_fast_fields(target_list, referenced_columns, schema, heaprel, rti);
 
         if let Some(fast_fields) = fast_fields {
@@ -214,9 +206,6 @@
             pgrx::warning!("No fast fields found");
             None
         }
-=======
-        pullup_fast_fields(target_list, referenced_columns, schema, heaprel, rti)
->>>>>>> e808607f
     } else {
         pgrx::warning!("maybe_ff is false, returning None");
         None
@@ -283,10 +272,7 @@
     true
 }
 
-<<<<<<< HEAD
 /// Find all fields that can be used as "fast fields" without failing if some fields are not fast fields
-=======
->>>>>>> e808607f
 pub unsafe fn pullup_fast_fields(
     node: *mut pg_sys::List,
     referenced_columns: &HashSet<pg_sys::AttrNumber>,
@@ -302,14 +288,11 @@
     // First collect all matches from the target list (standard behavior)
     let targetlist = PgList::<pg_sys::TargetEntry>::from_pg(node);
 
-<<<<<<< HEAD
     pgrx::warning!(
         "Collecting fast fields from target list with {} entries",
         targetlist.len()
     );
 
-=======
->>>>>>> e808607f
     // Process target list entries
     for te in targetlist.iter_ptr() {
         if (*te).resorigtbl != pg_sys::Oid::INVALID && (*te).resorigtbl != heaprel.oid() {
@@ -378,7 +361,6 @@
     Some(matches)
 }
 
-<<<<<<< HEAD
 // Check if we can use the mixed fast field execution method
 pub fn is_mixed_fast_field_capable(privdata: &PrivateData) -> bool {
     pgrx::warning!("⭐️ Checking if mixed fast field capable...");
@@ -449,18 +431,12 @@
         return None;
     }
 
-=======
-pub fn is_string_agg_capable(privdata: &PrivateData) -> Option<String> {
->>>>>>> e808607f
     if privdata.limit().is_some() {
         // doing a string_agg when there's a limit is always a loss, performance-wise
         pgrx::warning!("⭐️ Not string agg capable because limit is set");
         return None;
     }
-<<<<<<< HEAD
-
-=======
->>>>>>> e808607f
+
     if is_all_junk(privdata.which_fast_fields()) {
         // if all the fast fields we have are Junk fields, then we're not actually
         // projecting fast fields
@@ -469,35 +445,19 @@
     }
 
     let mut string_field = None;
-<<<<<<< HEAD
-    if let Some(fast_fields) = privdata.which_fast_fields() {
-        for ff in fast_fields {
-            match ff {
-                WhichFastField::Named(_, FastFieldType::String) if string_field.is_none() => {
-                    string_field = Some(ff.name());
-                    pgrx::warning!("⭐️ Found string field for string agg: {}", ff.name());
-                }
-                WhichFastField::Named(_, FastFieldType::String) => {
-                    // too many string fields for us to be capable of doing a string_agg
-                    pgrx::warning!("⭐️ Too many string fields for string agg");
-                    return None;
-                }
-                _ => {
-                    // noop
-                }
-=======
     for ff in privdata.which_fast_fields().iter().flatten() {
         match ff {
             WhichFastField::Named(_, FastFieldType::String) if string_field.is_none() => {
-                string_field = Some(ff.name())
+                string_field = Some(ff.name());
+                pgrx::warning!("⭐️ Found string field for string agg: {}", ff.name());
             }
             WhichFastField::Named(_, FastFieldType::String) => {
                 // too many string fields for us to be capable of doing a string_agg
+                pgrx::warning!("⭐️ Too many string fields for string agg");
                 return None;
             }
             _ => {
                 // noop
->>>>>>> e808607f
             }
         }
     }
@@ -544,7 +504,6 @@
 
 /// Add nodes to `EXPLAIN` output to describe the "fast fields" being used by the query, if any
 pub fn explain(state: &CustomScanStateWrapper<PdbScan>, explainer: &mut Explainer) {
-<<<<<<< HEAD
     use crate::postgres::customscan::builders::custom_path::ExecMethodType;
 
     match &state.custom_state().exec_method_type {
@@ -586,27 +545,6 @@
             }
         }
         _ => {}
-=======
-    if let ExecMethodType::FastFieldString {
-        which_fast_fields, ..
-    }
-    | ExecMethodType::FastFieldNumeric {
-        which_fast_fields, ..
-    } = &state.custom_state().exec_method_type
-    {
-        explainer.add_text(
-            "Fast Fields",
-            which_fast_fields
-                .iter()
-                .map(|field| field.name())
-                .collect::<Vec<_>>()
-                .join(", "),
-        );
-    }
-
-    if let ExecMethodType::FastFieldString { field, .. } = &state.custom_state().exec_method_type {
-        explainer.add_text("String Agg Field", field);
->>>>>>> e808607f
     }
 }
 
