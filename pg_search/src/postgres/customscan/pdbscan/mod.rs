--- conflicted
+++ resolved
@@ -95,18 +95,14 @@
             .as_ref()
             .expect("custom_state.indexrel should already be open");
 
-<<<<<<< HEAD
-        let search_reader = SearchIndexReader::open_with_rel_oid(
-            state.custom_state().heaprelid,
-            indexrel,
-            unsafe {
-=======
         let search_query_input = state.custom_state().search_query_input();
         let need_scores = state.custom_state().need_scores();
 
-        let search_reader =
-            SearchIndexReader::open(indexrel, search_query_input.clone(), need_scores, unsafe {
->>>>>>> 1af65803
+        let search_reader = SearchIndexReader::open(
+            indexrel,
+            search_query_input.clone(),
+            need_scores,
+            unsafe {
                 if pg_sys::ParallelWorkerNumber == -1 {
                     // the leader only sees snapshot-visible segments
                     MvccSatisfies::Snapshot
@@ -121,14 +117,10 @@
                         ),
                     ))
                 }
-<<<<<<< HEAD
             },
+            Some(state.custom_state().heaprelid),
         )
         .expect("should be able to open the search index reader");
-=======
-            })
-            .expect("should be able to open the search index reader");
->>>>>>> 1af65803
         state.custom_state_mut().search_reader = Some(search_reader);
 
         let csstate = addr_of_mut!(state.csstate);
