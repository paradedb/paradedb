// Copyright (c) 2023-2025 ParadeDB, Inc.
//
// This file is part of ParadeDB - Postgres for Search and Analytics
//
// This program is free software: you can redistribute it and/or modify
// it under the terms of the GNU Affero General Public License as published by
// the Free Software Foundation, either version 3 of the License, or
// (at your option) any later version.
//
// This program is distributed in the hope that it will be useful
// but WITHOUT ANY WARRANTY; without even the implied warranty of
// MERCHANTABILITY or FITNESS FOR A PARTICULAR PURPOSE. See the
// GNU Affero General Public License for more details.
//
// You should have received a copy of the GNU Affero General Public License
// along with this program. If not, see <http://www.gnu.org/licenses/>.

#![allow(clippy::unnecessary_cast)] // helps with integer casting differences between postgres versions
mod exec_methods;
pub mod parallel;
mod privdat;
mod projections;
mod pushdown;
mod qual_inspect;
mod scan_state;
mod solve_expr;

use crate::api::operator::{
    anyelement_query_input_opoid, attname_from_var, estimate_selectivity, find_var_relation,
};
use crate::api::Cardinality;
use crate::api::{HashMap, HashSet};
use crate::gucs;
use crate::index::fast_fields_helper::WhichFastField;
use crate::index::mvcc::{MVCCDirectory, MvccSatisfies};
use crate::index::reader::index::SearchIndexReader;
use crate::postgres::customscan::builders::custom_path::{
    CustomPathBuilder, ExecMethodType, Flags, OrderByStyle, RestrictInfoType, SortDirection,
};
use crate::postgres::customscan::builders::custom_scan::CustomScanBuilder;
use crate::postgres::customscan::builders::custom_state::{
    CustomScanStateBuilder, CustomScanStateWrapper,
};
use crate::postgres::customscan::dsm::ParallelQueryCapable;
use crate::postgres::customscan::explainer::Explainer;
use crate::postgres::customscan::pdbscan::exec_methods::{
    fast_fields, normal::NormalScanExecState, ExecState,
};
use crate::postgres::customscan::pdbscan::parallel::{compute_nworkers, list_segment_ids};
use crate::postgres::customscan::pdbscan::privdat::PrivateData;
use crate::postgres::customscan::pdbscan::projections::score::{
    is_score_func, score_funcoid, uses_scores,
};
use crate::postgres::customscan::pdbscan::projections::snippet::{
    snippet_funcoid, snippet_positions_funcoid, uses_snippets, SnippetType,
};
use crate::postgres::customscan::pdbscan::projections::{
    inject_placeholders, maybe_needs_const_projections, pullout_funcexprs,
};
use crate::postgres::customscan::pdbscan::qual_inspect::extract_quals;
use crate::postgres::customscan::pdbscan::scan_state::PdbScanState;
use crate::postgres::customscan::{self, CustomScan, CustomScanState};
use crate::postgres::rel_get_bm25_index;
use crate::postgres::visibility_checker::VisibilityChecker;
use crate::query::{AsHumanReadable, SearchQueryInput};
use crate::schema::SearchIndexSchema;
use crate::{nodecast, DEFAULT_STARTUP_COST, PARAMETERIZED_SELECTIVITY, UNKNOWN_SELECTIVITY};
use pgrx::pg_sys::CustomExecMethods;
use pgrx::{direct_function_call, pg_sys, IntoDatum, PgList, PgMemoryContexts, PgRelation};
use std::ffi::CStr;
use std::ptr::addr_of_mut;
use tantivy::snippet::SnippetGenerator;
use tantivy::Index;

#[derive(Default)]
pub struct PdbScan;

impl PdbScan {
    // This is the core logic for (re-)initializing the search reader
    fn init_search_reader(state: &mut CustomScanStateWrapper<Self>) {
        if state.custom_state().nexprs > 0 {
            let expr_context = state.runtime_context;
            state
                .custom_state_mut()
                .search_query_input
                .solve_postgres_expressions(expr_context);
        }

        let need_snippets = state.custom_state().need_snippets();

        // Open the index
        let indexrel = state
            .custom_state()
            .indexrel
            .as_ref()
            .map(|indexrel| unsafe { PgRelation::from_pg(*indexrel) })
            .expect("custom_state.indexrel should already be open");

        let search_reader = SearchIndexReader::open(&indexrel, unsafe {
            if pg_sys::ParallelWorkerNumber == -1 {
                // the leader only sees snapshot-visible segments
                MvccSatisfies::Snapshot
            } else {
                // the workers have their own rules, which is literally every segment
                // this is because the workers pick a specific segment to query that
                // is known to be held open/pinned by the leader but might not pass a ::Snapshot
                // visibility test due to concurrent merges/garbage collects
                MvccSatisfies::ParallelWorker(list_segment_ids(
                    state.custom_state().parallel_state.expect(
                        "Parallel Custom Scan rescan_custom_scan should have a parallel state",
                    ),
                ))
            }
        })
        .expect("should be able to open the search index reader");
        state.custom_state_mut().search_reader = Some(search_reader);

        let csstate = addr_of_mut!(state.csstate);
        state.custom_state_mut().init_exec_method(csstate);

        if need_snippets {
            let mut snippet_generators: HashMap<
                SnippetType,
                Option<(tantivy::schema::Field, SnippetGenerator)>,
            > = state
                .custom_state_mut()
                .snippet_generators
                .drain()
                .collect();
            for (snippet_type, generator) in &mut snippet_generators {
                let mut new_generator = state
                    .custom_state()
                    .search_reader
                    .as_ref()
                    .unwrap()
                    .snippet_generator(
                        snippet_type.field(),
                        &state.custom_state().search_query_input,
                    );

                // If SnippetType::Positions, set max_num_chars to u32::MAX because the entire doc must be considered
                // This assumes text fields can be no more than u32::MAX bytes
                let max_num_chars = match snippet_type {
                    SnippetType::Text(_, _, config) => config.max_num_chars,
                    SnippetType::Positions(_, _) => u32::MAX as usize,
                };
                new_generator.1.set_max_num_chars(max_num_chars);

                *generator = Some(new_generator);
            }

            state.custom_state_mut().snippet_generators = snippet_generators;
        }

        unsafe {
            inject_score_and_snippet_placeholders(state);
        }
    }

    fn cleanup_varibilities_from_tantivy_query(json_value: &mut serde_json::Value) {
        match json_value {
            serde_json::Value::Object(obj) => {
                // Check if this is a "with_index" object and remove its "oid" if present
                if obj.contains_key("with_index") {
                    if let Some(with_index) = obj.get_mut("with_index") {
                        if let Some(with_index_obj) = with_index.as_object_mut() {
                            with_index_obj.remove("oid");
                        }
                    }
                }

                // Remove any field named "postgres_expression"
                obj.remove("postgres_expression");

                // Recursively process all values in the object
                for (_, value) in obj.iter_mut() {
                    Self::cleanup_varibilities_from_tantivy_query(value);
                }
            }
            serde_json::Value::Array(arr) => {
                // Recursively process all elements in the array
                for item in arr.iter_mut() {
                    Self::cleanup_varibilities_from_tantivy_query(item);
                }
            }
            // Base cases: primitive values don't need processing
            _ => {}
        }
    }
}

impl customscan::ExecMethod for PdbScan {
    fn exec_methods() -> *const CustomExecMethods {
        <PdbScan as ParallelQueryCapable>::exec_methods()
    }
}

impl CustomScan for PdbScan {
    const NAME: &'static CStr = c"ParadeDB Scan";

    type State = PdbScanState;
    type PrivateData = PrivateData;

    fn callback(mut builder: CustomPathBuilder<Self::PrivateData>) -> Option<pg_sys::CustomPath> {
        unsafe {
            let (restrict_info, ri_type) = builder.restrict_info();
            if matches!(ri_type, RestrictInfoType::None) {
                // this relation has no restrictions (WHERE clause predicates), so there's no need
                // for us to do anything
                return None;
            }

            let rti = builder.args().rti;
            let (table, bm25_index, is_join) = {
                let rte = builder.args().rte();

                // we only support plain relation and join rte's
                if rte.rtekind != pg_sys::RTEKind::RTE_RELATION
                    && rte.rtekind != pg_sys::RTEKind::RTE_JOIN
                {
                    return None;
                }

                // and we only work on plain relations
                let relkind = pg_sys::get_rel_relkind(rte.relid) as u8;
                if relkind != pg_sys::RELKIND_RELATION && relkind != pg_sys::RELKIND_MATVIEW {
                    return None;
                }

                // and that relation must have a `USING bm25` index
                let (table, bm25_index) = rel_get_bm25_index(rte.relid)?;

                (table, bm25_index, rte.rtekind == pg_sys::RTEKind::RTE_JOIN)
            };

            let root = builder.args().root;
            let rel = builder.args().rel;

            let directory = MVCCDirectory::snapshot(bm25_index.oid());
            let index = Index::open(directory).expect("custom_scan: should be able to open index");
            let schema = SearchIndexSchema::open(index.schema(), &bm25_index);
            let pathkey = pullup_orderby_pathkey(&mut builder, rti, &schema, root);

            #[cfg(any(feature = "pg14", feature = "pg15"))]
            let baserels = (*builder.args().root).all_baserels;
            #[cfg(any(feature = "pg16", feature = "pg17"))]
            let baserels = (*builder.args().root).all_query_rels;

            let limit = if (*builder.args().root).limit_tuples > -1.0 {
                // Check if this is a single relation or a partitioned table setup
                let rel_is_single_or_partitioned = pg_sys::bms_equal((*rel).relids, baserels)
                    || is_partitioned_table_setup(builder.args().root, (*rel).relids, baserels);

                if rel_is_single_or_partitioned {
                    // We can use the limit for estimates if:
                    // a) we have a limit, and
                    // b) we're querying a single relation OR partitions of a partitioned table
                    Some((*builder.args().root).limit_tuples)
                } else {
                    None
                }
            } else {
                None
            };

            // quick look at the target list to see if we might need to do our const projections
            let target_list = (*(*builder.args().root).parse).targetList;
            let maybe_needs_const_projections = maybe_needs_const_projections(target_list.cast());

            // Get all columns referenced by this RTE throughout the entire query
            let referenced_columns = collect_maybe_fast_field_referenced_columns(rti, rel);

            // Save the count of referenced columns for decision-making
            builder
                .custom_private()
                .set_referenced_columns_count(referenced_columns.len());

            let is_topn = limit.is_some() && pathkey.is_some();

            // When collecting which_fast_fields, analyze the entire set of referenced columns,
            // not just those in the target list. To avoid execution-time surprises, the "planned"
            // fast fields must be a superset of the fast fields which are extracted from the
            // execution-time target list: see `assign_exec_method` for more info.
            builder.custom_private().set_planned_which_fast_fields(
                exec_methods::fast_fields::collect_fast_fields(
                    target_list,
                    &referenced_columns,
                    rti,
                    &schema,
                    &table,
                    false,
                )
                .into_iter()
                .collect(),
            );
            let maybe_ff = builder.custom_private().maybe_ff();

            //
            // look for quals we can support
            //
            let mut uses_our_operator = false;
            let quals = extract_quals(
                root,
                rti,
                restrict_info.as_ptr().cast(),
                anyelement_query_input_opoid(),
                ri_type,
                &schema,
                &mut uses_our_operator,
            );

            if !uses_our_operator {
                // for now, we're not going to submit our custom scan for queries that don't also
                // use our `@@@` operator.  Perhaps in the future we can do this, but we don't want to
                // circumvent Postgres' other possible plans that might do index scans over a btree
                // index or something
                return None;
            }

            let Some(quals) = quals else {
                // if we are not able to push down all of the quals, then do not propose the custom
                // scan, as that would mean executing filtering against heap tuples (which amounts
                // to a join, and would require more planning).
                return None;
            };
            let query = SearchQueryInput::from(&quals);

            let has_expressions = quals.contains_exprs();
            let selectivity = if let Some(limit) = limit {
                // use the limit
                limit
                    / table
                        .reltuples()
                        .map(|n| n as Cardinality)
                        .unwrap_or(UNKNOWN_SELECTIVITY)
            } else if restrict_info.len() == 1 {
                // we can use the norm_selec that already happened
                let norm_select = (*restrict_info.get_ptr(0).unwrap()).norm_selec;
                if norm_select != UNKNOWN_SELECTIVITY {
                    norm_select
                } else {
                    // assume PARAMETERIZED_SELECTIVITY
                    PARAMETERIZED_SELECTIVITY
                }
            } else {
                // ask the index
                if has_expressions {
                    // we have no idea, so assume PARAMETERIZED_SELECTIVITY
                    PARAMETERIZED_SELECTIVITY
                } else {
                    estimate_selectivity(&bm25_index, &query).unwrap_or(UNKNOWN_SELECTIVITY)
                }
            };

            // we must use this path if we need to do const projections for scores or snippets
            builder = builder.set_force_path(
                has_expressions
                    && (maybe_needs_const_projections || is_topn || quals.contains_all()),
            );

            builder.custom_private().set_heaprelid(table.oid());
            builder.custom_private().set_indexrelid(bm25_index.oid());
            builder.custom_private().set_range_table_index(rti);
            builder.custom_private().set_query(query);
            builder.custom_private().set_limit(limit);

            if is_topn && pathkey.is_some() {
                let pathkey = pathkey.as_ref().unwrap();
                // sorting by a field only works if we're not doing const projections
                // the reason for this is that tantivy can't do both scoring and ordering by
                // a fast field at the same time.
                //
                // and sorting by score always works
                match (maybe_needs_const_projections, pathkey) {
                    (false, OrderByStyle::Field(..)) => {
                        builder.custom_private().set_sort_info(pathkey);
                    }
                    (_, OrderByStyle::Score(..)) => {
                        builder.custom_private().set_sort_info(pathkey);
                    }
                    _ => {}
                }
            } else if limit.is_some()
                && PgList::<pg_sys::PathKey>::from_pg((*builder.args().root).query_pathkeys)
                    .is_empty()
            {
                // we have a limit but no order by, so record that.  this will let us go through
                // our "top n" machinery, but getting "limit" (essentially) random docs, which
                // is what the user asked for
                builder
                    .custom_private()
                    .set_sort_direction(Some(SortDirection::None));
            }

            let reltuples = table.reltuples().unwrap_or(1.0) as f64;
            let rows = (reltuples * selectivity).max(1.0);

            let per_tuple_cost = {
                // if we think we need scores, we need a much cheaper plan so that Postgres will
                // prefer it over all the others.
                if is_join || maybe_needs_const_projections {
                    0.0
                } else if maybe_ff {
                    // returns fields from fast fields
                    pg_sys::cpu_index_tuple_cost / 100.0
                } else {
                    // requires heap access to return fields
                    pg_sys::cpu_tuple_cost * 200.0
                }
            };

            let startup_cost = if is_join || maybe_needs_const_projections {
                0.0
            } else {
                DEFAULT_STARTUP_COST
            };

            let total_cost = startup_cost + (rows * per_tuple_cost);
            let segment_count = index.searchable_segments().unwrap_or_default().len();
            let nworkers = if (*builder.args().rel).consider_parallel {
                compute_nworkers(limit, segment_count, builder.custom_private().is_sorted())
            } else {
                0
            };

            builder.custom_private().set_segment_count(
                index
                    .searchable_segments()
                    .map(|segments| segments.len())
                    .unwrap_or(0),
            );
            builder = builder.set_rows(rows);
            builder = builder.set_startup_cost(startup_cost);
            builder = builder.set_total_cost(total_cost);
            builder = builder.set_flag(Flags::Projection);

            if pathkey.is_some()
                && !is_topn
                && fast_fields::is_string_agg_capable_with_prereqs(builder.custom_private())
                    .is_some()
            {
                let pathkey = pathkey.as_ref().unwrap();

                // we're going to do a StringAgg, and it may or may not be more efficient to use
                // parallel queries, depending on the cardinality of what we're going to select
                let parallel_scan_preferred = || -> bool {
                    let cardinality = {
                        let estimate = if let OrderByStyle::Field(_, field) = &pathkey {
                            // NB:  '4' is a magic number
                            fast_fields::estimate_cardinality(&bm25_index, field).unwrap_or(0) * 4
                        } else {
                            0
                        };
                        estimate as f64 * selectivity
                    };

                    let pathkey_cnt =
                        PgList::<pg_sys::PathKey>::from_pg((*builder.args().root).query_pathkeys)
                            .len();

                    // if we only have 1 path key or if our estimated cardinality is over some
                    // hardcoded value, it's seemingly more efficient to do a parallel scan
                    pathkey_cnt == 1 || cardinality > 1_000_000.0
                };

                if nworkers > 0 && parallel_scan_preferred() {
                    // If we use parallel workers, there is no point in sorting, because the
                    // plan will already need to sort and merge the outputs from the workers.
                    // See the TODO below about being able to claim sorting for parallel
                    // workers.
                    builder = builder.set_parallel(nworkers);
                } else {
                    // otherwise we'll do a regular scan
                    builder.custom_private().set_sort_info(pathkey);
                }
            } else if nworkers > 0 {
                builder = builder.set_parallel(nworkers);
            }

            let exec_method_type = choose_exec_method(builder.custom_private());
            builder
                .custom_private()
                .set_exec_method_type(exec_method_type);

            // Once we have chosen an execution method type, we have a final determination of the
            // properties of the output, and can make claims about whether it is sorted.
            if builder
                .custom_private()
                .exec_method_type()
                .is_sorted(nworkers)
            {
                if let Some(pathkey) = pathkey.as_ref() {
                    builder = builder.add_path_key(pathkey);
                }
            }

            Some(builder.build())
        }
    }

    fn plan_custom_path(mut builder: CustomScanBuilder<Self::PrivateData>) -> pg_sys::CustomScan {
        unsafe {
            let mut tlist = PgList::<pg_sys::TargetEntry>::from_pg(builder.args().tlist.as_ptr());

            // Store the length of the target list
            builder
                .custom_private_mut()
                .set_target_list_len(Some(tlist.len()));

            let private_data = builder.custom_private();

            let rti: i32 = private_data
                .range_table_index()
                .expect("range table index should have been set")
                .try_into()
                .expect("range table index should not be negative");
            let processed_tlist =
                PgList::<pg_sys::TargetEntry>::from_pg((*builder.args().root).processed_tlist);

            let mut attname_lookup = HashMap::default();
            let score_funcoid = score_funcoid();
            let snippet_funcoid = snippet_funcoid();
            let snippet_positions_funcoid = snippet_positions_funcoid();
            for te in processed_tlist.iter_ptr() {
                let func_vars_at_level = pullout_funcexprs(
                    te.cast(),
                    &[score_funcoid, snippet_funcoid, snippet_positions_funcoid],
                    rti,
                );

                for (funcexpr, var) in func_vars_at_level {
                    // if we have a tlist, then we need to add the specific function that uses
                    // a Var at our level to that tlist.
                    //
                    // if we don't have a tlist (it's empty), then that means Postgres will later
                    // give us everything we need

                    if !tlist.is_empty() {
                        let te = pg_sys::copyObjectImpl(te.cast()).cast::<pg_sys::TargetEntry>();
                        (*te).resno = (tlist.len() + 1) as _;
                        (*te).expr = funcexpr.cast();

                        tlist.push(te);
                    }

                    // track a triplet of (varno, varattno, attname) as 3 individual
                    // entries in the `attname_lookup` List
                    let attname = attname_from_var(builder.args().root, var)
                        .1
                        .expect("function call argument should be a column name");
                    attname_lookup.insert(((*var).varno, (*var).varattno), attname);
                }
            }

            builder
                .custom_private_mut()
                .set_var_attname_lookup(attname_lookup);
            builder.build()
        }
    }

    fn create_custom_scan_state(
        mut builder: CustomScanStateBuilder<Self, Self::PrivateData>,
    ) -> *mut CustomScanStateWrapper<Self> {
        unsafe {
            builder.custom_state().heaprelid = builder
                .custom_private()
                .heaprelid()
                .expect("heaprelid should have a value");
            builder.custom_state().indexrelid = builder
                .custom_private()
                .indexrelid()
                .expect("indexrelid should have a value");

            builder.custom_state().execution_rti =
                (*builder.args().cscan).scan.scanrelid as pg_sys::Index;

            builder.custom_state().exec_method_type =
                builder.custom_private().exec_method_type().clone();

            builder.custom_state().targetlist_len = builder.target_list().len();

            // information about if we're sorted by score and our limit
            builder.custom_state().limit = builder.custom_private().limit();
            builder.custom_state().sort_field = builder.custom_private().sort_field();
            builder.custom_state().sort_direction = builder.custom_private().sort_direction();

            // store our query into our custom state too
            builder.custom_state().search_query_input = builder
                .custom_private()
                .query()
                .as_ref()
                .cloned()
                .expect("should have a SearchQueryInput");

            builder.custom_state().segment_count = builder.custom_private().segment_count();
            builder.custom_state().var_attname_lookup = builder
                .custom_private()
                .var_attname_lookup()
                .as_ref()
                .cloned()
                .expect("should have an attribute name lookup");

            let score_funcoid = score_funcoid();
            let snippet_funcoid = snippet_funcoid();
            let snippet_positions_funcoid = snippet_positions_funcoid();

            builder.custom_state().score_funcoid = score_funcoid;
            builder.custom_state().snippet_funcoid = snippet_funcoid;
            builder.custom_state().snippet_positions_funcoid = snippet_positions_funcoid;
            builder.custom_state().need_scores = uses_scores(
                builder.target_list().as_ptr().cast(),
                score_funcoid,
                builder.custom_state().execution_rti,
            );

            let node = builder.target_list().as_ptr().cast();
            builder.custom_state().planning_rti = builder
                .custom_private()
                .range_table_index()
                .expect("range table index should have been set");
            builder.custom_state().snippet_generators = uses_snippets(
                builder.custom_state().planning_rti,
                &builder.custom_state().var_attname_lookup,
                node,
                snippet_funcoid,
                snippet_positions_funcoid,
            )
            .into_iter()
            .map(|field| (field, None))
            .collect();

            assign_exec_method(&mut builder);

            builder.build()
        }
    }

    fn explain_custom_scan(
        state: &CustomScanStateWrapper<Self>,
        ancestors: *mut pg_sys::List,
        explainer: &mut Explainer,
    ) {
        explainer.add_text("Table", state.custom_state().heaprelname());
        explainer.add_text("Index", state.custom_state().indexrelname());
        if explainer.is_costs() {
            explainer.add_unsigned_integer(
                "Segment Count",
                state.custom_state().segment_count as u64,
                None,
            );
        }

        if explainer.is_analyze() {
            explainer.add_unsigned_integer(
                "Heap Fetches",
                state.custom_state().heap_tuple_check_count as u64,
                None,
            );
            if explainer.is_verbose() {
                explainer.add_unsigned_integer(
                    "Virtual Tuples",
                    state.custom_state().virtual_tuple_count as u64,
                    None,
                );
                explainer.add_unsigned_integer(
                    "Invisible Tuples",
                    state.custom_state().invisible_tuple_count as u64,
                    None,
                );
            }
        }

        explainer.add_text(
            "Exec Method",
            state
                .custom_state()
                .exec_method_name()
                .split("::")
                .last()
                .unwrap(),
        );
        exec_methods::fast_fields::explain(state, explainer);

        explainer.add_bool("Scores", state.custom_state().need_scores());
        if state.custom_state().is_sorted() {
            if let Some(sort_field) = &state.custom_state().sort_field {
                explainer.add_text("   Sort Field", sort_field);
            } else {
                explainer.add_text("   Sort Field", "paradedb.score()");
            }
            explainer.add_text(
                "   Sort Direction",
                state
                    .custom_state()
                    .sort_direction
                    .unwrap_or(SortDirection::Asc),
            );
        }

        if let Some(limit) = state.custom_state().limit {
            explainer.add_unsigned_integer("   Top N Limit", limit as u64, None);
            if explainer.is_analyze() && state.custom_state().retry_count > 0 {
                explainer.add_unsigned_integer(
                    "   Invisible Tuple Retries",
                    state.custom_state().retry_count as u64,
                    None,
                );
            }
        }

        let json_query = serde_json::to_string(&state.custom_state().search_query_input)
            .expect("query should serialize to json");
        if let Ok(mut json_value) = serde_json::from_str::<serde_json::Value>(&json_query) {
            // Remove the oid from the with_index object
            // This helps to reduce the variability of the explain output used in regression tests
            Self::cleanup_varibilities_from_tantivy_query(&mut json_value);
            let updated_json_query =
                serde_json::to_string(&json_value).expect("updated query should serialize to json");
            explainer.add_text("Tantivy Query", &updated_json_query);
        } else {
            explainer.add_text("Tantivy Query", &json_query);
        }

        if explainer.is_verbose() {
            explainer.add_text(
                "Human Readable Query",
                state.custom_state().search_query_input.as_human_readable(),
            );
        }
    }

    fn begin_custom_scan(
        state: &mut CustomScanStateWrapper<Self>,
        estate: *mut pg_sys::EState,
        eflags: i32,
    ) {
        unsafe {
            // open the heap and index relations with the proper locks
            let rte = pg_sys::exec_rt_fetch(state.custom_state().execution_rti, estate);
            assert!(!rte.is_null());
            let lockmode = (*rte).rellockmode as pg_sys::LOCKMODE;

            let (heaprel, indexrel) = if lockmode == pg_sys::NoLock as pg_sys::LOCKMODE {
                (
                    pg_sys::RelationIdGetRelation(state.custom_state().heaprelid),
                    pg_sys::RelationIdGetRelation(state.custom_state().indexrelid),
                )
            } else {
                (
                    pg_sys::relation_open(state.custom_state().heaprelid, lockmode),
                    pg_sys::relation_open(state.custom_state().indexrelid, lockmode),
                )
            };

            state.custom_state_mut().heaprel = Some(heaprel);
            state.custom_state_mut().indexrel = Some(indexrel);
            state.custom_state_mut().lockmode = lockmode;

            state.custom_state_mut().heaprel_namespace =
                PgRelation::from_pg(heaprel).namespace().to_string();
            state.custom_state_mut().heaprel_relname =
                PgRelation::from_pg(heaprel).name().to_string();

            if eflags & (pg_sys::EXEC_FLAG_EXPLAIN_ONLY as i32) != 0 {
                // don't do anything else if we're only explaining the query
                return;
            }

            // setup the structures we need to do mvcc checking
            state.custom_state_mut().visibility_checker = Some(
                VisibilityChecker::with_rel_and_snap(heaprel, pg_sys::GetActiveSnapshot()),
            );

            // and finally, get the custom scan itself properly initialized
            let tupdesc = state.custom_state().heaptupdesc();
            pg_sys::ExecInitScanTupleSlot(
                estate,
                addr_of_mut!(state.csstate.ss),
                tupdesc,
                pg_sys::table_slot_callbacks(state.custom_state().heaprel()),
            );
            pg_sys::ExecInitResultTypeTL(addr_of_mut!(state.csstate.ss.ps));
            pg_sys::ExecAssignProjectionInfo(
                state.planstate(),
                (*state.csstate.ss.ss_ScanTupleSlot).tts_tupleDescriptor,
            );

            let planstate = state.planstate();
            let nexprs = state
                .custom_state_mut()
                .search_query_input
                .init_postgres_expressions(planstate);
            state.custom_state_mut().nexprs = nexprs;

            if nexprs > 0 {
                // we have some runtime Postgres expressions that need to be evaluated in `rescan_custom_scan`
                //
                // Our planstate's ExprContext isn't sufficiently configured for that, so we need to
                // make a new one and swap some pointers around

                // hold onto the planstate's current ExprContext
                let stdecontext = (*planstate).ps_ExprContext;

                // assign a new one
                pg_sys::ExecAssignExprContext(estate, planstate);

                // take that one and assign it to our state's `runtime_context`.  This is what
                // will be used during `rescan_custom_state` to evaluate expressions
                state.runtime_context = state.csstate.ss.ps.ps_ExprContext;

                // and restore our planstate's original ExprContext
                (*planstate).ps_ExprContext = stdecontext;
            }
        }
    }

    fn rescan_custom_scan(state: &mut CustomScanStateWrapper<Self>) {
        Self::init_search_reader(state);
        state.custom_state_mut().reset();
    }

    #[allow(clippy::blocks_in_conditions)]
    fn exec_custom_scan(state: &mut CustomScanStateWrapper<Self>) -> *mut pg_sys::TupleTableSlot {
        if state.custom_state().search_reader.is_none() {
            Self::init_search_reader(state);
        }

        loop {
            let exec_method = state.custom_state_mut().exec_method_mut();

            // get the next matching document from our search results and look for it in the heap
            match exec_method.next(state.custom_state_mut()) {
                // reached the end of the SearchResults
                ExecState::Eof => {
                    return std::ptr::null_mut();
                }

                // SearchResults found a match
                ExecState::RequiresVisibilityCheck {
                    ctid,
                    score,
                    doc_address,
                } => {
                    unsafe {
                        let slot = match check_visibility(state, ctid, state.scanslot().cast()) {
                            // the ctid is visible
                            Some(slot) => {
                                exec_method.increment_visible();
                                state.custom_state_mut().heap_tuple_check_count += 1;
                                slot
                            }

                            // the ctid is not visible
                            None => {
                                state.custom_state_mut().invisible_tuple_count += 1;
                                continue;
                            }
                        };

                        if !state.custom_state().need_scores()
                            && !state.custom_state().need_snippets()
                        {
                            //
                            // we don't need scores or snippets
                            // do the projection and return
                            //

                            (*(*state.projection_info()).pi_exprContext).ecxt_scantuple = slot;
                            return pg_sys::ExecProject(state.projection_info());
                        } else {
                            //
                            // we do need scores or snippets
                            //
                            // replace their placeholder values and then rebuild the ProjectionInfo
                            // and project it
                            //

                            let mut per_tuple_context = PgMemoryContexts::For(
                                (*(*state.projection_info()).pi_exprContext).ecxt_per_tuple_memory,
                            );
                            per_tuple_context.reset();

                            if state.custom_state().need_scores() {
                                let const_score_node = state
                                    .custom_state()
                                    .const_score_node
                                    .expect("const_score_node should be set");
                                (*const_score_node).constvalue = score.into_datum().unwrap();
                                (*const_score_node).constisnull = false;
                            }

                            if state.custom_state().need_snippets() {
                                per_tuple_context.switch_to(|_| {
                                    for (snippet_type, const_snippet_nodes) in
                                        &state.custom_state().const_snippet_nodes
                                    {
                                        match snippet_type {
                                            SnippetType::Text(_, _, config) => {
                                                let snippet = state
                                                    .custom_state()
                                                    .make_snippet(ctid, snippet_type);

                                                for const_ in const_snippet_nodes {
                                                    match &snippet {
                                                        Some(text) => {
                                                            (**const_).constvalue =
                                                                text.into_datum().unwrap();
                                                            (**const_).constisnull = false;
                                                        }
                                                        None => {
                                                            (**const_).constvalue =
                                                                pg_sys::Datum::null();
                                                            (**const_).constisnull = true;
                                                        }
                                                    }
                                                }
                                            }
                                            SnippetType::Positions(..) => {
                                                let positions = state
                                                    .custom_state()
                                                    .get_snippet_positions(ctid, snippet_type);

                                                for const_ in const_snippet_nodes {
                                                    match &positions {
                                                        Some(positions) => {
                                                            (**const_).constvalue = positions
                                                                .clone()
                                                                .into_datum()
                                                                .unwrap();
                                                            (**const_).constisnull = false;
                                                        }
                                                        None => {
                                                            (**const_).constvalue =
                                                                pg_sys::Datum::null();
                                                            (**const_).constisnull = true;
                                                        }
                                                    }
                                                }
                                            }
                                        }
                                    }
                                });
                            }

                            // finally, do the projection
                            return per_tuple_context.switch_to(|_| {
                                let planstate = state.planstate();

                                (*(*state.projection_info()).pi_exprContext).ecxt_scantuple = slot;
                                let proj_info = pg_sys::ExecBuildProjectionInfo(
                                    state
                                        .custom_state()
                                        .placeholder_targetlist
                                        .expect("placeholder_targetlist must be set"),
                                    (*planstate).ps_ExprContext,
                                    (*planstate).ps_ResultTupleSlot,
                                    planstate,
                                    (*state.csstate.ss.ss_ScanTupleSlot).tts_tupleDescriptor,
                                );
                                pg_sys::ExecProject(proj_info)
                            });
                        }
                    }
                }

                ExecState::Virtual { slot } => {
                    state.custom_state_mut().virtual_tuple_count += 1;
                    return slot;
                }
            }
        }
    }

    fn shutdown_custom_scan(state: &mut CustomScanStateWrapper<Self>) {}

    fn end_custom_scan(state: &mut CustomScanStateWrapper<Self>) {
        // get some things dropped now
        drop(state.custom_state_mut().visibility_checker.take());
        drop(state.custom_state_mut().search_reader.take());
        drop(std::mem::take(
            &mut state.custom_state_mut().snippet_generators,
        ));
        drop(std::mem::take(&mut state.custom_state_mut().search_results));

        if let Some(heaprel) = state.custom_state_mut().heaprel.take() {
            unsafe {
                pg_sys::relation_close(heaprel, state.custom_state().lockmode);
            }
        }
        if let Some(indexrel) = state.custom_state_mut().indexrel.take() {
            unsafe {
                pg_sys::relation_close(indexrel, state.custom_state().lockmode);
            }
        }
    }
}

///
/// Choose and return an ExecMethodType based on the properties of the builder.
///
/// If the query can return "fast fields", make that determination here, falling back to the
/// [`NormalScanExecState`] if not.
///
/// We support [`StringFastFieldExecState`] when there's 1 fast field and it's a string, or
/// [`NumericFastFieldExecState`] when there's one or more numeric fast fields, or
/// [`MixedFastFieldExecState`] when there are multiple string fast fields or a mix of string
/// and numeric fast fields.
///
/// `paradedb.score()`, `ctid`, and `tableoid` are considered fast fields for the purposes of
/// these specialized [`ExecMethod`]s.
///
fn choose_exec_method(privdata: &PrivateData) -> ExecMethodType {
    if let Some((limit, sort_direction)) = privdata.limit().zip(privdata.sort_direction()) {
        // having a valid limit and sort direction means we can do a TopN query
        // and TopN can do snippets
        ExecMethodType::TopN {
            heaprelid: privdata.heaprelid().expect("heaprelid must be set"),
            limit,
            sort_direction,
            need_scores: privdata.need_scores(),
        }
    } else {
        if !fast_fields::fast_field_capable_prereqs(privdata) {
            return ExecMethodType::Normal;
        }
        if fast_fields::is_numeric_fast_field_capable(privdata)
            && gucs::is_fast_field_exec_enabled()
        {
            // Check for numeric-only fast fields first because they're more selective
            ExecMethodType::FastFieldNumeric {
                which_fast_fields: privdata.planned_which_fast_fields().clone().unwrap(),
            }
        } else if fast_fields::is_string_agg_capable(privdata).is_some()
            && gucs::is_fast_field_exec_enabled()
        {
            let field = fast_fields::is_string_agg_capable(privdata).unwrap();
            ExecMethodType::FastFieldString {
                field,
                which_fast_fields: privdata.planned_which_fast_fields().clone().unwrap(),
            }
        } else if fast_fields::is_mixed_fast_field_capable(privdata)
            && gucs::is_mixed_fast_field_exec_enabled()
        {
            // Use MixedFastFieldExec if enabled
            ExecMethodType::FastFieldMixed {
                which_fast_fields: privdata.planned_which_fast_fields().clone().unwrap(),
            }
        } else {
            // Fall back to normal execution
            ExecMethodType::Normal
        }
    }
}

///
/// Creates and assigns the execution method which was chosen at planning time.
///
/// TODO: See #2576. This method currently has fallbacks to the `Normal` execution mode for rare
/// cases where:
/// 1. the execution time target list contains more columns than we have been able to extract fast
///    fields for
/// 2. we failed to extract the superset of fields during planning time which was needed at
///    execution time.
///
fn assign_exec_method(builder: &mut CustomScanStateBuilder<PdbScan, PrivateData>) {
    match builder.custom_state_ref().exec_method_type.clone() {
        ExecMethodType::Normal => builder
            .custom_state()
            .assign_exec_method(NormalScanExecState::default()),
        ExecMethodType::TopN {
            heaprelid,
            limit,
            sort_direction,
            need_scores,
        } => {
            builder
                .custom_state()
                .assign_exec_method(exec_methods::top_n::TopNScanExecState::new(
                    heaprelid,
                    limit,
                    sort_direction,
                    need_scores,
                ))
        }
        ExecMethodType::FastFieldString {
            field,
            which_fast_fields,
        } => {
            if let Some(which_fast_fields) =
                compute_exec_which_fast_fields(builder, which_fast_fields)
            {
                builder.custom_state().assign_exec_method(
                    exec_methods::fast_fields::string::StringFastFieldExecState::new(
                        field,
                        which_fast_fields,
                    ),
                )
            } else {
                builder
                    .custom_state()
                    .assign_exec_method(NormalScanExecState::default())
            }
        }
        ExecMethodType::FastFieldNumeric { which_fast_fields } => {
            if let Some(which_fast_fields) =
                compute_exec_which_fast_fields(builder, which_fast_fields)
            {
                builder.custom_state().assign_exec_method(
                    exec_methods::fast_fields::numeric::NumericFastFieldExecState::new(
                        which_fast_fields,
                    ),
                )
            } else {
                builder
                    .custom_state()
                    .assign_exec_method(NormalScanExecState::default())
            }
        }
        ExecMethodType::FastFieldMixed { which_fast_fields } => {
            if let Some(which_fast_fields) =
                compute_exec_which_fast_fields(builder, which_fast_fields)
            {
                builder.custom_state().assign_exec_method(
                    exec_methods::fast_fields::mixed::MixedFastFieldExecState::new(
                        which_fast_fields,
                    ),
                )
            } else {
                builder
                    .custom_state()
                    .assign_exec_method(NormalScanExecState::default())
            }
        }
    }
}

///
/// Computes the execution time `which_fast_fields`, which are validated to be a subset of the
/// planning time `which_fast_fields`.
///
/// TODO: See the note on `assign_exec_method`.
///
fn compute_exec_which_fast_fields(
    builder: &mut CustomScanStateBuilder<PdbScan, PrivateData>,
    planned_which_fast_fields: HashSet<WhichFastField>,
) -> Option<Vec<WhichFastField>> {
    let exec_which_fast_fields = unsafe {
        let indexrel = PgRelation::open(builder.custom_state().indexrelid);
        let heaprel = indexrel
            .heap_relation()
            .expect("index should belong to a table");
        let directory = MVCCDirectory::snapshot(indexrel.oid());
        let index =
            Index::open(directory).expect("create_custom_scan_state: should be able to open index");
        let schema = SearchIndexSchema::open(index.schema(), &indexrel);

        // Calculate the ordered set of fast fields which have actually been requested in
        // the target list.
        //
        // In order for our planned ExecMethodType to be accurate, this must always be a
        // subset of the fast fields which were extracted at planning time.
        exec_methods::fast_fields::collect_fast_fields(
            builder.target_list().as_ptr(),
            // At this point, all fast fields which we need to extract are listed directly
            // in our execution-time target list, so there is no need to extract from other
            // positions.
            &HashSet::default(),
            builder.custom_state().execution_rti,
            &schema,
            &heaprel,
            true,
        )
    };

<<<<<<< HEAD
    // It's guaranteed that the number of fast fields extracted at execution time is the same as
    // the number of target list entries, as we extract fast fields from the target list.
=======
    // Iff we have chosen a FastField execution method, then it is because we determined at planning
    // time that we can provide all possible target list values. Thus, we should
    // always be able to extract fast fields for the entire execution time target list.
    //
>>>>>>> 5a8a5a25
    // Note: based on the PG docs:
    // >  (If CUSTOMPATH_SUPPORT_PROJECTION is not set, the scan node will only be asked to produce
    // >  Vars of the scanned relation; while if that flag is set, the scan node must be able to
    // >  evaluate scalar expressions over these Vars.)
<<<<<<< HEAD
=======
    //
>>>>>>> 5a8a5a25
    // Then, we if we extracted the same number of fast fields at execution time for all Vars in the
    // target list, we can be sure that we didn't miss any fast fields.
    debug_assert!(
        exec_which_fast_fields.len() == builder.target_list().len(),
        "Expected to extract {} fast fields, but only found: {exec_which_fast_fields:?}. \
         Falling back to Normal execution.",
        builder.target_list().len()
    );

    let missing_fast_fields = exec_which_fast_fields
        .iter()
        .filter(|ff| !planned_which_fast_fields.contains(ff))
        .collect::<Vec<_>>();

    if !missing_fast_fields.is_empty() {
        pgrx::log!(
            "Failed to extract all fast fields at planning time: \
             was missing {missing_fast_fields:?} from {planned_which_fast_fields:?} \
             Falling back to Normal execution.",
        );
        return None;
    }

    Some(exec_which_fast_fields)
}

/// Use the [`VisibilityChecker`] to lookup the [`SearchIndexScore`] document in the underlying heap
/// and if it exists return a formed [`TupleTableSlot`].
#[inline(always)]
fn check_visibility(
    state: &mut CustomScanStateWrapper<PdbScan>,
    ctid: u64,
    bslot: *mut pg_sys::BufferHeapTupleTableSlot,
) -> Option<*mut pg_sys::TupleTableSlot> {
    state
        .custom_state_mut()
        .visibility_checker()
        .exec_if_visible(ctid, bslot.cast(), move |heaprel| bslot.cast())
}

unsafe fn inject_score_and_snippet_placeholders(state: &mut CustomScanStateWrapper<PdbScan>) {
    if !state.custom_state().need_scores() && !state.custom_state().need_snippets() {
        // scores/snippets aren't necessary so we use whatever we originally setup as our ProjectionInfo
        return;
    }

    // inject score and/or snippet placeholder [`pg_sys::Const`] nodes into what is a copy of the Plan's
    // targetlist.  We store this in our custom state's "placeholder_targetlist" for use during the
    // forced projection we must do later.
    let planstate = state.planstate();

    let (targetlist, const_score_node, const_snippet_nodes) = inject_placeholders(
        (*(*planstate).plan).targetlist,
        state.custom_state().planning_rti,
        state.custom_state().score_funcoid,
        state.custom_state().snippet_funcoid,
        state.custom_state().snippet_positions_funcoid,
        &state.custom_state().var_attname_lookup,
        &state.custom_state().snippet_generators,
    );

    state.custom_state_mut().placeholder_targetlist = Some(targetlist);
    state.custom_state_mut().const_score_node = Some(const_score_node);
    state.custom_state_mut().const_snippet_nodes = const_snippet_nodes;
}

unsafe fn pullup_orderby_pathkey<P: Into<*mut pg_sys::List> + Default>(
    builder: &mut CustomPathBuilder<P>,
    rti: pg_sys::Index,
    schema: &SearchIndexSchema,
    root: *mut pg_sys::PlannerInfo,
) -> Option<OrderByStyle> {
    let pathkeys = PgList::<pg_sys::PathKey>::from_pg((*builder.args().root).query_pathkeys);

    if let Some(first_pathkey) = pathkeys.get_ptr(0) {
        let equivclass = (*first_pathkey).pk_eclass;
        let members = PgList::<pg_sys::EquivalenceMember>::from_pg((*equivclass).ec_members);

        for member in members.iter_ptr() {
            let expr = (*member).em_expr;

            if is_score_func(expr.cast(), rti as _) {
                return Some(OrderByStyle::Score(first_pathkey));
            } else if let Some(var) = is_lower_func(expr.cast(), rti as _) {
                let (heaprelid, attno, _) = find_var_relation(var, root);
                let heaprel = PgRelation::with_lock(heaprelid, pg_sys::AccessShareLock as _);
                let tupdesc = heaprel.tuple_desc();
                if let Some(att) = tupdesc.get(attno as usize - 1) {
                    if schema.is_field_lower_sortable(att.name()) {
                        return Some(OrderByStyle::Field(first_pathkey, att.name().to_string()));
                    }
                }
            } else if let Some(relabel) = nodecast!(RelabelType, T_RelabelType, expr) {
                if let Some(var) = nodecast!(Var, T_Var, (*relabel).arg) {
                    let (heaprelid, attno, _) = find_var_relation(var, root);
                    let heaprel = PgRelation::with_lock(heaprelid, pg_sys::AccessShareLock as _);
                    let tupdesc = heaprel.tuple_desc();
                    if let Some(att) = tupdesc.get(attno as usize - 1) {
                        if schema.is_field_raw_sortable(att.name()) {
                            return Some(OrderByStyle::Field(
                                first_pathkey,
                                att.name().to_string(),
                            ));
                        }
                    }
                }
            } else if let Some(var) = nodecast!(Var, T_Var, expr) {
                let (heaprelid, attno, _) = find_var_relation(var, root);
                if heaprelid == pg_sys::Oid::INVALID {
                    return None;
                }
                let heaprel = PgRelation::with_lock(heaprelid, pg_sys::AccessShareLock as _);
                let tupdesc = heaprel.tuple_desc();
                if let Some(att) = tupdesc.get(attno as usize - 1) {
                    if schema.is_field_raw_sortable(att.name()) {
                        return Some(OrderByStyle::Field(first_pathkey, att.name().to_string()));
                    }
                }
            }
        }
    }
    None
}

unsafe fn is_lower_func(node: *mut pg_sys::Node, rti: i32) -> Option<*mut pg_sys::Var> {
    let funcexpr = nodecast!(FuncExpr, T_FuncExpr, node)?;
    if (*funcexpr).funcid == text_lower_funcoid() {
        let args = PgList::<pg_sys::Node>::from_pg((*funcexpr).args);
        assert!(
            args.len() == 1,
            "`lower(text)` function must have 1 argument"
        );
        if let Some(var) = nodecast!(Var, T_Var, args.get_ptr(0).unwrap()) {
            if (*var).varno as i32 == rti as i32 {
                return Some(var);
            }
        } else if let Some(relabel) =
            nodecast!(RelabelType, T_RelabelType, args.get_ptr(0).unwrap())
        {
            if let Some(var) = nodecast!(Var, T_Var, (*relabel).arg) {
                if (*var).varno as i32 == rti as i32 {
                    return Some(var);
                }
            }
        }
    }

    None
}

pub fn text_lower_funcoid() -> pg_sys::Oid {
    unsafe {
        direct_function_call::<pg_sys::Oid>(
            pg_sys::regprocedurein,
            &[c"pg_catalog.lower(text)".into_datum()],
        )
        .expect("the `pg_catalog.lower(text)` function should exist")
    }
}

#[inline(always)]
pub fn is_block_all_visible(
    heaprel: pg_sys::Relation,
    vmbuff: &mut pg_sys::Buffer,
    heap_blockno: pg_sys::BlockNumber,
) -> bool {
    unsafe {
        let status = pg_sys::visibilitymap_get_status(heaprel, heap_blockno, vmbuff);
        status != 0
    }
}

// Helper function to create an iterator over Bitmapset members
unsafe fn bms_iter(bms: *mut pg_sys::Bitmapset) -> impl Iterator<Item = pg_sys::Index> {
    let mut set_bit: i32 = -1;
    std::iter::from_fn(move || {
        set_bit = pg_sys::bms_next_member(bms, set_bit);
        if set_bit < 0 {
            None
        } else {
            Some(set_bit as pg_sys::Index)
        }
    })
}

// Helper function to check if a Bitmapset is empty
unsafe fn bms_is_empty(bms: *mut pg_sys::Bitmapset) -> bool {
    bms_iter(bms).next().is_none()
}

// Helper function to determine if we're dealing with a partitioned table setup
unsafe fn is_partitioned_table_setup(
    root: *mut pg_sys::PlannerInfo,
    rel_relids: *mut pg_sys::Bitmapset,
    baserels: *mut pg_sys::Bitmapset,
) -> bool {
    // If the relation bitmap is empty, early return
    if bms_is_empty(rel_relids) {
        return false;
    }

    // Get the rtable for relkind checks
    let rtable = (*(*root).parse).rtable;

    // For each relation in baserels
    for baserel_idx in bms_iter(baserels) {
        // Skip invalid indices
        if baserel_idx == 0 || baserel_idx >= (*root).simple_rel_array_size as pg_sys::Index {
            continue;
        }

        // Get the RTE to check if this is a partitioned table
        let rte = pg_sys::rt_fetch(baserel_idx, rtable);
        if (*rte).relkind as u8 != pg_sys::RELKIND_PARTITIONED_TABLE {
            continue;
        }

        // Access RelOptInfo safely using offset and read
        if (*root).simple_rel_array.is_null() {
            continue;
        }

        // This is a partitioned table, get its RelOptInfo to find partitions
        let rel_info_ptr = *(*root).simple_rel_array.add(baserel_idx as usize);
        if rel_info_ptr.is_null() {
            continue;
        }

        let rel_info = &*rel_info_ptr;

        // Check if it has partitions
        if rel_info.all_partrels.is_null() {
            continue;
        }

        // Check if any relation in rel_relids is among the partitions
        if pg_sys::bms_overlap(rel_info.all_partrels, rel_relids) {
            return true;
        }
    }

    false
}

/// Gather all columns referenced by the specified RTE (Range Table Entry) throughout the query.
/// This gives us a more complete picture than just looking at the target list.
///
/// This function is critical for issue #2505/#2556 where we need to detect all columns used in JOIN
/// conditions to ensure we select the right execution method. Previously, only looking at the
/// target list would miss columns referenced in JOIN conditions, leading to execution-time errors.
unsafe fn collect_maybe_fast_field_referenced_columns(
    rte_index: pg_sys::Index,
    rel: *mut pg_sys::RelOptInfo,
) -> HashSet<pg_sys::AttrNumber> {
    let mut referenced_columns = HashSet::default();

    // Check reltarget exprs.
    let reltarget_exprs = PgList::<pg_sys::Expr>::from_pg((*(*rel).reltarget).exprs);
    for rte in reltarget_exprs.iter_ptr() {
        if let Some(var) = nodecast!(Var, T_Var, rte) {
            if (*var).varno as u32 == rte_index {
                referenced_columns.insert((*var).varattno);
            }
        }
        // NOTE: Unless we encounter the second type of fallback in `assign_exec_method`, then we
        // can be reasonably confident that directly inspecting Vars is sufficient. We haven't seen
        // it yet in the wild.
    }

    referenced_columns
}<|MERGE_RESOLUTION|>--- conflicted
+++ resolved
@@ -1173,23 +1173,15 @@
         )
     };
 
-<<<<<<< HEAD
-    // It's guaranteed that the number of fast fields extracted at execution time is the same as
-    // the number of target list entries, as we extract fast fields from the target list.
-=======
     // Iff we have chosen a FastField execution method, then it is because we determined at planning
     // time that we can provide all possible target list values. Thus, we should
     // always be able to extract fast fields for the entire execution time target list.
     //
->>>>>>> 5a8a5a25
     // Note: based on the PG docs:
     // >  (If CUSTOMPATH_SUPPORT_PROJECTION is not set, the scan node will only be asked to produce
     // >  Vars of the scanned relation; while if that flag is set, the scan node must be able to
     // >  evaluate scalar expressions over these Vars.)
-<<<<<<< HEAD
-=======
     //
->>>>>>> 5a8a5a25
     // Then, we if we extracted the same number of fast fields at execution time for all Vars in the
     // target list, we can be sure that we didn't miss any fast fields.
     debug_assert!(
