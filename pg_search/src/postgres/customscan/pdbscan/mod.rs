--- conflicted
+++ resolved
@@ -1273,7 +1273,6 @@
     let pathkey_styles = extract_pathkey_styles(root, rti, schema, Some(1));
     pathkey_styles.into_iter().next()
 }
-<<<<<<< HEAD
 
 /// Extract pathkeys from ORDER BY clauses using comprehensive expression handling
 /// This function handles score functions, lower functions, relabel types, and regular variables
@@ -1315,49 +1314,6 @@
     let mut pathkey_styles = Vec::new();
     let limit = max_pathkeys.unwrap_or(pathkeys.len());
 
-=======
-
-/// Extract pathkeys from ORDER BY clauses using comprehensive expression handling
-/// This function handles score functions, lower functions, relabel types, and regular variables
-/// Returns up to `max_pathkeys` OrderByStyle objects (None = no limit)
-pub unsafe fn extract_pathkey_styles(
-    root: *mut pg_sys::PlannerInfo,
-    rti: pg_sys::Index,
-    schema: &SearchIndexSchema,
-    max_pathkeys: Option<usize>,
-) -> Vec<OrderByStyle> {
-    extract_pathkey_styles_with_sortability_check(
-        root,
-        rti,
-        schema,
-        max_pathkeys,
-        |search_field| search_field.is_raw_sortable(),
-        |search_field| search_field.is_lower_sortable(),
-    )
-}
-
-/// Extract pathkeys with custom sortability checks for different use cases
-pub unsafe fn extract_pathkey_styles_with_sortability_check<F1, F2>(
-    root: *mut pg_sys::PlannerInfo,
-    rti: pg_sys::Index,
-    schema: &SearchIndexSchema,
-    max_pathkeys: Option<usize>,
-    regular_sortability_check: F1,
-    lower_sortability_check: F2,
-) -> Vec<OrderByStyle>
-where
-    F1: Fn(&SearchField) -> bool,
-    F2: Fn(&SearchField) -> bool,
-{
-    let pathkeys = PgList::<pg_sys::PathKey>::from_pg((*root).query_pathkeys);
-    if pathkeys.is_empty() {
-        return Vec::new();
-    }
-
-    let mut pathkey_styles = Vec::new();
-    let limit = max_pathkeys.unwrap_or(pathkeys.len());
-
->>>>>>> 4b51aa90
     for pathkey_ptr in pathkeys.iter_ptr().take(limit) {
         let pathkey = pathkey_ptr;
         let equivclass = (*pathkey).pk_eclass;
