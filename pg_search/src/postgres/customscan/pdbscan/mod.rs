// Copyright (c) 2023-2025 ParadeDB, Inc.
//
// This file is part of ParadeDB - Postgres for Search and Analytics
//
// This program is free software: you can redistribute it and/or modify
// it under the terms of the GNU Affero General Public License as published by
// the Free Software Foundation, either version 3 of the License, or
// (at your option) any later version.
//
// This program is distributed in the hope that it will be useful
// but WITHOUT ANY WARRANTY; without even the implied warranty of
// MERCHANTABILITY or FITNESS FOR A PARTICULAR PURPOSE. See the
// GNU Affero General Public License for more details.
//
// You should have received a copy of the GNU Affero General Public License
// along with this program. If not, see <http://www.gnu.org/licenses/>.

#![allow(clippy::unnecessary_cast)] // helps with integer casting differences between postgres versions
mod exec_methods;
pub mod parallel;
mod privdat;
mod projections;
mod pushdown;
mod qual_inspect;
mod scan_state;
mod solve_expr;

use crate::api::operator::{
    anyelement_query_input_opoid, attname_from_var, estimate_selectivity, find_var_relation,
};
use crate::api::{AsCStr, AsInt, Cardinality};
use crate::index::mvcc::{MVCCDirectory, MvccSatisfies};
use crate::index::reader::index::SearchIndexReader;
use crate::postgres::customscan::builders::custom_path::{
    CustomPathBuilder, Flags, OrderByStyle, RestrictInfoType, SortDirection,
};
use crate::postgres::customscan::builders::custom_scan::CustomScanBuilder;
use crate::postgres::customscan::builders::custom_state::{
    CustomScanStateBuilder, CustomScanStateWrapper,
};
use crate::postgres::customscan::dsm::ParallelQueryCapable;
use crate::postgres::customscan::explainer::Explainer;
use crate::postgres::customscan::pdbscan::exec_methods::fast_fields::{
    estimate_cardinality, is_string_agg_capable_ex,
};
use crate::postgres::customscan::pdbscan::parallel::{compute_nworkers, list_segment_ids};
use crate::postgres::customscan::pdbscan::privdat::PrivateData;
use crate::postgres::customscan::pdbscan::projections::score::{
    is_score_func, score_funcoid, uses_scores,
};
use crate::postgres::customscan::pdbscan::projections::snippet::{
    snippet_funcoid, uses_snippets, SnippetInfo,
};
use crate::postgres::customscan::pdbscan::projections::{
    inject_placeholders, maybe_needs_const_projections, pullout_funcexprs,
};
use crate::postgres::customscan::pdbscan::qual_inspect::extract_quals;
use crate::postgres::customscan::pdbscan::scan_state::PdbScanState;
use crate::postgres::customscan::{CustomScan, CustomScanState, ExecMethod};
use crate::postgres::rel_get_bm25_index;
use crate::postgres::visibility_checker::VisibilityChecker;
use crate::query::{AsHumanReadable, SearchQueryInput};
use crate::schema::SearchIndexSchema;
use crate::{nodecast, DEFAULT_STARTUP_COST, PARAMETERIZED_SELECTIVITY, UNKNOWN_SELECTIVITY};
use exec_methods::top_n::TopNScanExecState;
use exec_methods::ExecState;
use pgrx::pg_sys::{AsPgCStr, CustomExecMethods};
use pgrx::{direct_function_call, pg_sys, IntoDatum, PgList, PgMemoryContexts, PgRelation};
use std::collections::HashMap;
use std::ffi::CStr;
use std::ptr::addr_of_mut;
use tantivy::snippet::SnippetGenerator;
use tantivy::Index;

#[derive(Default)]
pub struct PdbScan;

impl ExecMethod for PdbScan {
    fn exec_methods() -> *const CustomExecMethods {
        <PdbScan as ParallelQueryCapable>::exec_methods()
    }
}

impl CustomScan for PdbScan {
    const NAME: &'static CStr = c"ParadeDB Scan";

    type State = PdbScanState;
    type PrivateData = PrivateData;

    fn callback(mut builder: CustomPathBuilder<Self::PrivateData>) -> Option<pg_sys::CustomPath> {
        unsafe {
            let (restrict_info, ri_type) = builder.restrict_info();
            if matches!(ri_type, RestrictInfoType::None) {
                // this relation has no restrictions (WHERE clause predicates), so there's no need
                // for us to do anything
                return None;
            }

            let rti = builder.args().rti;
            let (table, bm25_index, is_join) = {
                let rte = builder.args().rte();

                // we only support plain relation and join rte's
                if rte.rtekind != pg_sys::RTEKind::RTE_RELATION
                    && rte.rtekind != pg_sys::RTEKind::RTE_JOIN
                {
                    return None;
                }

                // and we only work on plain relations
                let relkind = pg_sys::get_rel_relkind(rte.relid) as u8;
                if relkind != pg_sys::RELKIND_RELATION && relkind != pg_sys::RELKIND_MATVIEW {
                    return None;
                }

                // and that relation must have a `USING bm25` index
                let (table, bm25_index) = rel_get_bm25_index(rte.relid)?;

                (table, bm25_index, rte.rtekind == pg_sys::RTEKind::RTE_JOIN)
            };

            let root = builder.args().root;

            let directory = MVCCDirectory::snapshot(bm25_index.oid());
            let index = Index::open(directory).expect("custom_scan: should be able to open index");
            let schema = SearchIndexSchema::open(index.schema(), &bm25_index);
            let pathkey = pullup_orderby_pathkey(&mut builder, rti, &schema, root);

            #[cfg(any(feature = "pg14", feature = "pg15"))]
            let baserels = (*builder.args().root).all_baserels;
            #[cfg(any(feature = "pg16", feature = "pg17"))]
            let baserels = (*builder.args().root).all_query_rels;

            let limit = if (*builder.args().root).limit_tuples > -1.0 {
                // Check if this is a single relation or a partitioned table setup
                let rel_is_single_or_partitioned =
                    pg_sys::bms_equal((*builder.args().rel).relids, baserels)
                        || is_partitioned_table_setup(
                            builder.args().root,
                            (*builder.args().rel).relids,
                            baserels,
                        );

                if rel_is_single_or_partitioned {
                    // We can use the limit for estimates if:
                    // a) we have a limit, and
                    // b) we're querying a single relation OR partitions of a partitioned table
                    Some((*builder.args().root).limit_tuples)
                } else {
                    None
                }
            } else {
                None
            };

            // quick look at the target list to see if we might need to do our const projections
            let target_list = (*(*builder.args().root).parse).targetList;
            let maybe_needs_const_projections = maybe_needs_const_projections(target_list.cast());
            let ff_cnt =
                exec_methods::fast_fields::count(&mut builder, rti, &table, &schema, target_list);
            let maybe_ff = builder.custom_private().maybe_ff();
            let is_topn = limit.is_some() && pathkey.is_some();
            let which_fast_fields = exec_methods::fast_fields::collect(
                builder.custom_private().maybe_ff(),
                target_list,
                rti,
                &schema,
                &table,
            );

            //
            // look for quals we can support
            //
            let mut uses_our_operator = false;
            let quals = extract_quals(
                root,
                rti,
                restrict_info.as_ptr().cast(),
                anyelement_query_input_opoid(),
                ri_type,
                &schema,
                &mut uses_our_operator,
            );

            if !uses_our_operator {
                // for now, we're not going to submit our custom scan for queries that don't also
                // use our `@@@` operator.  Perhaps in the future we can do this, but we don't want to
                // circumvent Postgres' other possible plans that might do index scans over a btree
                // index or something
                return None;
            }

            if let Some(quals) = quals {
                let has_expressions = quals.contains_exprs();
                let selectivity = if let Some(limit) = limit {
                    // use the limit
                    limit
                        / table
                            .reltuples()
                            .map(|n| n as Cardinality)
                            .unwrap_or(UNKNOWN_SELECTIVITY)
                } else if restrict_info.len() == 1 {
                    // we can use the norm_selec that already happened
                    let norm_select = (*restrict_info.get_ptr(0).unwrap()).norm_selec;
                    if norm_select != UNKNOWN_SELECTIVITY {
                        norm_select
                    } else {
                        // assume PARAMETERIZED_SELECTIVITY
                        PARAMETERIZED_SELECTIVITY
                    }
                } else {
                    // ask the index
                    if has_expressions {
                        // we have no idea, so assume PARAMETERIZED_SELECTIVITY
                        PARAMETERIZED_SELECTIVITY
                    } else {
                        let query = SearchQueryInput::from(&quals);
                        estimate_selectivity(&bm25_index, &query).unwrap_or(UNKNOWN_SELECTIVITY)
                    }
                };

                // we must use this path if we need to do const projections for scores or snippets
                builder = builder.set_force_path(
                    has_expressions
                        && (maybe_needs_const_projections || is_topn || quals.contains_all()),
                );

                builder.custom_private().set_heaprelid(table.oid());
                builder.custom_private().set_indexrelid(bm25_index.oid());
                builder.custom_private().set_range_table_index(rti);
                builder.custom_private().set_quals(quals);
                builder.custom_private().set_limit(limit);

                if is_topn {
                    // sorting by a field only works if we're not doing const projections
                    // the reason for this is that tantivy can't do both scoring and ordering by
                    // a fast field at the same time.
                    //
                    // and sorting by score always works
<<<<<<< HEAD
                    if !(maybe_needs_const_projections
                        && matches!(&pathkey, Some(OrderByStyle::Field(..))))
                    {
                        builder.custom_private().set_sort_info(&pathkey);

                        // Always set the sort info and mark as partial sort if we can handle any pathkey
                        // whether it's a single pathkey or one of multiple pathkeys
                        builder.custom_private().set_is_partial_sort(true);
=======
                    match (maybe_needs_const_projections, &pathkey) {
                        (false, Some(pathkey @ OrderByStyle::Field(..))) => {
                            builder.custom_private().set_sort_info(pathkey);
                        }
                        (_, Some(pathkey @ OrderByStyle::Score(..))) => {
                            builder.custom_private().set_sort_info(pathkey);
                        }
                        _ => {}
>>>>>>> c24c38aa
                    }

                    // Mark path as presorted - this is critical for triggering Incremental Sort
                    builder = builder.set_already_presorted(true);

                    // Even for TopN cases, add the pathkey to ensure Incremental Sort gets considered
                    builder = builder.add_path_key(&pathkey);
                } else if limit.is_some()
                    && PgList::<pg_sys::PathKey>::from_pg((*builder.args().root).query_pathkeys)
                        .is_empty()
                {
                    // we have a limit but no order by, so record that.  this will let us go through
                    // our "top n" machinery, but getting "limit" (essentially) random docs, which
                    // is what the user asked for
                    builder
                        .custom_private()
                        .set_sort_direction(Some(SortDirection::None));
                }

                let reltuples = table.reltuples().unwrap_or(1.0) as f64;
                let rows = (reltuples * selectivity).max(1.0);

                let per_tuple_cost = {
                    // if we think we need scores, we need a much cheaper plan so that Postgres will
                    // prefer it over all the others.
                    if is_join || maybe_needs_const_projections {
                        0.0
                    } else if maybe_ff {
                        // returns fields from fast fields
                        pg_sys::cpu_index_tuple_cost / 100.0
                    } else {
                        // requires heap access to return fields
                        pg_sys::cpu_tuple_cost * 200.0
                    }
                };

                let startup_cost = if is_join || maybe_needs_const_projections {
                    0.0
                } else {
                    DEFAULT_STARTUP_COST
                };

                let total_cost = startup_cost + (rows * per_tuple_cost);
                let segment_count = index.searchable_segments().unwrap_or_default().len();
                let sorted = matches!(
                    builder.custom_private().sort_direction(),
                    Some(SortDirection::Asc | SortDirection::Desc)
                );
                let nworkers = if (*builder.args().rel).consider_parallel {
                    compute_nworkers(limit, segment_count, sorted)
                } else {
                    0
                };

                builder.custom_private().set_segment_count(
                    index
                        .searchable_segments()
                        .map(|segments| segments.len())
                        .unwrap_or(0),
                );
                builder = builder.set_rows(rows);
                builder = builder.set_startup_cost(startup_cost);
                builder = builder.set_total_cost(total_cost);
                builder = builder.set_flag(Flags::Projection);

                if pathkey.is_some()
                    && !is_topn
                    && is_string_agg_capable_ex(
                        builder.custom_private().limit(),
                        &which_fast_fields,
                    )
                    .is_some()
                {
                    let pathkey = pathkey.as_ref().unwrap();

                    // we're going to do a StringAgg, and it may or may not be more efficient to use
                    // parallel queries, depending on the cardinality of what we're going to select
                    let parallel_scan_preferred = || -> bool {
                        let cardinality = {
                            let estimate = if let OrderByStyle::Field(_, field) = &pathkey {
                                // NB:  '4' is a magic number
                                estimate_cardinality(&bm25_index, field).unwrap_or(0) * 4
                            } else {
                                0
                            };
                            estimate as f64 * selectivity
                        };

                        let pathkey_cnt = PgList::<pg_sys::PathKey>::from_pg(
                            (*builder.args().root).query_pathkeys,
                        )
                        .len();

                        // if we only have 1 path key or if our estimated cardinality is over some
                        // hardcoded value, it's seemingly more efficient to do a parallel scan
                        pathkey_cnt == 1 || cardinality > 1_000_000.0
                    };

                    if nworkers > 0 && parallel_scan_preferred() {
                        // If we use parallel workers, there is no point in sorting, because the
                        // plan will already need to sort and merge the outputs from the workers.
                        // See the TODO below about being able to claim sorting for parallel
                        // workers.
                        builder = builder.set_parallel(nworkers);
                    } else {
                        // otherwise we'll do a regular scan
                        builder.custom_private().set_sort_info(pathkey);
                    }
                } else if nworkers > 0 {
                    builder = builder.set_parallel(nworkers);
                }

                // If we are sorting our output (which we will only do if we have a limit!) and we
                // are _not_ using parallel workers, then we can claim that the output is sorted.
                //
                // TODO: To allow sorted output with parallel workers, we would need to partition
                // our segments across the workers so that each worker emitted all of its results
                // in sorted order.
                if nworkers == 0
                    && builder.custom_private().sort_direction().is_some()
                    && limit.is_some()
                {
                    if let Some(pathkey) = pathkey.as_ref() {
                        builder = builder.add_path_key(pathkey);
                    }
                }

                return Some(builder.build());
            }
        }

        None
    }

    fn plan_custom_path(mut builder: CustomScanBuilder<Self::PrivateData>) -> pg_sys::CustomScan {
        unsafe {
            let private_data = builder.custom_private();

            let mut tlist = PgList::<pg_sys::TargetEntry>::from_pg(builder.args().tlist.as_ptr());

            let rti: i32 = private_data
                .range_table_index()
                .expect("range table index should have been set")
                .try_into()
                .expect("range table index should not be negative");
            let processed_tlist =
                PgList::<pg_sys::TargetEntry>::from_pg((*builder.args().root).processed_tlist);

            let mut attname_lookup = PgList::<pg_sys::Node>::new();
            let score_funcoid = score_funcoid();
            let snippet_funcoid = snippet_funcoid();
            for te in processed_tlist.iter_ptr() {
                let func_vars_at_level =
                    pullout_funcexprs(te.cast(), &[score_funcoid, snippet_funcoid], rti);

                for (funcexpr, var) in func_vars_at_level {
                    // if we have a tlist, then we need to add the specific function that uses
                    // a Var at our level to that tlist.
                    //
                    // if we don't have a tlist (it's empty), then that means Postgres will later
                    // give us everything we need

                    if !tlist.is_empty() {
                        let te = pg_sys::copyObjectImpl(te.cast()).cast::<pg_sys::TargetEntry>();
                        (*te).resno = (tlist.len() + 1) as _;
                        (*te).expr = funcexpr.cast();

                        tlist.push(te);
                    }

                    // track a triplet of (varno, varattno, attname) as 3 individual
                    // entries in the `attname_lookup` List
                    let attname = attname_from_var(builder.args().root, var)
                        .1
                        .expect("function call argument should be a column name");
                    attname_lookup.push(pg_sys::makeInteger((*var).varno as _).cast());
                    attname_lookup.push(pg_sys::makeInteger((*var).varattno as _).cast());
                    attname_lookup.push(pg_sys::makeString(attname.as_pg_cstr()).cast());
                }
            }

            builder
                .custom_private_mut()
                .set_var_attname_lookup(attname_lookup.into_pg());
            builder.build()
        }
    }

    fn create_custom_scan_state(
        mut builder: CustomScanStateBuilder<Self, Self::PrivateData>,
    ) -> *mut CustomScanStateWrapper<Self> {
        unsafe {
            builder.custom_state().heaprelid = builder
                .custom_private()
                .heaprelid()
                .expect("heaprelid should have a value");
            builder.custom_state().indexrelid = builder
                .custom_private()
                .indexrelid()
                .expect("indexrelid should have a value");

            builder.custom_state().rti = builder
                .custom_private()
                .range_table_index()
                .expect("range table index should have been set");

            // Set the partial sort flag from the private data
            builder.custom_state().is_partial_sort = builder.custom_private().is_partial_sort();

            {
                let indexrel = PgRelation::open(builder.custom_state().indexrelid);
                let heaprel = indexrel
                    .heap_relation()
                    .expect("index should belong to a table");
                let directory = MVCCDirectory::snapshot(indexrel.oid());
                let index = Index::open(directory)
                    .expect("create_custom_scan_state: should be able to open index");
                let schema = SearchIndexSchema::open(index.schema(), &indexrel);

                builder.custom_state().which_fast_fields = exec_methods::fast_fields::collect(
                    builder.custom_private().maybe_ff(),
                    builder.target_list().as_ptr(),
                    builder.custom_state().rti,
                    &schema,
                    &heaprel,
                );
            }

            builder.custom_state().targetlist_len = builder.target_list().len();

            // information about if we're sorted by score and our limit
            builder.custom_state().limit = builder.custom_private().limit();
            builder.custom_state().sort_field = builder.custom_private().sort_field();
            builder.custom_state().sort_direction = builder.custom_private().sort_direction();

            // store our query quals into our custom state too
            builder.custom_state().quals = Some(
                builder
                    .custom_private()
                    .quals()
                    .expect("should have a Qual structure"),
            );
            builder.custom_state().segment_count = builder.custom_private().segment_count();

            // now build up the var attribute name lookup map
            unsafe fn populate_var_attname_lookup(
                lookup: &mut HashMap<(i32, pg_sys::AttrNumber), String>,
                iter: impl Iterator<Item = *mut pg_sys::Node>,
            ) -> Option<()> {
                let mut iter = iter.peekable();
                while let Some(node) = iter.next() {
                    let (varno, varattno, attname) = {
                        let varno = node.as_int()?;
                        let varattno = iter.next()?.as_int()?;
                        let attname = iter.next()?.as_c_str()?.as_ptr();

                        (varno, varattno, attname)
                    };

                    lookup.insert(
                        (varno as _, varattno as _),
                        CStr::from_ptr(attname).to_string_lossy().to_string(),
                    );
                }

                Some(())
            }

            let var_attname_lookup = builder
                .custom_private()
                .var_attname_lookup()
                .expect("should have an attribute name lookup");
            assert_eq!(
                var_attname_lookup.len() % 3,
                0,
                "correct number of var_attname_lookup entries"
            );

            if populate_var_attname_lookup(
                &mut builder.custom_state().var_attname_lookup,
                var_attname_lookup.iter_ptr(),
            )
            .is_none()
            {
                panic!("failed to properly build `var_attname_lookup` due to mis-typed List");
            }

            let score_funcoid = score_funcoid();
            let snippet_funcoid = snippet_funcoid();

            builder.custom_state().score_funcoid = score_funcoid;
            builder.custom_state().snippet_funcoid = snippet_funcoid;

            builder.custom_state().need_scores = uses_scores(
                builder.target_list().as_ptr().cast(),
                score_funcoid,
                (*builder.args().cscan).scan.scanrelid as pg_sys::Index,
            );

            let node = builder.target_list().as_ptr().cast();
            let rti = builder.custom_state().rti;
            let attname_lookup = &builder.custom_state().var_attname_lookup;
            builder.custom_state().snippet_generators =
                uses_snippets(rti, attname_lookup, node, snippet_funcoid)
                    .into_iter()
                    .map(|field| (field, None))
                    .collect();

            let need_snippets = builder.custom_state().need_snippets();
            let need_scores = builder.custom_state().need_scores();
            if let Some((limit, sort_direction)) = builder.custom_state().is_top_n_capable() {
                // having a valid limit and sort direction means we can do a TopN query
                // and TopN can do snippets
                let heaprelid = builder.custom_state().heaprelid;
                let is_partial_sort = builder.custom_state().is_partial_sort;
                let mut top_n =
                    TopNScanExecState::new(heaprelid, limit, sort_direction, need_scores);

                // Set the partial sort flag if applicable
                if is_partial_sort {
                    top_n.set_partial_sort(true);
                }

                builder.custom_state().assign_exec_method(top_n);
            } else if let Some(limit) = builder.custom_state().is_unsorted_top_n_capable() {
                let heaprelid = builder.custom_state().heaprelid;
                builder
                    .custom_state()
                    .assign_exec_method(TopNScanExecState::new(
                        heaprelid,
                        limit,
                        SortDirection::None,
                        need_scores,
                    ));
            } else {
                exec_methods::fast_fields::assign_exec_method(&mut builder);
            }

            builder.build()
        }
    }

    fn explain_custom_scan(
        state: &CustomScanStateWrapper<Self>,
        ancestors: *mut pg_sys::List,
        explainer: &mut Explainer,
    ) {
        explainer.add_text("Table", state.custom_state().heaprelname());
        explainer.add_text("Index", state.custom_state().indexrelname());
        explainer.add_unsigned_integer(
            "Segment Count",
            state.custom_state().segment_count as u64,
            None,
        );

        // Add more detailed partial sort info if applicable
        if state.custom_state().is_partial_sort {
            if let Some(sort_field) = &state.custom_state().sort_field {
                explainer.add_text("   Sort Field", sort_field);
                explainer.add_text("   Partial Sort Flag", "True");
            }
        }

        if explainer.is_analyze() {
            explainer.add_unsigned_integer(
                "Heap Fetches",
                state.custom_state().heap_tuple_check_count as u64,
                None,
            );
            if explainer.is_verbose() {
                explainer.add_unsigned_integer(
                    "Virtual Tuples",
                    state.custom_state().virtual_tuple_count as u64,
                    None,
                );
                explainer.add_unsigned_integer(
                    "Invisible Tuples",
                    state.custom_state().invisible_tuple_count as u64,
                    None,
                );
            }
        }

        explainer.add_text(
            "Exec Method",
            state
                .custom_state()
                .exec_method_name()
                .split("::")
                .last()
                .unwrap(),
        );
        exec_methods::fast_fields::explain(state, explainer);

        explainer.add_bool("Scores", state.custom_state().need_scores());
        if let Some(sort_direction) = state.custom_state().sort_direction {
            if !matches!(sort_direction, SortDirection::None) {
                if let Some(sort_field) = &state.custom_state().sort_field {
                    explainer.add_text("   Sort Field", sort_field);
                    if state.custom_state().is_partial_sort {
                        explainer.add_text("   Sort Mode", "Partial (first pathkey only)");
                    } else {
                        explainer.add_text("   Sort Mode", "Full (not partial)");
                    }
                }
            }

            if let Some(limit) = state.custom_state().limit {
                explainer.add_unsigned_integer("   Top N Limit", limit as u64, None);
                if explainer.is_analyze() && state.custom_state().retry_count > 0 {
                    explainer.add_unsigned_integer(
                        "   Invisible Tuple Retries",
                        state.custom_state().retry_count as u64,
                        None,
                    );
                }
            }
        }

        let json_query = serde_json::to_string(&state.custom_state().search_query_input)
            .expect("query should serialize to json");
        explainer.add_text("Tantivy Query", &json_query);

        if explainer.is_verbose() {
            explainer.add_text(
                "Human Readable Query",
                state.custom_state().search_query_input.as_human_readable(),
            );
        }
    }

    fn begin_custom_scan(
        state: &mut CustomScanStateWrapper<Self>,
        estate: *mut pg_sys::EState,
        eflags: i32,
    ) {
        unsafe {
            // open the heap and index relations with the proper locks
            let rte = pg_sys::exec_rt_fetch(state.custom_state().rti, estate);
            assert!(!rte.is_null());
            let lockmode = (*rte).rellockmode as pg_sys::LOCKMODE;

            let (heaprel, indexrel) = if lockmode == pg_sys::NoLock as pg_sys::LOCKMODE {
                (
                    pg_sys::RelationIdGetRelation(state.custom_state().heaprelid),
                    pg_sys::RelationIdGetRelation(state.custom_state().indexrelid),
                )
            } else {
                (
                    pg_sys::relation_open(state.custom_state().heaprelid, lockmode),
                    pg_sys::relation_open(state.custom_state().indexrelid, lockmode),
                )
            };

            state.custom_state_mut().heaprel = Some(heaprel);
            state.custom_state_mut().indexrel = Some(indexrel);
            state.custom_state_mut().lockmode = lockmode;

            state.custom_state_mut().heaprel_namespace =
                PgRelation::from_pg(heaprel).namespace().to_string();
            state.custom_state_mut().heaprel_relname =
                PgRelation::from_pg(heaprel).name().to_string();

            let quals = state
                .custom_state_mut()
                .quals
                .take()
                .expect("quals should have been set");
            state.custom_state_mut().search_query_input = SearchQueryInput::from(&quals);

            if eflags & (pg_sys::EXEC_FLAG_EXPLAIN_ONLY as i32) != 0 {
                // don't do anything else if we're only explaining the query
                return;
            }

            // setup the structures we need to do mvcc checking
            state.custom_state_mut().visibility_checker = Some(
                VisibilityChecker::with_rel_and_snap(heaprel, pg_sys::GetActiveSnapshot()),
            );

            // and finally, get the custom scan itself properly initialized
            let tupdesc = state.custom_state().heaptupdesc();
            pg_sys::ExecInitScanTupleSlot(
                estate,
                addr_of_mut!(state.csstate.ss),
                tupdesc,
                pg_sys::table_slot_callbacks(state.custom_state().heaprel()),
            );
            pg_sys::ExecInitResultTypeTL(addr_of_mut!(state.csstate.ss.ps));
            pg_sys::ExecAssignProjectionInfo(
                state.planstate(),
                (*state.csstate.ss.ss_ScanTupleSlot).tts_tupleDescriptor,
            );

            let planstate = state.planstate();
            let nexprs = state
                .custom_state_mut()
                .search_query_input
                .init_postgres_expressions(planstate);
            state.custom_state_mut().nexprs = nexprs;

            if nexprs > 0 {
                // we have some runtime Postgres expressions that need to be evaluated in `rescan_custom_scan`
                //
                // Our planstate's ExprContext isn't sufficiently configured for that, so we need to
                // make a new one and swap some pointers around

                // hold onto the planstate's current ExprContext
                let stdecontext = (*planstate).ps_ExprContext;

                // assign a new one
                pg_sys::ExecAssignExprContext(estate, planstate);

                // take that one and assign it to our state's `runtime_context`.  This is what
                // will be used during `rescan_custom_state` to evaluate expressions
                state.runtime_context = state.csstate.ss.ps.ps_ExprContext;

                // and restore our planstate's original ExprContext
                (*planstate).ps_ExprContext = stdecontext;
            }
        }
    }

    fn rescan_custom_scan(state: &mut CustomScanStateWrapper<Self>) {
        if state.custom_state().nexprs > 0 {
            let expr_context = state.runtime_context;
            state
                .custom_state_mut()
                .search_query_input
                .solve_postgres_expressions(expr_context);
        }

        let need_snippets = state.custom_state().need_snippets();

        // Open the index
        let indexrel = state
            .custom_state()
            .indexrel
            .as_ref()
            .map(|indexrel| unsafe { PgRelation::from_pg(*indexrel) })
            .expect("custom_state.indexrel should already be open");

        let search_reader = SearchIndexReader::open(&indexrel, unsafe {
            if pg_sys::ParallelWorkerNumber == -1 {
                // the leader only sees snapshot-visible segments
                MvccSatisfies::Snapshot
            } else {
                // the workers have their own rules, which is literally every segment
                // this is because the workers pick a specific segment to query that
                // is known to be held open/pinned by the leader but might not pass a ::Snapshot
                // visibility test due to concurrent merges/garbage collects
                MvccSatisfies::ParallelWorker(list_segment_ids(
                    state.custom_state().parallel_state.expect(
                        "Parallel Custom Scan rescan_custom_scan should have a parallel state",
                    ),
                ))
            }
        })
        .expect("should be able to open the search index reader");
        state.custom_state_mut().search_reader = Some(search_reader);

        let csstate = addr_of_mut!(state.csstate);
        state.custom_state_mut().init_exec_method(csstate);

        if need_snippets {
            let mut snippet_generators: HashMap<
                SnippetInfo,
                Option<(tantivy::schema::Field, SnippetGenerator)>,
            > = state
                .custom_state_mut()
                .snippet_generators
                .drain()
                .collect();
            for (snippet_info, generator) in &mut snippet_generators {
                let mut new_generator = state
                    .custom_state()
                    .search_reader
                    .as_ref()
                    .unwrap()
                    .snippet_generator(
                        &snippet_info.field,
                        &state.custom_state().search_query_input,
                    );
                new_generator
                    .1
                    .set_max_num_chars(snippet_info.max_num_chars);
                *generator = Some(new_generator);
            }

            state.custom_state_mut().snippet_generators = snippet_generators;
        }

        unsafe {
            inject_score_and_snippet_placeholders(state);
        }
    }

    #[allow(clippy::blocks_in_conditions)]
    fn exec_custom_scan(state: &mut CustomScanStateWrapper<Self>) -> *mut pg_sys::TupleTableSlot {
        if state.custom_state().search_reader.is_none() {
            PdbScan::rescan_custom_scan(state);
        }

        loop {
            let exec_method = state.custom_state_mut().exec_method_mut();

            // get the next matching document from our search results and look for it in the heap
            match exec_method.next(state.custom_state_mut()) {
                // reached the end of the SearchResults
                ExecState::Eof => {
                    return std::ptr::null_mut();
                }

                // SearchResults found a match
                ExecState::RequiresVisibilityCheck {
                    ctid,
                    score,
                    doc_address,
                } => {
                    unsafe {
                        let slot = match check_visibility(state, ctid, state.scanslot().cast()) {
                            // the ctid is visible
                            Some(slot) => {
                                exec_method.increment_visible();
                                state.custom_state_mut().heap_tuple_check_count += 1;
                                slot
                            }

                            // the ctid is not visible
                            None => {
                                state.custom_state_mut().invisible_tuple_count += 1;
                                continue;
                            }
                        };

                        if !state.custom_state().need_scores()
                            && !state.custom_state().need_snippets()
                        {
                            //
                            // we don't need scores or snippets
                            // do the projection and return
                            //

                            (*(*state.projection_info()).pi_exprContext).ecxt_scantuple = slot;
                            return pg_sys::ExecProject(state.projection_info());
                        } else {
                            //
                            // we do need scores or snippets
                            //
                            // replace their placeholder values and then rebuild the ProjectionInfo
                            // and project it
                            //

                            let mut per_tuple_context = PgMemoryContexts::For(
                                (*(*state.projection_info()).pi_exprContext).ecxt_per_tuple_memory,
                            );
                            per_tuple_context.reset();

                            if state.custom_state().need_scores() {
                                let const_score_node = state
                                    .custom_state()
                                    .const_score_node
                                    .expect("const_score_node should be set");
                                (*const_score_node).constvalue = score.into_datum().unwrap();
                                (*const_score_node).constisnull = false;
                            }

                            if state.custom_state().need_snippets() {
                                per_tuple_context.switch_to(|_| {
                                    for (snippet_info, const_snippet_nodes) in
                                        &state.custom_state().const_snippet_nodes
                                    {
                                        let snippet =
                                            state.custom_state().make_snippet(ctid, snippet_info);

                                        for const_ in const_snippet_nodes {
                                            match &snippet {
                                                Some(text) => {
                                                    (**const_).constvalue =
                                                        text.into_datum().unwrap();
                                                    (**const_).constisnull = false;
                                                }
                                                None => {
                                                    (**const_).constvalue = pg_sys::Datum::null();
                                                    (**const_).constisnull = true;
                                                }
                                            }
                                        }
                                    }
                                });
                            }

                            // finally, do the projection
                            return per_tuple_context.switch_to(|_| {
                                let planstate = state.planstate();

                                (*(*state.projection_info()).pi_exprContext).ecxt_scantuple = slot;
                                let proj_info = pg_sys::ExecBuildProjectionInfo(
                                    state
                                        .custom_state()
                                        .placeholder_targetlist
                                        .expect("placeholder_targetlist must be set"),
                                    (*planstate).ps_ExprContext,
                                    (*planstate).ps_ResultTupleSlot,
                                    planstate,
                                    (*state.csstate.ss.ss_ScanTupleSlot).tts_tupleDescriptor,
                                );
                                pg_sys::ExecProject(proj_info)
                            });
                        }
                    }
                }

                ExecState::Virtual { slot } => {
                    state.custom_state_mut().virtual_tuple_count += 1;
                    return slot;
                }
            }
        }
    }

    fn shutdown_custom_scan(state: &mut CustomScanStateWrapper<Self>) {}

    fn end_custom_scan(state: &mut CustomScanStateWrapper<Self>) {
        // get some things dropped now
        drop(state.custom_state_mut().visibility_checker.take());
        drop(state.custom_state_mut().search_reader.take());
        drop(std::mem::take(
            &mut state.custom_state_mut().snippet_generators,
        ));
        drop(std::mem::take(&mut state.custom_state_mut().search_results));

        if let Some(heaprel) = state.custom_state_mut().heaprel.take() {
            unsafe {
                pg_sys::relation_close(heaprel, state.custom_state().lockmode);
            }
        }
        if let Some(indexrel) = state.custom_state_mut().indexrel.take() {
            unsafe {
                pg_sys::relation_close(indexrel, state.custom_state().lockmode);
            }
        }
    }
}

/// Use the [`VisibilityChecker`] to lookup the [`SearchIndexScore`] document in the underlying heap
/// and if it exists return a formed [`TupleTableSlot`].
#[inline(always)]
fn check_visibility(
    state: &mut CustomScanStateWrapper<PdbScan>,
    ctid: u64,
    bslot: *mut pg_sys::BufferHeapTupleTableSlot,
) -> Option<*mut pg_sys::TupleTableSlot> {
    state
        .custom_state_mut()
        .visibility_checker()
        .exec_if_visible(ctid, bslot.cast(), move |heaprel| bslot.cast())
}

unsafe fn inject_score_and_snippet_placeholders(state: &mut CustomScanStateWrapper<PdbScan>) {
    if !state.custom_state().need_scores() && !state.custom_state().need_snippets() {
        // scores/snippets aren't necessary so we use whatever we originally setup as our ProjectionInfo
        return;
    }

    // inject score and/or snippet placeholder [`pg_sys::Const`] nodes into what is a copy of the Plan's
    // targetlist.  We store this in our custom state's "placeholder_targetlist" for use during the
    // forced projection we must do later.

    let planstate = state.planstate();
    let (targetlist, const_score_node, const_snippet_nodes) = inject_placeholders(
        (*(*planstate).plan).targetlist,
        state.custom_state().rti,
        state.custom_state().score_funcoid,
        state.custom_state().snippet_funcoid,
        &state.custom_state().var_attname_lookup,
        &state.custom_state().snippet_generators,
    );

    state.custom_state_mut().placeholder_targetlist = Some(targetlist);
    state.custom_state_mut().const_score_node = Some(const_score_node);
    state.custom_state_mut().const_snippet_nodes = const_snippet_nodes;
}

unsafe fn pullup_orderby_pathkey<P: Into<*mut pg_sys::List> + Default>(
    builder: &mut CustomPathBuilder<P>,
    rti: pg_sys::Index,
    schema: &SearchIndexSchema,
    root: *mut pg_sys::PlannerInfo,
) -> Option<OrderByStyle> {
    let pathkeys = PgList::<pg_sys::PathKey>::from_pg((*builder.args().root).query_pathkeys);

    if let Some(first_pathkey) = pathkeys.get_ptr(0) {
        let equivclass = (*first_pathkey).pk_eclass;
        let members = PgList::<pg_sys::EquivalenceMember>::from_pg((*equivclass).ec_members);

        for member in members.iter_ptr() {
            let expr = (*member).em_expr;

            if is_score_func(expr.cast(), rti as _) {
                return Some(OrderByStyle::Score(first_pathkey));
            } else if let Some(var) = is_lower_func(expr.cast(), rti as _) {
                let (heaprelid, attno, _) = find_var_relation(var, root);
                let heaprel = PgRelation::with_lock(heaprelid, pg_sys::AccessShareLock as _);
                let tupdesc = heaprel.tuple_desc();
                if let Some(att) = tupdesc.get(attno as usize - 1) {
                    if schema.is_field_lower_sortable(att.name()) {
                        return Some(OrderByStyle::Field(first_pathkey, att.name().to_string()));
                    }
                }
            } else if let Some(relabel) = nodecast!(RelabelType, T_RelabelType, expr) {
                if let Some(var) = nodecast!(Var, T_Var, (*relabel).arg) {
                    let (heaprelid, attno, _) = find_var_relation(var, root);
                    let heaprel = PgRelation::with_lock(heaprelid, pg_sys::AccessShareLock as _);
                    let tupdesc = heaprel.tuple_desc();
                    if let Some(att) = tupdesc.get(attno as usize - 1) {
                        if schema.is_field_raw_sortable(att.name()) {
                            return Some(OrderByStyle::Field(
                                first_pathkey,
                                att.name().to_string(),
                            ));
                        }
                    }
                }
            } else if let Some(var) = nodecast!(Var, T_Var, expr) {
                let (heaprelid, attno, _) = find_var_relation(var, root);
                if heaprelid == pg_sys::Oid::INVALID {
                    return None;
                }
                let heaprel = PgRelation::with_lock(heaprelid, pg_sys::AccessShareLock as _);
                let tupdesc = heaprel.tuple_desc();
                if let Some(att) = tupdesc.get(attno as usize - 1) {
                    if schema.is_field_raw_sortable(att.name()) {
                        return Some(OrderByStyle::Field(first_pathkey, att.name().to_string()));
                    }
                }
            }
        }
    }
    None
}

unsafe fn is_lower_func(node: *mut pg_sys::Node, rti: i32) -> Option<*mut pg_sys::Var> {
    let funcexpr = nodecast!(FuncExpr, T_FuncExpr, node)?;
    if (*funcexpr).funcid == text_lower_funcoid() {
        let args = PgList::<pg_sys::Node>::from_pg((*funcexpr).args);
        assert!(
            args.len() == 1,
            "`lower(text)` function must have 1 argument"
        );
        if let Some(var) = nodecast!(Var, T_Var, args.get_ptr(0).unwrap()) {
            if (*var).varno as i32 == rti as i32 {
                return Some(var);
            }
        } else if let Some(relabel) =
            nodecast!(RelabelType, T_RelabelType, args.get_ptr(0).unwrap())
        {
            if let Some(var) = nodecast!(Var, T_Var, (*relabel).arg) {
                if (*var).varno as i32 == rti as i32 {
                    return Some(var);
                }
            }
        }
    }

    None
}

pub fn text_lower_funcoid() -> pg_sys::Oid {
    unsafe {
        direct_function_call::<pg_sys::Oid>(
            pg_sys::regprocedurein,
            &[c"pg_catalog.lower(text)".into_datum()],
        )
        .expect("the `pg_catalog.lower(text)` function should exist")
    }
}

#[inline(always)]
pub fn is_block_all_visible(
    heaprel: pg_sys::Relation,
    vmbuff: &mut pg_sys::Buffer,
    heap_blockno: pg_sys::BlockNumber,
) -> bool {
    unsafe {
        let status = pg_sys::visibilitymap_get_status(heaprel, heap_blockno, vmbuff);
        status != 0
    }
}

// Helper function to create an iterator over Bitmapset members
unsafe fn bms_iter(bms: *mut pg_sys::Bitmapset) -> impl Iterator<Item = i32> {
    let mut set_bit: i32 = -1;
    std::iter::from_fn(move || {
        set_bit = pg_sys::bms_next_member(bms, set_bit);
        if set_bit < 0 {
            None
        } else {
            Some(set_bit)
        }
    })
}

// Helper function to check if a Bitmapset is empty
unsafe fn bms_is_empty(bms: *mut pg_sys::Bitmapset) -> bool {
    bms_iter(bms).next().is_none()
}

// Helper function to determine if we're dealing with a partitioned table setup
unsafe fn is_partitioned_table_setup(
    root: *mut pg_sys::PlannerInfo,
    rel_relids: *mut pg_sys::Bitmapset,
    baserels: *mut pg_sys::Bitmapset,
) -> bool {
    // If the relation bitmap is empty, early return
    if bms_is_empty(rel_relids) {
        return false;
    }

    // Get the rtable for relkind checks
    let rtable = (*(*root).parse).rtable;

    // For each relation in baserels
    for baserel_idx in bms_iter(baserels) {
        // Skip invalid indices
        if baserel_idx <= 0 || baserel_idx as usize >= (*root).simple_rel_array_size as usize {
            continue;
        }

        // Get the RTE to check if this is a partitioned table
        let rte = pg_sys::rt_fetch(baserel_idx as pg_sys::Index, rtable);
        if (*rte).relkind as u8 != pg_sys::RELKIND_PARTITIONED_TABLE {
            continue;
        }

        // Access RelOptInfo safely using offset and read
        if (*root).simple_rel_array.is_null() {
            continue;
        }

        // This is a partitioned table, get its RelOptInfo to find partitions
        let rel_info_ptr = *(*root).simple_rel_array.add(baserel_idx as usize);
        if rel_info_ptr.is_null() {
            continue;
        }

        let rel_info = &*rel_info_ptr;

        // Check if it has partitions
        if rel_info.all_partrels.is_null() {
            continue;
        }

        // Check if any relation in rel_relids is among the partitions
        if pg_sys::bms_overlap(rel_info.all_partrels, rel_relids) {
            return true;
        }
    }

    false
}<|MERGE_RESOLUTION|>--- conflicted
+++ resolved
@@ -231,38 +231,36 @@
                 builder.custom_private().set_quals(quals);
                 builder.custom_private().set_limit(limit);
 
-                if is_topn {
+                if is_topn && pathkey.is_some() {
+                    let pathkey = pathkey.as_ref().unwrap();
                     // sorting by a field only works if we're not doing const projections
                     // the reason for this is that tantivy can't do both scoring and ordering by
                     // a fast field at the same time.
                     //
                     // and sorting by score always works
-<<<<<<< HEAD
-                    if !(maybe_needs_const_projections
-                        && matches!(&pathkey, Some(OrderByStyle::Field(..))))
-                    {
-                        builder.custom_private().set_sort_info(&pathkey);
-
-                        // Always set the sort info and mark as partial sort if we can handle any pathkey
-                        // whether it's a single pathkey or one of multiple pathkeys
-                        builder.custom_private().set_is_partial_sort(true);
-=======
-                    match (maybe_needs_const_projections, &pathkey) {
-                        (false, Some(pathkey @ OrderByStyle::Field(..))) => {
+                    match (maybe_needs_const_projections, pathkey) {
+                        (false, OrderByStyle::Field(..)) => {
                             builder.custom_private().set_sort_info(pathkey);
+
+                            // Always set the sort info and mark as partial sort if we can handle any pathkey
+                            // whether it's a single pathkey or one of multiple pathkeys
+                            builder.custom_private().set_is_partial_sort(true);
                         }
-                        (_, Some(pathkey @ OrderByStyle::Score(..))) => {
+                        (_, OrderByStyle::Score(..)) => {
                             builder.custom_private().set_sort_info(pathkey);
+
+                            // Always set the sort info and mark as partial sort if we can handle any pathkey
+                            // whether it's a single pathkey or one of multiple pathkeys
+                            builder.custom_private().set_is_partial_sort(true);
                         }
                         _ => {}
->>>>>>> c24c38aa
                     }
 
                     // Mark path as presorted - this is critical for triggering Incremental Sort
                     builder = builder.set_already_presorted(true);
 
                     // Even for TopN cases, add the pathkey to ensure Incremental Sort gets considered
-                    builder = builder.add_path_key(&pathkey);
+                    builder = builder.add_path_key(pathkey);
                 } else if limit.is_some()
                     && PgList::<pg_sys::PathKey>::from_pg((*builder.args().root).query_pathkeys)
                         .is_empty()
