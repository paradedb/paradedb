--- conflicted
+++ resolved
@@ -75,7 +75,6 @@
 #[derive(Default)]
 pub struct PdbScan;
 
-<<<<<<< HEAD
 impl PdbScan {
     // This is the core logic for (re-)initializing the search reader
     fn init_search_reader(state: &mut CustomScanStateWrapper<Self>) {
@@ -153,10 +152,7 @@
     }
 }
 
-impl ExecMethod for PdbScan {
-=======
 impl customscan::ExecMethod for PdbScan {
->>>>>>> 5471d8e9
     fn exec_methods() -> *const CustomExecMethods {
         <PdbScan as ParallelQueryCapable>::exec_methods()
     }
