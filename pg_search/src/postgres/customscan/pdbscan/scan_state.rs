--- conflicted
+++ resolved
@@ -260,7 +260,6 @@
         self.exec_method_mut().reset(self);
     }
 
-<<<<<<< HEAD
     /// Aligns the planned_which_fast_fields with the tuple descriptor.
     /// This ensures that we can index into exec_tuple_which_fast_fields using the tuple attribute position.
     ///
@@ -294,7 +293,7 @@
                 }
             }
         }
-=======
+
     /// Given a ctid and field name, get the corresponding value from the heap
     ///
     /// This function supports text and text[] fields
@@ -357,6 +356,5 @@
                 .get_by_name(field)
                 .unwrap_or_else(|_| panic!("{} should exist in the heap tuple", field))
         }
->>>>>>> daf6c930
     }
 }