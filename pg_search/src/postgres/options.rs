--- conflicted
+++ resolved
@@ -403,19 +403,9 @@
         let field_type = self.get_field_type(field_name);
 
         if field_name.root() == data.key_field_name()?.root() {
-<<<<<<< HEAD
             return field_type.map(key_field_config);
         } else if let Some(SearchFieldType::CustomText(tokenizer_oid, typmod)) = field_type {
             return search_field_config_from_type(tokenizer_oid, typmod);
-=======
-            return match self.text_config().as_ref().unwrap().get(field_name) {
-                // if the key_field is TEXT then we'll use the config for it
-                config @ Some(SearchFieldConfig::Text { .. }) => config.cloned(),
-
-                // otherwise we'll use the default config for key_fields in general
-                _ => self.get_field_type(field_name).map(key_field_config),
-            };
->>>>>>> c48bd0a6
         }
 
         self.text_config()
