// Copyright (c) 2023-2025 ParadeDB, Inc.
//
// This file is part of ParadeDB - Postgres for Search and Analytics
//
// This program is free software: you can redistribute it and/or modify
// it under the terms of the GNU Affero General Public License as published by
// the Free Software Foundation, either version 3 of the License, or
// (at your option) any later version.
//
// This program is distributed in the hope that it will be useful
// but WITHOUT ANY WARRANTY; without even the implied warranty of
// MERCHANTABILITY or FITNESS FOR A PARTICULAR PURPOSE. See the
// GNU Affero General Public License for more details.
//
// You should have received a copy of the GNU Affero General Public License
// along with this program. If not, see <http://www.gnu.org/licenses/>.

use crate::api::FieldName;
use crate::api::HashMap;
use crate::postgres::insert::DEFAULT_LAYER_SIZES;
use crate::postgres::utils::{extract_field_attributes, ExtractedFieldAttribute};
use crate::schema::IndexRecordOption;
use crate::schema::{SearchFieldConfig, SearchFieldType};
use std::cell::{Ref, RefCell};

use anyhow::Result;
use memoffset::*;
use pgrx::pg_sys::AsPgCStr;
use pgrx::*;
use serde_json::Map;
use std::ffi::CStr;
use std::rc::Rc;
use tokenizers::manager::SearchTokenizerFilters;
use tokenizers::{SearchNormalizer, SearchTokenizer};
/* ADDING OPTIONS
 * in init(), call pg_sys::add_{type}_reloption (check postgres docs for what args you need)
 * add the corresponding entries to SearchIndexOptionsData struct definition
 * in amoptions(), add a relopt_parse_elt entry to the options array and change NUM_REL_OPTS
 * Note that for string options, postgres will give you the offset of the string, and you have to read the string
 * yourself (see get_tokenizer)
*/

/* READING OPTIONS
 * options are placed in relation.rd_options
 * As in ambuild(), cast relation.rd_options into SearchIndexOptionsData using PgBox
 * (because SearchIndexOptionsData is a postgres-allocated object) and use getters and setters
*/

static mut RELOPT_KIND_PDB: pg_sys::relopt_kind::Type = 0;

#[pg_guard]
extern "C-unwind" fn validate_text_fields(value: *const std::os::raw::c_char) {
    let json_str = cstr_to_rust_str(value);
    if json_str.is_empty() {
        return;
    }
    deserialize_config_fields(json_str, &SearchFieldConfig::text_from_json);
}

#[pg_guard]
extern "C-unwind" fn validate_inet_fields(value: *const std::os::raw::c_char) {
    let json_str = cstr_to_rust_str(value);
    if json_str.is_empty() {
        return;
    }
    deserialize_config_fields(json_str, &SearchFieldConfig::inet_from_json);
}

#[pg_guard]
extern "C-unwind" fn validate_numeric_fields(value: *const std::os::raw::c_char) {
    let json_str = cstr_to_rust_str(value);
    if json_str.is_empty() {
        return;
    }
    deserialize_config_fields(json_str, &SearchFieldConfig::numeric_from_json);
}

#[pg_guard]
extern "C-unwind" fn validate_boolean_fields(value: *const std::os::raw::c_char) {
    let json_str = cstr_to_rust_str(value);
    if json_str.is_empty() {
        return;
    }
    deserialize_config_fields(json_str, &SearchFieldConfig::boolean_from_json);
}

#[pg_guard]
extern "C-unwind" fn validate_json_fields(value: *const std::os::raw::c_char) {
    let json_str = cstr_to_rust_str(value);
    if json_str.is_empty() {
        return;
    }
    deserialize_config_fields(json_str, &SearchFieldConfig::json_from_json);
}

#[pg_guard]
extern "C-unwind" fn validate_range_fields(value: *const std::os::raw::c_char) {
    let json_str = cstr_to_rust_str(value);
    if json_str.is_empty() {
        return;
    }
    deserialize_config_fields(json_str, &SearchFieldConfig::range_from_json);
}

#[pg_guard]
extern "C-unwind" fn validate_datetime_fields(value: *const std::os::raw::c_char) {
    let json_str = cstr_to_rust_str(value);
    if json_str.is_empty() {
        return;
    }
    deserialize_config_fields(json_str, &SearchFieldConfig::date_from_json);
}

#[pg_guard]
extern "C-unwind" fn validate_fields(value: *const std::os::raw::c_char) {
    let json_str = cstr_to_rust_str(value);
    if json_str.is_empty() {
        return;
    }

    // Just ensure the config can be deserialized as json.
    let _: HashMap<String, serde_json::Value> = json5::from_str(&json_str)
        .unwrap_or_else(|err| panic!("failed to deserialize field config: {err:?}"));
}

#[pg_guard]
extern "C-unwind" fn validate_key_field(value: *const std::os::raw::c_char) {
    cstr_to_rust_str(value);
}

#[pg_guard]
extern "C-unwind" fn validate_layer_sizes(value: *const std::os::raw::c_char) {
    if value.is_null() {
        // a NULL value means we're to use whatever our defaults are
        return;
    }
    let cstr = unsafe { CStr::from_ptr(value) };
    let str = cstr.to_str().expect("`layer_sizes` must be valid UTF-8");

    let cnt = get_layer_sizes(str).count();

    // we require at least two layers
    assert!(cnt >= 2, "There must be at least 2 layers in `layer_sizes`");
}

fn get_layer_sizes(s: &str) -> impl Iterator<Item = u64> + use<'_> {
    s.split(",").map(|part| {
        unsafe {
            // just make sure postgres can parse this byte size
            u64::try_from(
                direct_function_call::<i64>(pg_sys::pg_size_bytes, &[part.into_datum()])
                    .expect("`pg_size_bytes()` should not return NULL"),
            )
            .ok()
            .filter(|b| b > &0)
            .expect("a single layer size must be greater than zero")
        }
    })
}

#[inline]
fn cstr_to_rust_str(value: *const std::os::raw::c_char) -> String {
    if value.is_null() {
        return "".to_string();
    }

    unsafe { CStr::from_ptr(value) }
        .to_str()
        .expect("failed to parse fields as utf-8")
        .to_string()
}

const NUM_REL_OPTS: usize = 10;
#[pg_guard]
pub unsafe extern "C-unwind" fn amoptions(
    reloptions: pg_sys::Datum,
    validate: bool,
) -> *mut pg_sys::bytea {
    let options: [pg_sys::relopt_parse_elt; NUM_REL_OPTS] = [
        pg_sys::relopt_parse_elt {
            optname: "text_fields".as_pg_cstr(),
            opttype: pg_sys::relopt_type::RELOPT_TYPE_STRING,
            offset: offset_of!(BM25IndexOptionsData, text_fields_offset) as i32,
        },
        pg_sys::relopt_parse_elt {
            optname: "inet_fields".as_pg_cstr(),
            opttype: pg_sys::relopt_type::RELOPT_TYPE_STRING,
            offset: offset_of!(BM25IndexOptionsData, inet_fields_offset) as i32,
        },
        pg_sys::relopt_parse_elt {
            optname: "numeric_fields".as_pg_cstr(),
            opttype: pg_sys::relopt_type::RELOPT_TYPE_STRING,
            offset: offset_of!(BM25IndexOptionsData, numeric_fields_offset) as i32,
        },
        pg_sys::relopt_parse_elt {
            optname: "boolean_fields".as_pg_cstr(),
            opttype: pg_sys::relopt_type::RELOPT_TYPE_STRING,
            offset: offset_of!(BM25IndexOptionsData, boolean_fields_offset) as i32,
        },
        pg_sys::relopt_parse_elt {
            optname: "json_fields".as_pg_cstr(),
            opttype: pg_sys::relopt_type::RELOPT_TYPE_STRING,
            offset: offset_of!(BM25IndexOptionsData, json_fields_offset) as i32,
        },
        pg_sys::relopt_parse_elt {
            optname: "range_fields".as_pg_cstr(),
            opttype: pg_sys::relopt_type::RELOPT_TYPE_STRING,
            offset: offset_of!(BM25IndexOptionsData, range_fields_offset) as i32,
        },
        pg_sys::relopt_parse_elt {
            optname: "datetime_fields".as_pg_cstr(),
            opttype: pg_sys::relopt_type::RELOPT_TYPE_STRING,
            offset: offset_of!(BM25IndexOptionsData, datetime_fields_offset) as i32,
        },
        pg_sys::relopt_parse_elt {
            optname: "key_field".as_pg_cstr(),
            opttype: pg_sys::relopt_type::RELOPT_TYPE_STRING,
            offset: offset_of!(BM25IndexOptionsData, key_field_offset) as i32,
        },
        pg_sys::relopt_parse_elt {
            optname: "layer_sizes".as_pg_cstr(),
            opttype: pg_sys::relopt_type::RELOPT_TYPE_STRING,
            offset: offset_of!(BM25IndexOptionsData, layer_sizes_offset) as i32,
        },
        pg_sys::relopt_parse_elt {
            optname: "target_segment_count".as_pg_cstr(),
            opttype: pg_sys::relopt_type::RELOPT_TYPE_INT,
            offset: offset_of!(BM25IndexOptionsData, target_segment_count) as i32,
        },
    ];
    build_relopts(reloptions, validate, options)
}

unsafe fn build_relopts(
    reloptions: pg_sys::Datum,
    validate: bool,
    options: [pg_sys::relopt_parse_elt; NUM_REL_OPTS],
) -> *mut pg_sys::bytea {
    let rdopts = pg_sys::build_reloptions(
        reloptions,
        validate,
        RELOPT_KIND_PDB,
        std::mem::size_of::<BM25IndexOptionsData>(), // TODO: proper size calculator
        options.as_ptr(),
        NUM_REL_OPTS as i32,
    );

    rdopts as *mut pg_sys::bytea
}

#[derive(Debug, Clone, Default)]
struct LazyInfo {
    // these are ordered in an order that's likely most common to least common
    text: Rc<RefCell<Option<HashMap<FieldName, SearchFieldConfig>>>>,
    numeric: Rc<RefCell<Option<HashMap<FieldName, SearchFieldConfig>>>>,
    datetime: Rc<RefCell<Option<HashMap<FieldName, SearchFieldConfig>>>>,
    boolean: Rc<RefCell<Option<HashMap<FieldName, SearchFieldConfig>>>>,
    json: Rc<RefCell<Option<HashMap<FieldName, SearchFieldConfig>>>>,
    range: Rc<RefCell<Option<HashMap<FieldName, SearchFieldConfig>>>>,
    inet: Rc<RefCell<Option<HashMap<FieldName, SearchFieldConfig>>>>,

    attributes: Rc<RefCell<HashMap<FieldName, ExtractedFieldAttribute>>>,
}

#[derive(Clone, Debug)]
pub struct BM25IndexOptions {
    indexrel: pg_sys::Relation,
    lazy: LazyInfo,
}

impl BM25IndexOptions {
    pub const MISSING_KEY_FIELD_CONFIG: &'static str =
        "index should have a `WITH (key_field='...')` option";

    pub unsafe fn from_relation(indexrel: pg_sys::Relation) -> Self {
        assert!(!indexrel.is_null());
        Self {
            indexrel,
            lazy: LazyInfo::default(),
        }
    }

    pub fn layer_sizes(&self) -> Vec<u64> {
        self.options_data().layer_sizes()
    }

    pub fn target_segment_count(&self) -> usize {
        self.options_data()
            .target_segment_count()
            .map(|count| count as usize)
            .unwrap_or_else(|| {
                std::thread::available_parallelism()
                    .expect("your computer should have at least one CPU")
                    .get()
            })
    }

    pub fn key_field_name(&self) -> FieldName {
        self.options_data()
            .key_field_name()
            .expect(Self::MISSING_KEY_FIELD_CONFIG)
    }

    pub fn key_field_type(&self) -> SearchFieldType {
        self.get_field_type(&self.key_field_name())
            .expect(Self::MISSING_KEY_FIELD_CONFIG)
    }

    /// Returns either the config explicitly set in the CREATE INDEX WITH options,
    /// falling back to the default config for the field type.
    pub fn field_config_or_default(&self, field_name: &FieldName) -> SearchFieldConfig {
        match self.field_config(field_name) {
            Some(config) => config,
            None => {
                let field_type = self.get_field_type(field_name).unwrap_or_else(|| {
                    panic!(
                        "field `{field_name}` is not configured in the CREATE INDEX WITH options"
                    )
                });
                field_type.default_config()
            }
        }
    }

    pub fn text_config(&self) -> Ref<Option<HashMap<FieldName, SearchFieldConfig>>> {
        if self.lazy.text.borrow().is_none() {
            *self.lazy.text.borrow_mut() = Some(self.options_data().text_configs());
        }
        self.lazy.text.borrow()
    }

    pub fn numeric_config(&self) -> Ref<Option<HashMap<FieldName, SearchFieldConfig>>> {
        if self.lazy.numeric.borrow().is_none() {
            *self.lazy.numeric.borrow_mut() = Some(self.options_data().numeric_configs());
        }
        self.lazy.numeric.borrow()
    }

    pub fn datetime_config(&self) -> Ref<Option<HashMap<FieldName, SearchFieldConfig>>> {
        if self.lazy.datetime.borrow().is_none() {
            *self.lazy.datetime.borrow_mut() = Some(self.options_data().datetime_configs());
        }
        self.lazy.datetime.borrow()
    }

    pub fn boolean_config(&self) -> Ref<Option<HashMap<FieldName, SearchFieldConfig>>> {
        if self.lazy.boolean.borrow().is_none() {
            *self.lazy.boolean.borrow_mut() = Some(self.options_data().boolean_configs());
        }
        self.lazy.boolean.borrow()
    }

    pub fn json_config(&self) -> Ref<Option<HashMap<FieldName, SearchFieldConfig>>> {
        if self.lazy.json.borrow().is_none() {
            *self.lazy.json.borrow_mut() = Some(self.options_data().json_configs());
        }
        self.lazy.json.borrow()
    }

    pub fn range_config(&self) -> Ref<Option<HashMap<FieldName, SearchFieldConfig>>> {
        if self.lazy.range.borrow().is_none() {
            *self.lazy.range.borrow_mut() = Some(self.options_data().range_configs());
        }
        self.lazy.range.borrow()
    }

    pub fn inet_config(&self) -> Ref<Option<HashMap<FieldName, SearchFieldConfig>>> {
        if self.lazy.inet.borrow().is_none() {
            *self.lazy.inet.borrow_mut() = Some(self.options_data().inet_configs());
        }
        self.lazy.inet.borrow()
    }

    /// Returns the config only if it is explicitly set in the CREATE INDEX WITH options
    fn field_config(&self, field_name: &FieldName) -> Option<SearchFieldConfig> {
        let data = self.options_data();
        if field_name.is_ctid() {
            return Some(SearchFieldConfig::Numeric {
                indexed: true,
                fast: true,
            });
        }

        if field_name.root() == data.key_field_name()?.root() {
            return self.get_field_type(field_name).map(key_field_config);
        }

        self.text_config()
            .as_ref()
            .unwrap()
            .get(field_name)
            .cloned()
            .or_else(|| {
                self.numeric_config()
                    .as_ref()
                    .unwrap()
                    .get(field_name)
                    .cloned()
            })
            .or_else(|| {
                self.datetime_config()
                    .as_ref()
                    .unwrap()
                    .get(field_name)
                    .cloned()
            })
            .or_else(|| {
                self.boolean_config()
                    .as_ref()
                    .unwrap()
                    .get(field_name)
                    .cloned()
            })
            .or_else(|| {
                self.json_config()
                    .as_ref()
                    .unwrap()
                    .get(field_name)
                    .cloned()
            })
            .or_else(|| {
                self.range_config()
                    .as_ref()
                    .unwrap()
                    .get(field_name)
                    .cloned()
            })
            .or_else(|| {
                self.inet_config()
                    .as_ref()
                    .unwrap()
                    .get(field_name)
                    .cloned()
            })
    }

    /// Returns a `Vec` of aliased text field names and their configs.
    pub fn aliased_text_configs(&self) -> Vec<(FieldName, SearchFieldConfig)> {
        if self.lazy.text.borrow().is_none() {
            *self.lazy.text.borrow_mut() = Some(self.options_data().text_configs());
        }

        self.lazy
            .text
            .borrow()
            .iter()
            .flatten()
            .filter_map(|(field_name, config)| {
                let alias = config.alias()?;
                match self
                    .attributes()
                    .get(&FieldName::from(alias.to_string())) {
                    None => None,
                    Some(ExtractedFieldAttribute { tantivy_type, ..}) => {
                        assert!(
                            matches!(tantivy_type, SearchFieldType::Text(_)),
                            "unexpected type `{tantivy_type:?}` for `{field_name}` aliasing `{alias}`.  Expecting `SearchFieldType::Text`"
                        );
                        Some((field_name.clone(), config.clone()))
                    }
                }
            })
            .collect()
    }

    /// Returns a `Vec` of aliased JSON field names and their configs.
    pub fn aliased_json_configs(&self) -> Vec<(FieldName, SearchFieldConfig)> {
        if self.lazy.json.borrow().is_none() {
            *self.lazy.json.borrow_mut() = Some(self.options_data().json_configs());
        }
        self.lazy
            .json
            .borrow()
            .iter()
            .flatten()
            .filter_map(|(field_name, config)| {
                let alias = config.alias()?;
                match self
                    .attributes()
                    .get(&FieldName::from(alias.to_string())) {
                    None => None,
                    Some(ExtractedFieldAttribute { tantivy_type, ..}) => {
                        assert!(
                            matches!(tantivy_type, SearchFieldType::Json(_)),
                            "unexpected type `{tantivy_type:?}` for `{field_name}` aliasing `{alias}`.  Expecting `SearchFieldType::Json`"
                        );
                        Some((field_name.clone(), config.clone()))
                    }
                }
            })
            .collect()
    }

    pub fn get_field_type(&self, field_name: &FieldName) -> Option<SearchFieldType> {
        if field_name.is_ctid() {
            // the "ctid" field isn't an attribute, per se, in the index itself
            // it's one we add directly, so we need to account for it here
            return Some(SearchFieldType::U64(pg_sys::TIDOID));
        }
        self.attributes()
            .get(field_name)
            .map(|ExtractedFieldAttribute { tantivy_type, .. }| *tantivy_type)
            // account for aliased fields
            .or_else(|| self.get_aliased_field_type(field_name))
    }

    fn get_aliased_field_type(&self, field_name: &FieldName) -> Option<SearchFieldType> {
        // this is an expensive thing to do
        for (aliased_field_name, config) in self
            .aliased_text_configs()
            .into_iter()
            .chain(self.aliased_json_configs().into_iter())
        {
            if &aliased_field_name == field_name {
                if let Some(alias) = config.alias() {
                    return self.get_field_type(&FieldName::from(alias.to_string()));
                }
            }
        }

        None
    }

    pub fn attributes(&self) -> Ref<HashMap<FieldName, ExtractedFieldAttribute>> {
        if self.lazy.attributes.borrow().is_empty() {
            *self.lazy.attributes.borrow_mut() = unsafe { extract_field_attributes(self.indexrel) };
        }
        self.lazy.attributes.borrow()
    }

    #[inline(always)]
    fn options_data(&self) -> &BM25IndexOptionsData {
        unsafe {
            assert!(!(*self.indexrel).rd_options.is_null());
            &*((*self.indexrel).rd_options as *const BM25IndexOptionsData)
        }
    }
}

// Postgres handles string options by placing each option offset bytes from the start of rdopts and
// plops the offset in the struct
#[repr(C)]
struct BM25IndexOptionsData {
    // varlena header (needed bc postgres treats this as bytea)
    vl_len_: i32,
    text_fields_offset: i32,
    numeric_fields_offset: i32,
    boolean_fields_offset: i32,
    json_fields_offset: i32,
    range_fields_offset: i32,
    datetime_fields_offset: i32,
    key_field_offset: i32,
    layer_sizes_offset: i32,
    inet_fields_offset: i32,
    target_segment_count: i32,
}

impl BM25IndexOptionsData {
    /// Returns the configured `layer_sizes`, split into a [`Vec<u64>`] of byte sizes.
    ///
    /// If none is applied to the index, the specified `default` sizes are used.
    pub fn layer_sizes(&self) -> Vec<u64> {
        let layer_sizes_str = self.get_str(self.layer_sizes_offset, Default::default());
        if layer_sizes_str.trim().is_empty() {
            return DEFAULT_LAYER_SIZES.to_vec();
        }
        get_layer_sizes(&layer_sizes_str).collect()
    }

    pub fn target_segment_count(&self) -> Option<i32> {
        if self.target_segment_count == 0 {
            None
        } else {
            Some(self.target_segment_count)
        }
    }

    pub fn key_field_name(&self) -> Option<FieldName> {
        let key_field_name = self.get_str(self.key_field_offset, "".to_string());
        if key_field_name.is_empty() {
            return None;
        }
        Some(key_field_name.into())
    }

    pub fn text_configs(&self) -> HashMap<FieldName, SearchFieldConfig> {
        self.deserialize_configs(self.text_fields_offset, &SearchFieldConfig::text_from_json)
    }

    fn inet_configs(&self) -> HashMap<FieldName, SearchFieldConfig> {
        self.deserialize_configs(self.inet_fields_offset, &SearchFieldConfig::inet_from_json)
    }

    pub fn numeric_configs(&self) -> HashMap<FieldName, SearchFieldConfig> {
        self.deserialize_configs(
            self.numeric_fields_offset,
            &SearchFieldConfig::numeric_from_json,
        )
    }

    pub fn boolean_configs(&self) -> HashMap<FieldName, SearchFieldConfig> {
        self.deserialize_configs(
            self.boolean_fields_offset,
            &SearchFieldConfig::boolean_from_json,
        )
    }

    pub fn json_configs(&self) -> HashMap<FieldName, SearchFieldConfig> {
        self.deserialize_configs(self.json_fields_offset, &SearchFieldConfig::json_from_json)
    }

    pub fn range_configs(&self) -> HashMap<FieldName, SearchFieldConfig> {
        self.deserialize_configs(
            self.range_fields_offset,
            &SearchFieldConfig::range_from_json,
        )
    }

    pub fn datetime_configs(&self) -> HashMap<FieldName, SearchFieldConfig> {
        self.deserialize_configs(
            self.datetime_fields_offset,
            &SearchFieldConfig::date_from_json,
        )
    }

    fn deserialize_configs(
        &self,
        offset: i32,
        parser: &dyn Fn(serde_json::Value) -> Result<SearchFieldConfig>,
    ) -> HashMap<FieldName, SearchFieldConfig> {
        let mut configs = HashMap::default();
        let config = self.get_str(offset, "".to_string());
        if !config.is_empty() {
            let mut deserialized = deserialize_config_fields(config, parser);
            for (field_name, config) in deserialized.drain() {
                configs.insert(field_name, config);
            }
        }
        configs
    }

    fn get_str(&self, offset: i32, default: String) -> String {
        if offset == 0 {
            default
        } else {
            let opts = self as *const _ as void_ptr as usize;
            let value =
                unsafe { CStr::from_ptr((opts + offset as usize) as *const std::os::raw::c_char) };

            value
                .to_str()
                .expect("value should be valid utf-8")
                .to_owned()
        }
    }
}

// it adds the tokenizer option to the list of relation options so we can parse it in amoptions
pub unsafe fn init() {
    // adding our own relopt type because zombodb does, but one of the built-in Postgres ones might be more appropriate
    RELOPT_KIND_PDB = pg_sys::add_reloption_kind();
    pg_sys::add_string_reloption(
        RELOPT_KIND_PDB,
        "text_fields".as_pg_cstr(),
        "JSON string specifying how text fields should be indexed".as_pg_cstr(),
        std::ptr::null(),
        Some(validate_text_fields),
        pg_sys::AccessExclusiveLock as pg_sys::LOCKMODE,
    );
    pg_sys::add_string_reloption(
        RELOPT_KIND_PDB,
        "numeric_fields".as_pg_cstr(),
        "JSON string specifying how numeric fields should be indexed".as_pg_cstr(),
        std::ptr::null(),
        Some(validate_numeric_fields),
        pg_sys::AccessExclusiveLock as pg_sys::LOCKMODE,
    );
    pg_sys::add_string_reloption(
        RELOPT_KIND_PDB,
        "boolean_fields".as_pg_cstr(),
        "JSON string specifying how boolean fields should be indexed".as_pg_cstr(),
        std::ptr::null(),
        Some(validate_boolean_fields),
        pg_sys::AccessExclusiveLock as pg_sys::LOCKMODE,
    );
    pg_sys::add_string_reloption(
        RELOPT_KIND_PDB,
        "json_fields".as_pg_cstr(),
        "JSON string specifying how JSON fields should be indexed".as_pg_cstr(),
        std::ptr::null(),
        Some(validate_json_fields),
        pg_sys::AccessExclusiveLock as pg_sys::LOCKMODE,
    );
    pg_sys::add_string_reloption(
        RELOPT_KIND_PDB,
        "range_fields".as_pg_cstr(),
        "JSON string specifying how range fields should be indexed".as_pg_cstr(),
        std::ptr::null(),
        Some(validate_range_fields),
        pg_sys::AccessExclusiveLock as pg_sys::LOCKMODE,
    );
    pg_sys::add_string_reloption(
        RELOPT_KIND_PDB,
        "datetime_fields".as_pg_cstr(),
        "JSON string specifying how date fields should be indexed".as_pg_cstr(),
        std::ptr::null(),
        Some(validate_datetime_fields),
        pg_sys::AccessExclusiveLock as pg_sys::LOCKMODE,
    );
    pg_sys::add_string_reloption(
        RELOPT_KIND_PDB,
        "key_field".as_pg_cstr(),
        "Column name as a string specify the unique identifier for a row".as_pg_cstr(),
        std::ptr::null(),
        Some(validate_key_field),
        pg_sys::AccessExclusiveLock as pg_sys::LOCKMODE,
    );
    pg_sys::add_string_reloption(
        RELOPT_KIND_PDB,
        "layer_sizes".as_pg_cstr(),
        "The sizes of each segment merge layer".as_pg_cstr(),
        std::ptr::null(),
        Some(validate_layer_sizes),
        pg_sys::AccessExclusiveLock as pg_sys::LOCKMODE,
    );
    pg_sys::add_int_reloption(
        RELOPT_KIND_PDB,
        "target_segment_count".as_pg_cstr(),
        "When creating or reindexing, how many segments should be created".as_pg_cstr(),
        0,
        0,
        i32::MAX,
        pg_sys::AccessExclusiveLock as pg_sys::LOCKMODE,
    )
}

/// As a SearchFieldConfig is an enum, for it to be correctly serialized the variant needs
/// to be present on the json object. This helper method will "wrap" the json object in
/// another object with the variant key, which is passed into the function. For example:
///
/// {"Text": { <actual_config> }}
///
/// This way, serde will know to deserialize the config as SearchFieldConfig::Text.
fn deserialize_config_fields(
    serialized: String,
    parser: &dyn Fn(serde_json::Value) -> Result<SearchFieldConfig>,
) -> HashMap<FieldName, SearchFieldConfig> {
    let config_map: Map<String, serde_json::Value> = serde_json::from_str(&serialized)
        .unwrap_or_else(|err| panic!("failed to deserialize field config: {err:?}"));

    config_map
        .into_iter()
        .map(|(field_name, field_config)| {
            (
                field_name.clone().into(),
                parser(field_config).unwrap_or_else(|err| {
                    panic!(
                        "field config should be valid for SearchFieldConfig::{field_name}: {err}"
                    )
                }),
            )
        })
        .collect()
}

fn key_field_config(field_type: SearchFieldType) -> SearchFieldConfig {
    match field_type {
        SearchFieldType::I64(_) | SearchFieldType::U64(_) | SearchFieldType::F64(_) => {
            SearchFieldConfig::Numeric {
                indexed: true,
                fast: true,
            }
        }
        SearchFieldType::Text(_) | SearchFieldType::Uuid(_) => SearchFieldConfig::Text {
            indexed: true,
            fast: true,
            fieldnorms: false,

            // NB:  This should use the `SearchTokenizer::Keyword` tokenizer but for historical
            // reasons it uses the `SearchTokenizer::Raw` tokenizer but with the same filters
            // configuration as the `SearchTokenizer::Keyword` tokenizer.
            #[allow(deprecated)]
            tokenizer: SearchTokenizer::Raw(SearchTokenizerFilters::keyword().clone()),
            record: IndexRecordOption::Basic,
            normalizer: SearchNormalizer::Raw,
            column: None,
        },
        SearchFieldType::Inet(_) => SearchFieldConfig::Inet {
            indexed: true,
            fast: true,
        },
        SearchFieldType::Json(_) => SearchFieldConfig::Json {
            indexed: true,
            fast: true,
            fieldnorms: false,
            expand_dots: false,
            #[allow(deprecated)]
            tokenizer: SearchTokenizer::Raw(SearchTokenizerFilters::default()),
            record: IndexRecordOption::Basic,
            normalizer: SearchNormalizer::Raw,
            column: None,
        },
        SearchFieldType::Range(_) => SearchFieldConfig::Range { fast: true },
        SearchFieldType::Bool(_) => SearchFieldConfig::Boolean {
            indexed: true,
            fast: true,
        },
        SearchFieldType::Date(_) => SearchFieldConfig::Date {
            indexed: true,
            fast: true,
        },
    }
<<<<<<< HEAD
}

fn ctid_field_config() -> SearchFieldConfig {
    SearchFieldConfig::Numeric {
        indexed: true,
        fast: true,
    }
}

fn get_attribute_oid(field_name: &str, indexrel: &PgSearchRelation) -> Option<PgOid> {
    extract_field_attributes(indexrel)
        .into_iter()
        .find(|(name, _)| name == field_name)
        .map(|(_, type_oid)| type_oid.into())
}

fn get_field_type(field_name: &str, indexrel: &PgSearchRelation) -> SearchFieldType {
    let attribute_oid = get_attribute_oid(field_name, indexrel)
<<<<<<< HEAD
        .unwrap_or_else(|| panic!("field type should have been set for `{field_name}`"));
=======
        .unwrap_or_else(|| panic!("field type should have been set for `{}`", field_name));
>>>>>>> d33aa0c0 (perf: reference count open relations (#2716))
    (&attribute_oid).try_into().unwrap()
}

fn validate_field_config(
    field_name: &FieldName,
    key_field_name: &FieldName,
    config: &SearchFieldConfig,
    indexrel: &PgSearchRelation,
    matches: fn(&SearchFieldType) -> bool,
) {
    if field_name.is_ctid() {
        panic!("the name `ctid` is reserved by pg_search");
    }

    if field_name.root() == key_field_name.root() {
        panic!(
            "cannot override BM25 configuration for key_field '{field_name}', you must use an aliased field name and 'column' configuration key"
        );
    }

    if let Some(alias) = config.alias() {
        if get_attribute_oid(alias, indexrel).is_none() {
            panic!(
                "the column `{alias}` referenced by the field configuration for '{field_name}' does not exist"
            );
        }
    }

    let field_name = config.alias().unwrap_or(field_name);
    let field_type = get_field_type(field_name, indexrel);
    if matches(&field_type) {
        return;
    }
    panic!("`{field_name}` was configured with the wrong type");
=======
>>>>>>> 53e70646
}<|MERGE_RESOLUTION|>--- conflicted
+++ resolved
@@ -810,64 +810,4 @@
             fast: true,
         },
     }
-<<<<<<< HEAD
-}
-
-fn ctid_field_config() -> SearchFieldConfig {
-    SearchFieldConfig::Numeric {
-        indexed: true,
-        fast: true,
-    }
-}
-
-fn get_attribute_oid(field_name: &str, indexrel: &PgSearchRelation) -> Option<PgOid> {
-    extract_field_attributes(indexrel)
-        .into_iter()
-        .find(|(name, _)| name == field_name)
-        .map(|(_, type_oid)| type_oid.into())
-}
-
-fn get_field_type(field_name: &str, indexrel: &PgSearchRelation) -> SearchFieldType {
-    let attribute_oid = get_attribute_oid(field_name, indexrel)
-<<<<<<< HEAD
-        .unwrap_or_else(|| panic!("field type should have been set for `{field_name}`"));
-=======
-        .unwrap_or_else(|| panic!("field type should have been set for `{}`", field_name));
->>>>>>> d33aa0c0 (perf: reference count open relations (#2716))
-    (&attribute_oid).try_into().unwrap()
-}
-
-fn validate_field_config(
-    field_name: &FieldName,
-    key_field_name: &FieldName,
-    config: &SearchFieldConfig,
-    indexrel: &PgSearchRelation,
-    matches: fn(&SearchFieldType) -> bool,
-) {
-    if field_name.is_ctid() {
-        panic!("the name `ctid` is reserved by pg_search");
-    }
-
-    if field_name.root() == key_field_name.root() {
-        panic!(
-            "cannot override BM25 configuration for key_field '{field_name}', you must use an aliased field name and 'column' configuration key"
-        );
-    }
-
-    if let Some(alias) = config.alias() {
-        if get_attribute_oid(alias, indexrel).is_none() {
-            panic!(
-                "the column `{alias}` referenced by the field configuration for '{field_name}' does not exist"
-            );
-        }
-    }
-
-    let field_name = config.alias().unwrap_or(field_name);
-    let field_type = get_field_type(field_name, indexrel);
-    if matches(&field_type) {
-        return;
-    }
-    panic!("`{field_name}` was configured with the wrong type");
-=======
->>>>>>> 53e70646
 }