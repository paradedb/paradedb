--- conflicted
+++ resolved
@@ -2,7 +2,7 @@
 use crate::postgres::storage::block::{BM25PageSpecialData, PgItem};
 use crate::postgres::storage::fsm::FreeSpaceManager;
 use crate::postgres::storage::metadata::MetaPage;
-use crate::postgres::storage::utils::{extend_by_one_buffer, BM25Page, RelationBufferAccess};
+use crate::postgres::storage::utils::{BM25Page, RelationBufferAccess};
 use pgrx::pg_sys;
 
 /// A module to help with tracking when/where blocks are acquired and released.
@@ -586,11 +586,7 @@
                 self.rbufacc
                     .get_buffer(blockno, Some(pg_sys::BUFFER_LOCK_EXCLUSIVE))
             })
-            .unwrap_or_else(|| unsafe {
-                let pg_buffer = self.rbufacc.new_buffer();
-                pg_sys::LockBuffer(pg_buffer, pg_sys::BUFFER_LOCK_EXCLUSIVE as pg_sys::LOCKMODE);
-                pg_buffer
-            });
+            .unwrap_or_else(|| self.rbufacc.new_buffer());
 
         block_tracker::track!(Write, pg_buffer);
         BufferMut {
@@ -602,39 +598,6 @@
     /// Like [`new_buffer`], but returns an iterator of buffers instead.
     /// This is better than calling [`new_buffer`] multiple times because it avoids potentially
     /// locking the relation for every new buffer.
-<<<<<<< HEAD
-    pub fn new_buffers(&mut self, npages: usize) -> impl Iterator<Item = BufferMut> {
-        let fsm_blocknos = self.fsm().pop_many(self, npages);
-        let needed = npages - fsm_blocknos.len();
-        let new_buffers = self.rbufacc.new_buffers(needed);
-
-        let rbufacc = self.rbufacc.clone();
-        fsm_blocknos
-            .into_iter()
-            .map(move |blockno| {
-                // buffers from the FSM need to get acquired and locked with an exclusive lock
-                let pg_buffer = rbufacc.get_buffer(blockno, Some(pg_sys::BUFFER_LOCK_EXCLUSIVE));
-                block_tracker::track!(Write, pg_buffer);
-                BufferMut {
-                    dirty: false,
-                    inner: Buffer { pg_buffer },
-                }
-            })
-            .chain(new_buffers.map(|pg_buffer| {
-                // `new_buffers` are returned with an exclusive lock
-                block_tracker::track!(Write, pg_buffer);
-                BufferMut {
-                    dirty: false,
-                    inner: Buffer { pg_buffer },
-                }
-            }))
-    }
-
-    pub fn pinned_buffer(&self, blockno: pg_sys::BlockNumber) -> PinnedBuffer {
-        let pg_buffer = self.rbufacc.get_buffer(blockno, None);
-        block_tracker::track!(Pinned, pg_buffer);
-        PinnedBuffer::new(pg_buffer)
-=======
     pub fn new_buffers(&mut self, npages: usize) -> Box<dyn Iterator<Item = BufferMut>> {
         if npages == 0 {
             return Box::new(std::iter::empty());
@@ -690,17 +653,13 @@
     pub fn pinned_buffer(&self, blockno: pg_sys::BlockNumber) -> PinnedBuffer {
         block_tracker::track!(Pinned, pg_buffer);
         PinnedBuffer::new(self.rbufacc.get_buffer(blockno, None))
->>>>>>> 707c55b0
     }
 
     pub fn get_buffer(&self, blockno: pg_sys::BlockNumber) -> Buffer {
         let pg_buffer = self
             .rbufacc
             .get_buffer(blockno, Some(pg_sys::BUFFER_LOCK_SHARE));
-<<<<<<< HEAD
-=======
-
->>>>>>> 707c55b0
+
         block_tracker::track!(Read, pg_buffer);
         Buffer::new(pg_buffer)
     }
@@ -718,16 +677,13 @@
     }
 
     pub fn get_buffer_mut(&mut self, blockno: pg_sys::BlockNumber) -> BufferMut {
-<<<<<<< HEAD
-        let pg_buffer = self
-            .rbufacc
-            .get_buffer(blockno, Some(pg_sys::BUFFER_LOCK_EXCLUSIVE));
-=======
->>>>>>> 707c55b0
         block_tracker::track!(Write, pg_buffer);
         BufferMut {
             dirty: false,
-            inner: Buffer::new(pg_buffer),
+            inner: Buffer::new(
+                self.rbufacc
+                    .get_buffer(blockno, Some(pg_sys::BUFFER_LOCK_EXCLUSIVE)),
+            ),
         }
     }
 
@@ -800,24 +756,6 @@
 /// Directly create a new buffer in the specified relation via extension, bypassing the Free Space Map,
 /// and initialize it as a new page.
 pub fn init_new_buffer(rel: &PgSearchRelation) -> BufferMut {
-<<<<<<< HEAD
-    unsafe {
-        pg_sys::LockRelationForExtension(rel.as_ptr(), pg_sys::ExclusiveLock as _);
-        let pg_buffer = extend_by_one_buffer(rel.as_ptr());
-        pg_sys::UnlockRelationForExtension(rel.as_ptr(), pg_sys::ExclusiveLock as _);
-
-        pg_sys::LockBuffer(pg_buffer, pg_sys::BUFFER_LOCK_EXCLUSIVE as _);
-        let mut buffer = BufferMut {
-            dirty: false,
-            inner: Buffer { pg_buffer },
-        };
-        let mut page = buffer.init_page();
-        let special = page.special_mut::<BM25PageSpecialData>();
-        special.next_blockno = pg_sys::InvalidBlockNumber;
-        special.xmax = pg_sys::InvalidTransactionId;
-        buffer
-    }
-=======
     let rbacc = RelationBufferAccess::open(rel);
     let pg_buffer = rbacc.new_buffer();
 
@@ -830,5 +768,4 @@
     special.next_blockno = pg_sys::InvalidBlockNumber;
     special.xmax = pg_sys::InvalidTransactionId;
     buffer
->>>>>>> 707c55b0
 }