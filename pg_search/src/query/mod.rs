// Copyright (c) 2023-2025 ParadeDB, Inc.
//
// This file is part of ParadeDB - Postgres for Search and Analytics
//
// This program is free software: you can redistribute it and/or modify
// it under the terms of the GNU Affero General Public License as published by
// the Free Software Foundation, either version 3 of the License, or
// (at your option) any later version.
//
// This program is distributed in the hope that it will be useful
// but WITHOUT ANY WARRANTY; without even the implied warranty of
// MERCHANTABILITY or FITNESS FOR A PARTICULAR PURPOSE. See the
// GNU Affero General Public License for more details.
//
// You should have received a copy of the GNU Affero General Public License
// along with this program. If not, see <http://www.gnu.org/licenses/>.

pub mod heap_field_filter;
pub mod iter_mut;
mod more_like_this;
<<<<<<< HEAD
pub(crate) mod proximity;
=======
pub mod pdb_query;
>>>>>>> 5e13f82a
mod range;
mod score;

use heap_field_filter::HeapFieldFilter;

use crate::api::operator::searchqueryinput_typoid;
use crate::api::FieldName;
use crate::api::HashMap;
use crate::postgres::utils::convert_pg_date_string;
use crate::query::more_like_this::MoreLikeThisQuery;
<<<<<<< HEAD
use crate::query::proximity::query::ProximityQuery;
use crate::query::proximity::{ProximityClause, ProximityDistance};
use crate::query::range::{Comparison, RangeField};
use crate::query::score::ScoreFilter;
use crate::schema::{IndexRecordOption, SearchIndexSchema};
=======
use crate::query::pdb_query::pdb;
use crate::query::score::ScoreFilter;
use crate::schema::SearchIndexSchema;
use anyhow::Result;
>>>>>>> 5e13f82a
use core::panic;
use pgrx::{pg_sys, IntoDatum, PgBuiltInOids, PgOid, PostgresType};
use serde::de::{MapAccess, Visitor};
use serde::{Deserialize, Deserializer, Serialize, Serializer};
use std::fmt::{Debug, Formatter};
use std::ops::Bound;
use tantivy::query::{
    AllQuery, BooleanQuery, BoostQuery, ConstScoreQuery, DisjunctionMaxQuery, EmptyQuery,
    Query as TantivyQuery, QueryParser, TermSetQuery,
};
use tantivy::DateTime;
use tantivy::{
    query_grammar::Occur,
    schema::{Field, FieldType, OwnedValue, DATE_TIME_PRECISION_INDEXED},
    Searcher, Term,
};
use thiserror::Error;

#[derive(Debug, PostgresType, Deserialize, Serialize, Clone, PartialEq, Default)]
#[serde(rename_all = "snake_case")]
pub enum SearchQueryInput {
    #[default]
    Uninitialized,
    All,
    Boolean {
        #[serde(default)]
        #[serde(skip_serializing_if = "Vec::is_empty")]
        must: Vec<SearchQueryInput>,

        #[serde(default)]
        #[serde(skip_serializing_if = "Vec::is_empty")]
        should: Vec<SearchQueryInput>,

        #[serde(default)]
        #[serde(skip_serializing_if = "Vec::is_empty")]
        must_not: Vec<SearchQueryInput>,
    },
    Boost {
        query: Box<SearchQueryInput>,
        factor: f32,
    },
    ConstScore {
        query: Box<SearchQueryInput>,
        score: f32,
    },
    ScoreFilter {
        bounds: Vec<(Bound<f32>, Bound<f32>)>,
        query: Option<Box<SearchQueryInput>>,
    },
    DisjunctionMax {
        disjuncts: Vec<SearchQueryInput>,
        tie_breaker: Option<f32>,
    },
    Empty,
    MoreLikeThis {
        min_doc_frequency: Option<u64>,
        max_doc_frequency: Option<u64>,
        min_term_frequency: Option<usize>,
        max_query_terms: Option<usize>,
        min_word_length: Option<usize>,
        max_word_length: Option<usize>,
        boost_factor: Option<f32>,
        stop_words: Option<Vec<String>>,
        document_fields: Option<Vec<(String, OwnedValue)>>,
        document_id: Option<OwnedValue>,
    },
    Parse {
        query_string: String,
        lenient: Option<bool>,
        conjunction_mode: Option<bool>,
    },
<<<<<<< HEAD
    ParseWithField {
        field: FieldName,
        query_string: String,
        lenient: Option<bool>,
        conjunction_mode: Option<bool>,
    },
    Phrase {
        field: FieldName,
        phrases: Vec<String>,
        slop: Option<u32>,
    },
    PhrasePrefix {
        field: FieldName,
        phrases: Vec<String>,
        max_expansions: Option<u32>,
    },
    Proximity {
        field: FieldName,
        left: ProximityClause,
        distance: ProximityDistance,
        right: ProximityClause,
    },
    Range {
        field: FieldName,
        #[serde(
            serialize_with = "serialize_bound",
            deserialize_with = "deserialize_bound"
        )]
        lower_bound: std::ops::Bound<tantivy::schema::OwnedValue>,
        #[serde(
            serialize_with = "serialize_bound",
            deserialize_with = "deserialize_bound"
        )]
        upper_bound: std::ops::Bound<tantivy::schema::OwnedValue>,
        #[serde(default)]
        is_datetime: bool,
    },
    RangeContains {
        field: FieldName,
        #[serde(
            serialize_with = "serialize_bound",
            deserialize_with = "deserialize_bound"
        )]
        lower_bound: std::ops::Bound<tantivy::schema::OwnedValue>,
        #[serde(
            serialize_with = "serialize_bound",
            deserialize_with = "deserialize_bound"
        )]
        upper_bound: std::ops::Bound<tantivy::schema::OwnedValue>,
        #[serde(default)]
        is_datetime: bool,
    },
    RangeIntersects {
        field: FieldName,
        #[serde(
            serialize_with = "serialize_bound",
            deserialize_with = "deserialize_bound"
        )]
        lower_bound: std::ops::Bound<tantivy::schema::OwnedValue>,
        #[serde(
            serialize_with = "serialize_bound",
            deserialize_with = "deserialize_bound"
        )]
        upper_bound: std::ops::Bound<tantivy::schema::OwnedValue>,
        #[serde(default)]
        is_datetime: bool,
    },
    RangeTerm {
        field: FieldName,
        value: tantivy::schema::OwnedValue,
        #[serde(default)]
        is_datetime: bool,
    },
    RangeWithin {
        field: FieldName,
        #[serde(
            serialize_with = "serialize_bound",
            deserialize_with = "deserialize_bound"
        )]
        lower_bound: std::ops::Bound<tantivy::schema::OwnedValue>,
        #[serde(
            serialize_with = "serialize_bound",
            deserialize_with = "deserialize_bound"
        )]
        upper_bound: std::ops::Bound<tantivy::schema::OwnedValue>,
        #[serde(default)]
        is_datetime: bool,
    },
    Regex {
        field: FieldName,
        pattern: String,
    },
    RegexPhrase {
        field: FieldName,
        regexes: Vec<String>,
        slop: Option<u32>,
        max_expansions: Option<u32>,
    },
    Term {
        field: Option<FieldName>,
        value: tantivy::schema::OwnedValue,
        #[serde(default)]
        is_datetime: bool,
    },
=======
>>>>>>> 5e13f82a
    TermSet {
        terms: Vec<TermInput>,
    },
    WithIndex {
        oid: pg_sys::Oid,
        query: Box<SearchQueryInput>,
    },
    PostgresExpression {
        expr: PostgresExpression,
    },
    /// Mixed query with indexed search and heap field filters
    HeapFilter {
        indexed_query: Box<SearchQueryInput>,
        field_filters: Vec<HeapFieldFilter>,
    },

    #[serde(serialize_with = "serialize_fielded_query")]
    #[serde(deserialize_with = "deserialize_fielded_query")]
    #[serde(untagged)]
    FieldedQuery {
        field: FieldName,
        query: pdb::Query,
    },
}

fn serialize_fielded_query<S>(
    field: &FieldName,
    query: &pdb::Query,
    serializer: S,
) -> Result<S::Ok, S::Error>
where
    S: Serializer,
{
    let mut query_json = serde_json::to_value(query).unwrap();

    if let Some(map) = query_json.as_object_mut() {
        let fielded_query_input_entry = map.values_mut().next().unwrap();
        fielded_query_input_entry
            .as_object_mut()
            .unwrap()
            .shift_insert(0, "field".into(), serde_json::to_value(field).unwrap());

        query_json.serialize(serializer)
    } else if let Some(variant_name) = query_json.as_str() {
        let mut map = serde_json::Map::new();
        map.insert("field".into(), serde_json::to_value(field).unwrap());

        let mut object = serde_json::Map::new();
        object.insert(variant_name.to_string(), serde_json::Value::Object(map));
        object.serialize(serializer)
    } else {
        Err(<S::Error as serde::ser::Error>::custom(
            "this does not appear to be a `pdb::Query` instance",
        ))
    }
}

fn deserialize_fielded_query<'de, D>(deserializer: D) -> Result<(FieldName, pdb::Query), D::Error>
where
    D: Deserializer<'de>,
{
    struct Visitor;
    impl<'de> serde::de::Visitor<'de> for Visitor {
        type Value = (FieldName, pdb::Query);

        fn expecting(&self, formatter: &mut Formatter) -> std::fmt::Result {
            formatter.write_str("a map")
        }

        fn visit_map<A>(self, mut map: A) -> std::result::Result<Self::Value, A::Error>
        where
            A: MapAccess<'de>,
        {
            let Some((key, mut value)) = map.next_entry::<String, serde_json::Value>()? else {
                return Err(<A::Error as serde::de::Error>::custom(
                    "this does not appear to be a `pdb::Query` instance",
                ));
            };

            if let Some(field_entry) = value.as_object_mut().unwrap().remove_entry("field") {
                // pull the field out of the object that also contains the FieldedQueryInput
                let field = field_entry.1;
                let field = serde_json::from_value::<FieldName>(field).unwrap();

                if value.as_object_mut().unwrap().is_empty() {
                    let field_query_input =
                        serde_json::from_value::<pdb::Query>(serde_json::Value::String(key))
                            .unwrap();
                    Ok((field, field_query_input))
                } else {
                    let mut reconstructed = serde_json::Map::new();
                    reconstructed.insert(key, value);

                    let field_query_input = serde_json::from_value::<pdb::Query>(
                        serde_json::Value::Object(reconstructed),
                    )
                    .unwrap();
                    Ok((field, field_query_input))
                }
            } else {
                Err(<A::Error as serde::de::Error>::custom(
                    "this does not appear to be a `pdb::Query` instance",
                ))
            }
        }
    }
    deserializer.deserialize_map(Visitor)
}

impl SearchQueryInput {
    pub fn postgres_expression(node: *mut pg_sys::Node) -> Self {
        SearchQueryInput::PostgresExpression {
            expr: PostgresExpression {
                node: PostgresPointer(node.cast()),
                expr_state: PostgresPointer::default(),
            },
        }
    }

    pub fn need_scores(&self) -> bool {
        match self {
            SearchQueryInput::Boolean {
                must,
                should,
                must_not,
            } => must
                .iter()
                .chain(should.iter())
                .chain(must_not.iter())
                .any(Self::need_scores),
            SearchQueryInput::Boost { query, .. } => Self::need_scores(query),
            SearchQueryInput::ConstScore { query, .. } => Self::need_scores(query),
            SearchQueryInput::DisjunctionMax { disjuncts, .. } => {
                disjuncts.iter().any(Self::need_scores)
            }
            SearchQueryInput::WithIndex { query, .. } => Self::need_scores(query),
            SearchQueryInput::HeapFilter { indexed_query, .. } => Self::need_scores(indexed_query),
            SearchQueryInput::MoreLikeThis { .. } => true,
            SearchQueryInput::ScoreFilter { .. } => true,
            _ => false,
        }
    }

    pub fn index_oid(&self) -> Option<pg_sys::Oid> {
        match self {
            SearchQueryInput::WithIndex { oid, .. } => Some(*oid),
            _ => None,
        }
    }
}

#[derive(Debug, Clone, Serialize, Deserialize, PartialEq, Eq)]
pub struct TermInput {
    pub field: FieldName,
    pub value: OwnedValue,
    #[serde(default)]
    pub is_datetime: bool,
}

/// Serialize a [`SearchQueryInput`] node to a Postgres [`pg_sys::Const`] node, palloc'd
/// in the current memory context.
impl From<SearchQueryInput> for *mut pg_sys::Const {
    fn from(value: SearchQueryInput) -> Self {
        unsafe {
            pg_sys::makeConst(
                searchqueryinput_typoid(),
                -1,
                pg_sys::Oid::INVALID,
                -1,
                value.into_datum().unwrap(),
                false,
                false,
            )
        }
    }
}

fn check_range_bounds(
    typeoid: PgOid,
    lower_bound: Bound<OwnedValue>,
    upper_bound: Bound<OwnedValue>,
) -> Result<(Bound<OwnedValue>, Bound<OwnedValue>), QueryError> {
    let one_day_nanos: i64 = 86_400_000_000_000;
    let lower_bound = match (typeoid, lower_bound.clone()) {
        // Excluded U64 needs to be canonicalized
        (_, Bound::Excluded(OwnedValue::U64(n))) => Bound::Included(OwnedValue::U64(n + 1)),
        // Excluded I64 needs to be canonicalized
        (_, Bound::Excluded(OwnedValue::I64(n))) => Bound::Included(OwnedValue::I64(n + 1)),
        // Excluded Date needs to be canonicalized
        (
            PgOid::BuiltIn(PgBuiltInOids::DATEOID | PgBuiltInOids::DATERANGEOID),
            Bound::Excluded(OwnedValue::Str(date_string)),
        ) => {
            let datetime = convert_pg_date_string(typeoid, &date_string);
            let nanos = datetime.into_timestamp_nanos();
            Bound::Included(OwnedValue::Date(DateTime::from_timestamp_nanos(
                nanos + one_day_nanos,
            )))
        }
        (
            PgOid::BuiltIn(
                PgBuiltInOids::TIMESTAMPOID
                | PgBuiltInOids::TSRANGEOID
                | PgBuiltInOids::TIMESTAMPTZOID
                | pg_sys::BuiltinOid::TSTZRANGEOID,
            ),
            Bound::Excluded(OwnedValue::Str(date_string)),
        ) => {
            let datetime = convert_pg_date_string(typeoid, &date_string);
            Bound::Excluded(OwnedValue::Date(datetime))
        }
        (
            PgOid::BuiltIn(
                PgBuiltInOids::DATEOID
                | PgBuiltInOids::DATERANGEOID
                | PgBuiltInOids::TIMESTAMPOID
                | PgBuiltInOids::TSRANGEOID
                | PgBuiltInOids::TIMESTAMPTZOID
                | pg_sys::BuiltinOid::TSTZRANGEOID,
            ),
            Bound::Included(OwnedValue::Str(date_string)),
        ) => {
            let datetime = convert_pg_date_string(typeoid, &date_string);
            Bound::Included(OwnedValue::Date(datetime))
        }
        _ => lower_bound,
    };

    let upper_bound = match (typeoid, upper_bound.clone()) {
        // Included U64 needs to be canonicalized
        (_, Bound::Included(OwnedValue::U64(n))) => Bound::Excluded(OwnedValue::U64(n + 1)),
        // Included I64 needs to be canonicalized
        (_, Bound::Included(OwnedValue::I64(n))) => Bound::Excluded(OwnedValue::I64(n + 1)),
        // Included Date needs to be canonicalized
        (
            PgOid::BuiltIn(PgBuiltInOids::DATEOID | PgBuiltInOids::DATERANGEOID),
            Bound::Included(OwnedValue::Str(date_string)),
        ) => {
            let datetime = convert_pg_date_string(typeoid, &date_string);
            let nanos = datetime.into_timestamp_nanos();
            Bound::Excluded(OwnedValue::Date(DateTime::from_timestamp_nanos(
                nanos + one_day_nanos,
            )))
        }
        (
            PgOid::BuiltIn(
                PgBuiltInOids::TIMESTAMPOID
                | PgBuiltInOids::TSRANGEOID
                | PgBuiltInOids::TIMESTAMPTZOID
                | pg_sys::BuiltinOid::TSTZRANGEOID,
            ),
            Bound::Included(OwnedValue::Str(date_string)),
        ) => {
            let datetime = convert_pg_date_string(typeoid, &date_string);
            Bound::Included(OwnedValue::Date(datetime))
        }
        (
            PgOid::BuiltIn(
                PgBuiltInOids::DATEOID
                | PgBuiltInOids::DATERANGEOID
                | PgBuiltInOids::TIMESTAMPOID
                | PgBuiltInOids::TSRANGEOID
                | PgBuiltInOids::TIMESTAMPTZOID
                | pg_sys::BuiltinOid::TSTZRANGEOID,
            ),
            Bound::Excluded(OwnedValue::Str(date_string)),
        ) => {
            let datetime = convert_pg_date_string(typeoid, &date_string);
            Bound::Excluded(OwnedValue::Date(datetime))
        }
        _ => upper_bound,
    };
    Ok((lower_bound, upper_bound))
}

fn coerce_bound_to_field_type(
    bound: Bound<OwnedValue>,
    field_type: &FieldType,
) -> Bound<OwnedValue> {
    match bound {
        Bound::Included(OwnedValue::U64(n)) if matches!(field_type, FieldType::F64(_)) => {
            Bound::Included(OwnedValue::F64(n as f64))
        }
        Bound::Included(OwnedValue::I64(n)) if matches!(field_type, FieldType::F64(_)) => {
            Bound::Included(OwnedValue::F64(n as f64))
        }
        Bound::Excluded(OwnedValue::U64(n)) if matches!(field_type, FieldType::F64(_)) => {
            Bound::Excluded(OwnedValue::F64(n as f64))
        }
        Bound::Excluded(OwnedValue::I64(n)) if matches!(field_type, FieldType::F64(_)) => {
            Bound::Excluded(OwnedValue::F64(n as f64))
        }
        bound => bound,
    }
}

impl SearchQueryInput {
    pub fn into_tantivy_query(
        self,
        schema: &SearchIndexSchema,
        parser: &mut QueryParser,
        searcher: &Searcher,
        index_oid: pg_sys::Oid,
        relation_oid: Option<pg_sys::Oid>,
<<<<<<< HEAD
    ) -> Result<Box<dyn Query>, QueryError> {
=======
    ) -> Result<Box<dyn TantivyQuery>, Box<dyn std::error::Error>> {
>>>>>>> 5e13f82a
        match self {
            SearchQueryInput::Uninitialized => {
                panic!("this `SearchQueryInput` instance is uninitialized")
            }
            SearchQueryInput::All => Ok(Box::new(ConstScoreQuery::new(Box::new(AllQuery), 0.0))),
            SearchQueryInput::Boolean {
                must,
                should,
                must_not,
            } => {
                let mut subqueries = vec![];
                for input in must {
                    subqueries.push((
                        Occur::Must,
                        input.into_tantivy_query(
                            schema,
                            parser,
                            searcher,
                            index_oid,
                            relation_oid,
                        )?,
                    ));
                }
                for input in should {
                    subqueries.push((
                        Occur::Should,
                        input.into_tantivy_query(
                            schema,
                            parser,
                            searcher,
                            index_oid,
                            relation_oid,
                        )?,
                    ));
                }
                for input in must_not {
                    subqueries.push((
                        Occur::MustNot,
                        input.into_tantivy_query(
                            schema,
                            parser,
                            searcher,
                            index_oid,
                            relation_oid,
                        )?,
                    ));
                }
                Ok(Box::new(BooleanQuery::new(subqueries)))
            }
            SearchQueryInput::Boost { query, factor } => Ok(Box::new(BoostQuery::new(
                query.into_tantivy_query(schema, parser, searcher, index_oid, relation_oid)?,
                factor,
            ))),
            SearchQueryInput::ConstScore { query, score } => Ok(Box::new(ConstScoreQuery::new(
                query.into_tantivy_query(schema, parser, searcher, index_oid, relation_oid)?,
                score,
            ))),
            SearchQueryInput::ScoreFilter { bounds, query } => Ok(Box::new(ScoreFilter::new(
                bounds,
                query
                    .expect("ScoreFilter's query should have been set")
                    .into_tantivy_query(schema, parser, searcher, index_oid, relation_oid)?,
            ))),
            SearchQueryInput::DisjunctionMax {
                disjuncts,
                tie_breaker,
            } => {
                let disjuncts = disjuncts
                    .into_iter()
                    .map(|query| {
                        query.into_tantivy_query(schema, parser, searcher, index_oid, relation_oid)
                    })
                    .collect::<Result<_, _>>()?;
                if let Some(tie_breaker) = tie_breaker {
                    Ok(Box::new(DisjunctionMaxQuery::with_tie_breaker(
                        disjuncts,
                        tie_breaker,
                    )))
                } else {
                    Ok(Box::new(DisjunctionMaxQuery::new(disjuncts)))
                }
            }
            SearchQueryInput::Empty => Ok(Box::new(EmptyQuery)),
            SearchQueryInput::MoreLikeThis {
                min_doc_frequency,
                max_doc_frequency,
                min_term_frequency,
                max_query_terms,
                min_word_length,
                max_word_length,
                boost_factor,
                stop_words,
                document_fields,
                document_id,
            } => {
                let mut builder = MoreLikeThisQuery::builder();

                if let Some(min_doc_frequency) = min_doc_frequency {
                    builder = builder.with_min_doc_frequency(min_doc_frequency);
                }
                if let Some(max_doc_frequency) = max_doc_frequency {
                    builder = builder.with_max_doc_frequency(max_doc_frequency);
                }
                if let Some(min_term_frequency) = min_term_frequency {
                    builder = builder.with_min_term_frequency(min_term_frequency);
                }
                if let Some(max_query_terms) = max_query_terms {
                    builder = builder.with_max_query_terms(max_query_terms);
                }
                if let Some(min_work_length) = min_word_length {
                    builder = builder.with_min_word_length(min_work_length);
                }
                if let Some(max_work_length) = max_word_length {
                    builder = builder.with_max_word_length(max_work_length);
                }
                if let Some(boost_factor) = boost_factor {
                    builder = builder.with_boost_factor(boost_factor);
                }
                if let Some(stop_words) = stop_words {
                    builder = builder.with_stop_words(stop_words);
                }

                match (document_id, document_fields) {
                    (Some(key_value), None) => {
                        Ok(Box::new(builder.with_document(key_value, index_oid)))
                    }
                    (None, Some(doc_fields)) => {
                        let mut fields_map = HashMap::default();
                        for (field, mut value) in doc_fields {
                            let search_field = schema
                                .search_field(&field)
                                .ok_or(QueryError::NonIndexedField(field.into()))?;
                            search_field.try_coerce(&mut value)?;
                            fields_map
                                .entry(search_field.field())
                                .or_insert_with(Vec::new);

                            if let Some(vec) = fields_map.get_mut(&search_field.field()) {
                                vec.push(value)
                            }
                        }
                        Ok(Box::new(
                            builder.with_document_fields(fields_map.into_iter().collect()),
                        ))
                    }
                    (Some(_), Some(_)) => {
                        panic!("more_like_this must be called with only one of document_id or document_fields")
                    }
                    (None, None) => {
                        panic!("more_like_this must be called with either document_id or document_fields");
                    }
                }
            }
            SearchQueryInput::Parse {
                query_string,
                lenient,
                conjunction_mode,
            } => {
                if let Some(true) = conjunction_mode {
                    parser.set_conjunction_by_default();
                }

                match lenient {
                    Some(true) => {
                        let (parsed_query, _) = parser.parse_query_lenient(&query_string);
                        Ok(Box::new(parsed_query))
                    }
                    _ => {
                        Ok(Box::new(parser.parse_query(&query_string).map_err(
                            |err| QueryError::ParseError(err, query_string),
                        )?))
                    }
                }
            }

<<<<<<< HEAD
                let mut query = PhraseQuery::new(terms);
                if let Some(slop) = slop {
                    query.set_slop(slop)
                }
                Ok(Box::new(query))
            }
            Self::Proximity {
                field,
                left,
                distance,
                right,
            } => {
                if left.is_empty() || right.is_empty() {
                    return Ok(Box::new(EmptyQuery));
                }

                let search_field = schema
                    .search_field(field.root())
                    .ok_or(QueryError::NonIndexedField(field.clone()))?;
                if !search_field.is_tokenized() {
                    return Err(QueryError::InvalidTokenizer);
                }

                let prox = ProximityQuery::new(search_field.field(), left, distance, right);
                Ok(Box::new(prox))
            }
            Self::Range {
                field,
                lower_bound,
                upper_bound,
                is_datetime,
            } => {
                let search_field = schema
                    .search_field(field.root())
                    .ok_or(QueryError::NonIndexedField(field.clone()))?;
                let field_type = search_field.field_entry().field_type();
                let typeoid = search_field.field_type().typeoid();
                let is_datetime = search_field.is_datetime() || is_datetime;

                let lower_bound = coerce_bound_to_field_type(lower_bound, field_type);
                let upper_bound = coerce_bound_to_field_type(upper_bound, field_type);
                let (lower_bound, upper_bound) =
                    check_range_bounds(typeoid, lower_bound, upper_bound)?;

                let lower_bound = match lower_bound {
                    Bound::Included(value) => Bound::Included(value_to_term(
                        search_field.field(),
                        &value,
                        field_type,
                        field.path().as_deref(),
                        is_datetime,
                    )?),
                    Bound::Excluded(value) => Bound::Excluded(value_to_term(
                        search_field.field(),
                        &value,
                        field_type,
                        field.path().as_deref(),
                        is_datetime,
                    )?),
                    Bound::Unbounded => Bound::Unbounded,
                };

                let upper_bound = match upper_bound {
                    Bound::Included(value) => Bound::Included(value_to_term(
                        search_field.field(),
                        &value,
                        field_type,
                        field.path().as_deref(),
                        is_datetime,
                    )?),
                    Bound::Excluded(value) => Bound::Excluded(value_to_term(
                        search_field.field(),
                        &value,
                        field_type,
                        field.path().as_deref(),
                        is_datetime,
                    )?),
                    Bound::Unbounded => Bound::Unbounded,
                };

                Ok(Box::new(RangeQuery::new(lower_bound, upper_bound)))
            }
            Self::RangeContains {
                field,
                lower_bound,
                upper_bound,
                is_datetime,
            } => {
                let search_field = schema
                    .search_field(field.root())
                    .ok_or(QueryError::NonIndexedField(field.clone()))?;
                let typeoid = search_field.field_type().typeoid();
                let is_datetime = search_field.is_datetime() || is_datetime;
                let (lower_bound, upper_bound) =
                    check_range_bounds(typeoid, lower_bound, upper_bound)?;
                let range_field = RangeField::new(search_field.field(), is_datetime);

                let mut satisfies_lower_bound: Vec<(Occur, Box<dyn Query>)> = vec![];
                let mut satisfies_upper_bound: Vec<(Occur, Box<dyn Query>)> = vec![];

                match lower_bound {
                    Bound::Included(lower) => {
                        satisfies_lower_bound.push((
                            Occur::Must,
                            Box::new(BooleanQuery::new(vec![(
                                Occur::Must,
                                Box::new(
                                    range_field
                                        .compare_lower_bound(&lower, Comparison::LessThanOrEqual)?,
                                ),
                            )])),
                        ));
                    }
                    Bound::Excluded(lower) => {
                        satisfies_lower_bound.push((
                            Occur::Must,
                            (Box::new(BooleanQuery::new(vec![
                                (
                                    Occur::Should,
                                    Box::new(BooleanQuery::new(vec![
                                        (
                                            Occur::Must,
                                            Box::new(range_field.compare_lower_bound(
                                                &lower,
                                                Comparison::LessThan,
                                            )?),
                                        ),
                                        (
                                            Occur::Must,
                                            Box::new(range_field.lower_bound_inclusive(true)?),
                                        ),
                                    ])),
                                ),
                                (
                                    Occur::Should,
                                    Box::new(BooleanQuery::new(vec![
                                        (
                                            Occur::Must,
                                            Box::new(range_field.compare_lower_bound(
                                                &lower,
                                                Comparison::LessThanOrEqual,
                                            )?),
                                        ),
                                        (
                                            Occur::Must,
                                            Box::new(range_field.lower_bound_inclusive(false)?),
                                        ),
                                    ])),
                                ),
                            ]))),
                        ))
                    }
                    _ => {
                        satisfies_lower_bound.push((Occur::Should, Box::new(range_field.exists()?)))
                    }
                }

                match upper_bound {
                    Bound::Included(upper) => {
                        satisfies_upper_bound.push((
                            Occur::Must,
                            Box::new(BooleanQuery::new(vec![(
                                Occur::Must,
                                Box::new(
                                    range_field.compare_upper_bound(
                                        &upper,
                                        Comparison::GreaterThanOrEqual,
                                    )?,
                                ),
                            )])),
                        ));
                    }
                    Bound::Excluded(upper) => satisfies_upper_bound.push((
                        Occur::Must,
                        (Box::new(BooleanQuery::new(vec![
                            (
                                Occur::Should,
                                Box::new(BooleanQuery::new(vec![
                                    (
                                        Occur::Must,
                                        Box::new(range_field.compare_upper_bound(
                                            &upper,
                                            Comparison::GreaterThan,
                                        )?),
                                    ),
                                    (
                                        Occur::Must,
                                        Box::new(range_field.upper_bound_inclusive(true)?),
                                    ),
                                ])),
                            ),
                            (
                                Occur::Should,
                                Box::new(BooleanQuery::new(vec![
                                    (
                                        Occur::Must,
                                        Box::new(range_field.compare_upper_bound(
                                            &upper,
                                            Comparison::GreaterThanOrEqual,
                                        )?),
                                    ),
                                    (
                                        Occur::Must,
                                        Box::new(range_field.upper_bound_inclusive(false)?),
                                    ),
                                ])),
                            ),
                        ]))),
                    )),
                    _ => {
                        satisfies_upper_bound.push((Occur::Should, Box::new(range_field.exists()?)))
                    }
                }

                let satisfies_lower_bound = BooleanQuery::new(vec![
                    (Occur::Should, Box::new(range_field.empty(true)?)),
                    (
                        Occur::Should,
                        Box::new(BooleanQuery::new(satisfies_lower_bound)),
                    ),
                ]);

                let satisfies_upper_bound = BooleanQuery::new(vec![
                    (Occur::Should, Box::new(range_field.empty(true)?)),
                    (
                        Occur::Should,
                        Box::new(BooleanQuery::new(satisfies_upper_bound)),
                    ),
                ]);

                Ok(Box::new(BooleanQuery::new(vec![
                    (Occur::Must, Box::new(satisfies_lower_bound)),
                    (Occur::Must, Box::new(satisfies_upper_bound)),
                ])))
            }
            Self::RangeIntersects {
                field,
                lower_bound,
                upper_bound,
                is_datetime,
                ..
            } => {
                let search_field = schema
                    .search_field(field.root())
                    .ok_or(QueryError::NonIndexedField(field.clone()))?;
                let typeoid = search_field.field_type().typeoid();
                let is_datetime = search_field.is_datetime() || is_datetime;

                let (lower_bound, upper_bound) =
                    check_range_bounds(typeoid, lower_bound, upper_bound)?;
                let range_field = RangeField::new(search_field.field(), is_datetime);

                let mut satisfies_lower_bound: Vec<(Occur, Box<dyn Query>)> = vec![];
                let mut satisfies_upper_bound: Vec<(Occur, Box<dyn Query>)> = vec![];

                match lower_bound {
                    Bound::Excluded(ref lower) => {
                        satisfies_lower_bound.push((
                            Occur::Must,
                            Box::new(BooleanQuery::new(vec![(
                                Occur::Must,
                                Box::new(
                                    range_field.compare_upper_bound(lower, Comparison::LessThan)?,
                                ),
                            )])),
                        ));
                    }
                    Bound::Included(ref lower) => satisfies_lower_bound.push((
                        Occur::Must,
                        (Box::new(BooleanQuery::new(vec![
                            (
                                Occur::Should,
                                Box::new(BooleanQuery::new(vec![
                                    (
                                        Occur::Must,
                                        Box::new(range_field.compare_upper_bound(
                                            lower,
                                            Comparison::LessThanOrEqual,
                                        )?),
                                    ),
                                    (
                                        Occur::Must,
                                        Box::new(range_field.upper_bound_inclusive(true)?),
                                    ),
                                ])),
                            ),
                            (
                                Occur::Should,
                                Box::new(BooleanQuery::new(vec![
                                    (
                                        Occur::Must,
                                        Box::new(
                                            range_field
                                                .compare_upper_bound(lower, Comparison::LessThan)?,
                                        ),
                                    ),
                                    (
                                        Occur::Must,
                                        Box::new(range_field.upper_bound_inclusive(false)?),
                                    ),
                                ])),
                            ),
                        ]))),
                    )),
                    Bound::Unbounded => {
                        satisfies_lower_bound.push((Occur::Should, Box::new(range_field.exists()?)))
                    }
                }

                match upper_bound {
                    Bound::Excluded(ref upper) => {
                        satisfies_upper_bound.push((
                            Occur::Must,
                            Box::new(BooleanQuery::new(vec![(
                                Occur::Must,
                                Box::new(
                                    range_field
                                        .compare_lower_bound(upper, Comparison::GreaterThan)?,
                                ),
                            )])),
                        ));
                    }
                    Bound::Included(ref upper) => {
                        satisfies_upper_bound.push((
                            Occur::Must,
                            (Box::new(BooleanQuery::new(vec![
                                (
                                    Occur::Should,
                                    Box::new(BooleanQuery::new(vec![
                                        (
                                            Occur::Must,
                                            Box::new(range_field.compare_lower_bound(
                                                upper,
                                                Comparison::GreaterThanOrEqual,
                                            )?),
                                        ),
                                        (
                                            Occur::Must,
                                            Box::new(range_field.lower_bound_inclusive(true)?),
                                        ),
                                    ])),
                                ),
                                (
                                    Occur::Should,
                                    Box::new(BooleanQuery::new(vec![
                                        (
                                            Occur::Must,
                                            Box::new(range_field.compare_lower_bound(
                                                upper,
                                                Comparison::GreaterThan,
                                            )?),
                                        ),
                                        (
                                            Occur::Must,
                                            Box::new(range_field.lower_bound_inclusive(false)?),
                                        ),
                                    ])),
                                ),
                            ]))),
                        ))
                    }
                    Bound::Unbounded => {
                        satisfies_upper_bound.push((Occur::Should, Box::new(range_field.exists()?)))
                    }
                }

                let satisfies_lower_bound = BooleanQuery::new(vec![
                    (
                        Occur::Should,
                        Box::new(range_field.upper_bound_unbounded(true)?),
                    ),
                    (
                        Occur::Should,
                        Box::new(BooleanQuery::new(satisfies_lower_bound)),
                    ),
                ]);

                let satisfies_upper_bound = BooleanQuery::new(vec![
                    (
                        Occur::Should,
                        Box::new(range_field.lower_bound_unbounded(true)?),
                    ),
                    (
                        Occur::Should,
                        Box::new(BooleanQuery::new(satisfies_upper_bound)),
                    ),
                ]);

                let is_empty = match (lower_bound, upper_bound) {
                    (Bound::Included(lower), Bound::Excluded(upper)) => lower == upper,
                    _ => false,
                };

                if is_empty {
                    Ok(Box::new(EmptyQuery))
                } else {
                    Ok(Box::new(BooleanQuery::new(vec![
                        (Occur::Must, Box::new(satisfies_lower_bound)),
                        (Occur::Must, Box::new(satisfies_upper_bound)),
                        (Occur::Must, Box::new(range_field.empty(false)?)),
                    ])))
                }
            }
            Self::RangeTerm {
                field,
                value,
                is_datetime,
            } => {
                let search_field = schema
                    .search_field(field.root())
                    .ok_or(QueryError::NonIndexedField(field.clone()))?;
                let range_field = RangeField::new(search_field.field(), is_datetime);

                let satisfies_lower_bound = BooleanQuery::new(vec![
                    (
                        Occur::Should,
                        Box::new(range_field.lower_bound_unbounded(true)?),
                    ),
                    (
                        Occur::Should,
                        Box::new(BooleanQuery::new(vec![
                            (
                                Occur::Should,
                                Box::new(BooleanQuery::new(vec![
                                    (
                                        Occur::Must,
                                        Box::new(range_field.lower_bound_inclusive(true)?),
                                    ),
                                    (
                                        Occur::Must,
                                        Box::new(range_field.compare_lower_bound(
                                            &value,
                                            Comparison::GreaterThanOrEqual,
                                        )?),
                                    ),
                                ])),
                            ),
                            (
                                Occur::Should,
                                Box::new(BooleanQuery::new(vec![
                                    (
                                        Occur::Must,
                                        Box::new(range_field.lower_bound_inclusive(false)?),
                                    ),
                                    (
                                        Occur::Must,
                                        Box::new(range_field.compare_lower_bound(
                                            &value,
                                            Comparison::GreaterThan,
                                        )?),
                                    ),
                                ])),
                            ),
                        ])),
                    ),
                ]);

                let satisfies_upper_bound =
                    BooleanQuery::new(vec![
                        (
                            Occur::Should,
                            Box::new(range_field.upper_bound_unbounded(true)?),
                        ),
                        (
                            Occur::Should,
                            Box::new(BooleanQuery::new(vec![
                                (
                                    Occur::Should,
                                    Box::new(BooleanQuery::new(vec![
                                        (
                                            Occur::Must,
                                            Box::new(range_field.upper_bound_inclusive(true)?),
                                        ),
                                        (
                                            Occur::Must,
                                            Box::new(range_field.compare_upper_bound(
                                                &value,
                                                Comparison::LessThanOrEqual,
                                            )?),
                                        ),
                                    ])),
                                ),
                                (
                                    Occur::Should,
                                    Box::new(BooleanQuery::new(vec![
                                        (
                                            Occur::Must,
                                            Box::new(range_field.upper_bound_inclusive(false)?),
                                        ),
                                        (
                                            Occur::Must,
                                            Box::new(range_field.compare_upper_bound(
                                                &value,
                                                Comparison::LessThan,
                                            )?),
                                        ),
                                    ])),
                                ),
                            ])),
                        ),
                    ]);

                Ok(Box::new(BooleanQuery::new(vec![
                    (Occur::Must, Box::new(satisfies_lower_bound)),
                    (Occur::Must, Box::new(satisfies_upper_bound)),
                ])))
            }
            Self::RangeWithin {
                field,
                lower_bound,
                upper_bound,
                is_datetime,
            } => {
                let search_field = schema
                    .search_field(field.root())
                    .ok_or(QueryError::NonIndexedField(field.clone()))?;
                let typeoid = search_field.field_type().typeoid();
                let is_datetime = search_field.is_datetime() || is_datetime;
                let (lower_bound, upper_bound) =
                    check_range_bounds(typeoid, lower_bound, upper_bound)?;

                let range_field = RangeField::new(search_field.field(), is_datetime);

                let mut satisfies_lower_bound: Vec<(Occur, Box<dyn Query>)> = vec![];
                let mut satisfies_upper_bound: Vec<(Occur, Box<dyn Query>)> = vec![];

                match lower_bound {
                    Bound::Excluded(ref lower) => {
                        satisfies_lower_bound.push((
                            Occur::Must,
                            Box::new(BooleanQuery::new(vec![(
                                Occur::Must,
                                Box::new(
                                    range_field.compare_lower_bound(
                                        lower,
                                        Comparison::GreaterThanOrEqual,
                                    )?,
                                ),
                            )])),
                        ));
                    }
                    Bound::Included(ref lower) => {
                        satisfies_lower_bound.push((
                            Occur::Must,
                            (Box::new(BooleanQuery::new(vec![
                                (
                                    Occur::Should,
                                    Box::new(BooleanQuery::new(vec![
                                        (
                                            Occur::Must,
                                            Box::new(range_field.compare_lower_bound(
                                                lower,
                                                Comparison::GreaterThan,
                                            )?),
                                        ),
                                        (
                                            Occur::Must,
                                            Box::new(range_field.lower_bound_inclusive(false)?),
                                        ),
                                    ])),
                                ),
                                (
                                    Occur::Should,
                                    Box::new(BooleanQuery::new(vec![
                                        (
                                            Occur::Must,
                                            Box::new(range_field.compare_lower_bound(
                                                lower,
                                                Comparison::GreaterThanOrEqual,
                                            )?),
                                        ),
                                        (
                                            Occur::Must,
                                            Box::new(range_field.lower_bound_inclusive(true)?),
                                        ),
                                    ])),
                                ),
                            ]))),
                        ))
                    }
                    _ => {}
                }

                match upper_bound {
                    Bound::Excluded(ref upper) => {
                        satisfies_upper_bound.push((
                            Occur::Must,
                            Box::new(BooleanQuery::new(vec![(
                                Occur::Must,
                                Box::new(
                                    range_field
                                        .compare_upper_bound(upper, Comparison::LessThanOrEqual)?,
                                ),
                            )])),
                        ));
                    }
                    Bound::Included(ref upper) => satisfies_upper_bound.push((
                        Occur::Must,
                        (Box::new(BooleanQuery::new(vec![
                            (
                                Occur::Should,
                                Box::new(BooleanQuery::new(vec![
                                    (
                                        Occur::Must,
                                        Box::new(
                                            range_field
                                                .compare_upper_bound(upper, Comparison::LessThan)?,
                                        ),
                                    ),
                                    (
                                        Occur::Must,
                                        Box::new(range_field.upper_bound_inclusive(false)?),
                                    ),
                                ])),
                            ),
                            (
                                Occur::Should,
                                Box::new(BooleanQuery::new(vec![
                                    (
                                        Occur::Must,
                                        Box::new(range_field.compare_upper_bound(
                                            upper,
                                            Comparison::LessThanOrEqual,
                                        )?),
                                    ),
                                    (
                                        Occur::Must,
                                        Box::new(range_field.upper_bound_inclusive(true)?),
                                    ),
                                ])),
                            ),
                        ]))),
                    )),
                    _ => {}
                }

                let satisfies_lower_bound = BooleanQuery::new(vec![
                    (
                        Occur::Should,
                        Box::new(range_field.lower_bound_unbounded(true)?),
                    ),
                    (
                        Occur::Should,
                        Box::new(BooleanQuery::new(satisfies_lower_bound)),
                    ),
                ]);

                let satisfies_upper_bound = BooleanQuery::new(vec![
                    (
                        Occur::Should,
                        Box::new(range_field.upper_bound_unbounded(true)?),
                    ),
                    (
                        Occur::Should,
                        Box::new(BooleanQuery::new(satisfies_upper_bound)),
                    ),
                ]);

                let is_empty = match (lower_bound, upper_bound) {
                    (Bound::Included(lower), Bound::Excluded(upper)) => lower == upper,
                    _ => false,
                };

                if is_empty {
                    Ok(Box::new(range_field.exists()?))
                } else {
                    Ok(Box::new(BooleanQuery::new(vec![
                        (Occur::Must, Box::new(satisfies_lower_bound)),
                        (Occur::Must, Box::new(satisfies_upper_bound)),
                    ])))
                }
            }
            Self::Regex { field, pattern } => {
                let search_field = schema
                    .search_field(field.root())
                    .ok_or(QueryError::NonIndexedField(field.clone()))?;

                Ok(Box::new(
                    RegexQuery::from_pattern(&pattern, search_field.field())
                        .map_err(|err| QueryError::RegexError(err, pattern.clone()))?,
                ))
            }
            Self::RegexPhrase {
                field,
                regexes,
                slop,
                max_expansions,
            } => {
                let search_field = schema
                    .search_field(field.root())
                    .ok_or(QueryError::NonIndexedField(field.clone()))?;
                let mut query = RegexPhraseQuery::new(search_field.field(), regexes);

                if let Some(slop) = slop {
                    query.set_slop(slop)
                }
                if let Some(max_expansions) = max_expansions {
                    query.set_max_expansions(max_expansions)
                }
                Ok(Box::new(query))
            }

            Self::Term {
                field,
                value,
                is_datetime,
            } => {
                let record_option = IndexRecordOption::WithFreqsAndPositions;
                if let Some(field) = field {
                    let search_field = schema
                        .search_field(field.root())
                        .ok_or(QueryError::NonIndexedField(field.clone()))?;
                    let field_type = search_field.field_entry().field_type();
                    let is_datetime = search_field.is_datetime() || is_datetime;
                    let term = value_to_term(
                        search_field.field(),
                        &value,
                        field_type,
                        field.path().as_deref(),
                        is_datetime,
                    )?;

                    Ok(Box::new(TermQuery::new(term, record_option.into())))
                } else {
                    // If no field is passed, then search all fields.
                    let all_fields = schema.fields();
                    let mut terms = vec![];
                    for (field, field_entry) in all_fields {
                        let field_type = field_entry.field_type();
                        if let Ok(term) =
                            value_to_term(field, &value, field_type, None, is_datetime)
                        {
                            terms.push(term);
                        }
                    }

                    Ok(Box::new(TermSetQuery::new(terms)))
                }
            }
            Self::TermSet { terms: fields } => {
=======
            SearchQueryInput::TermSet { terms: fields } => {
>>>>>>> 5e13f82a
                let mut terms = vec![];
                for TermInput {
                    field,
                    value,
                    is_datetime,
                } in fields
                {
                    let search_field = schema
                        .search_field(field.root())
                        .ok_or(QueryError::NonIndexedField(field.clone()))?;
                    let field_type = search_field.field_entry().field_type();
                    let is_datetime = search_field.is_datetime() || is_datetime;
                    terms.push(value_to_term(
                        search_field.field(),
                        &value,
                        field_type,
                        field.path().as_deref(),
                        is_datetime,
                    )?);
                }

                Ok(Box::new(TermSetQuery::new(terms)))
            }
            SearchQueryInput::WithIndex { query, .. } => {
                query.into_tantivy_query(schema, parser, searcher, index_oid, relation_oid)
            }
            SearchQueryInput::HeapFilter {
                indexed_query,
                field_filters,
            } => {
                // Convert indexed query first
                let indexed_tantivy_query = indexed_query.into_tantivy_query(
                    schema,
                    parser,
                    searcher,
                    index_oid,
                    relation_oid,
                )?;

                // Create combined query with heap field filters
                Ok(Box::new(heap_field_filter::HeapFilterQuery::new(
                    indexed_tantivy_query,
                    field_filters,
                    relation_oid.expect("relation_oid is required for HeapFilter queries"),
                )))
            }
            SearchQueryInput::PostgresExpression { .. } => {
                panic!("postgres expressions have not been solved")
            }
            SearchQueryInput::FieldedQuery { field, query } => {
                query.into_tantivy_query(field, schema, parser, searcher)
            }
        }
    }
}

fn value_to_json_term(
    field: Field,
    value: &OwnedValue,
    path: Option<&str>,
    expand_dots: bool,
    is_datetime: bool,
<<<<<<< HEAD
) -> Result<Term, QueryError> {
=======
) -> Result<Term> {
>>>>>>> 5e13f82a
    let mut term = Term::from_field_json_path(field, path.unwrap_or_default(), expand_dots);
    match value {
        OwnedValue::Str(text) => {
            if is_datetime {
                let TantivyDateTime(date) = TantivyDateTime::try_from(text.as_str())?;
                // https://github.com/quickwit-oss/tantivy/pull/2456
                // It's a footgun that date needs to truncated when creating the Term
                term.append_type_and_fast_value(date.truncate(DATE_TIME_PRECISION_INDEXED));
            } else {
                term.append_type_and_str(text);
            }
        }
        OwnedValue::U64(value) => {
            if let Ok(i64_val) = (*value).try_into() {
                term.append_type_and_fast_value::<i64>(i64_val);
            } else {
                term.append_type_and_fast_value(*value);
            }
        }
        OwnedValue::I64(value) => {
            term.append_type_and_fast_value(*value);
        }
        OwnedValue::F64(value) => {
            term.append_type_and_fast_value(*value);
        }
        OwnedValue::Bool(value) => {
            term.append_type_and_fast_value(*value);
        }
        OwnedValue::Date(value) => {
            term.append_type_and_fast_value(*value);
        }
        unsupported => panic!(
            "Tantivy OwnedValue type {:?} not supported for JSON term",
            unsupported
        ),
    };

    Ok(term)
}

pub fn value_to_term(
    field: Field,
    value: &OwnedValue,
    field_type: &FieldType,
    path: Option<&str>,
    is_datetime: bool,
<<<<<<< HEAD
) -> std::result::Result<Term, QueryError> {
=======
) -> Result<Term> {
>>>>>>> 5e13f82a
    let json_options = match field_type {
        FieldType::JsonObject(ref options) => Some(options),
        _ => None,
    };

    if let Some(json_options) = json_options {
        return value_to_json_term(
            field,
            value,
            path,
            json_options.is_expand_dots_enabled(),
            is_datetime,
        );
    }

    if is_datetime {
        if let OwnedValue::Str(text) = value {
            let TantivyDateTime(date) = TantivyDateTime::try_from(text.as_str())?;
            // https://github.com/quickwit-oss/tantivy/pull/2456
            // It's a footgun that date needs to truncated when creating the Term
            return Ok(Term::from_field_date(
                field,
                date.truncate(DATE_TIME_PRECISION_INDEXED),
            ));
        }
    }

    Ok(match value {
        OwnedValue::Str(text) => Term::from_field_text(field, text),
        OwnedValue::PreTokStr(_) => panic!("pre-tokenized text cannot be converted to term"),
        OwnedValue::U64(u64) => {
            // Positive numbers seem to be automatically turned into u64s even if they are i64s,
            // so we should use the field type to assign the term type
            match field_type {
                FieldType::I64(_) => Term::from_field_i64(field, *u64 as i64),
                FieldType::U64(_) => Term::from_field_u64(field, *u64),
                _ => panic!("invalid field type for u64 value"),
            }
        }
        OwnedValue::I64(i64) => Term::from_field_i64(field, *i64),
        OwnedValue::F64(f64) => Term::from_field_f64(field, *f64),
        OwnedValue::Bool(bool) => Term::from_field_bool(field, *bool),
        OwnedValue::Date(date) => {
            Term::from_field_date(field, date.truncate(DATE_TIME_PRECISION_INDEXED))
        }
        OwnedValue::Facet(facet) => Term::from_facet(field, facet),
        OwnedValue::Bytes(bytes) => Term::from_field_bytes(field, bytes),
        OwnedValue::Object(_) => panic!("json cannot be converted to term"),
        OwnedValue::IpAddr(ip) => Term::from_field_ip_addr(field, *ip),
        _ => panic!("Tantivy OwnedValue type not supported"),
    })
}

struct TantivyDateTime(pub DateTime);
impl TryFrom<&str> for TantivyDateTime {
    type Error = QueryError;

    fn try_from(text: &str) -> Result<Self, Self::Error> {
        let datetime = match chrono::NaiveDateTime::parse_from_str(text, "%Y-%m-%dT%H:%M:%SZ") {
            Ok(dt) => dt,
            Err(_) => chrono::NaiveDateTime::parse_from_str(text, "%Y-%m-%dT%H:%M:%S%.fZ")
                .map_err(|_| QueryError::FieldTypeMismatch)?,
        };
        Ok(TantivyDateTime(DateTime::from_timestamp_micros(
            datetime.and_utc().timestamp_micros(),
        )))
    }
}

#[allow(dead_code)]
#[derive(Debug, Error)]
pub enum QueryError {
    #[error("wrong field type for field: {0}")]
    WrongFieldType(FieldName),
    #[error("invalid field map json: {0}")]
    FieldMapJsonValue(#[source] serde_json::Error),
    #[error("field map json must be an object")]
    FieldMapJsonObject,
    #[error("invalid tokenizer setting, expected paradedb.tokenizer()")]
    InvalidTokenizer,
    #[error("field '{0}' is not part of the pg_search index")]
    NonIndexedField(FieldName),
    #[error("wrong type given for field")]
    FieldTypeMismatch,
    #[error("could not build regex with pattern '{1}': {0}")]
    RegexError(#[source] tantivy::TantivyError, String),
    #[error(
        r#"could not parse query string '{1}'.
           make sure to use column:term pairs, and to capitalize AND/OR."#
    )]
    ParseError(#[source] tantivy::query::QueryParserError, String),
    #[error("{0}")]
    TantivyError(#[source] tantivy::TantivyError),
    #[error("{0}")]
    InternalError(#[source] anyhow::Error),
}

impl From<tantivy::TantivyError> for QueryError {
    fn from(err: tantivy::TantivyError) -> QueryError {
        QueryError::TantivyError(err)
    }
}

impl From<anyhow::Error> for QueryError {
    fn from(err: anyhow::Error) -> QueryError {
        QueryError::InternalError(err)
    }
}

#[derive(Debug, Clone, PartialEq)]
struct PostgresPointer(*mut std::os::raw::c_void);

// SAFETY: PostgresPointer is only used within PostgreSQL's single-threaded context
// during query execution. The PostgresPointer serialization/deserialization handles
// the cross-thread boundary properly via nodeToString/stringToNode.
unsafe impl Send for PostgresPointer {}
unsafe impl Sync for PostgresPointer {}

impl Default for PostgresPointer {
    fn default() -> Self {
        PostgresPointer(std::ptr::null_mut())
    }
}

impl Serialize for PostgresPointer {
    fn serialize<S>(&self, serializer: S) -> std::result::Result<S::Ok, S::Error>
    where
        S: Serializer,
    {
        if self.0.is_null() {
            serializer.serialize_none()
        } else {
            unsafe {
                let s = pg_sys::nodeToString(self.0.cast());
                let cstr = core::ffi::CStr::from_ptr(s)
                    .to_str()
                    .map_err(serde::ser::Error::custom)?;
                let string = cstr.to_owned();
                pg_sys::pfree(s.cast());
                serializer.serialize_some(&string)
            }
        }
    }
}

impl<'de> Deserialize<'de> for PostgresPointer {
    fn deserialize<D>(deserializer: D) -> std::result::Result<Self, D::Error>
    where
        D: Deserializer<'de>,
    {
        struct NodeVisitor;
        impl<'de2> Visitor<'de2> for NodeVisitor {
            type Value = PostgresPointer;

            fn expecting(&self, formatter: &mut Formatter) -> std::fmt::Result {
                write!(formatter, "a string representing a Postgres node")
            }

            fn visit_str<E>(self, v: &str) -> Result<Self::Value, E>
            where
                E: serde::de::Error,
            {
                unsafe {
                    let cstr = std::ffi::CString::new(v).map_err(E::custom)?;
                    let node = pg_sys::stringToNode(cstr.as_ptr());
                    Ok(PostgresPointer(node.cast()))
                }
            }

            fn visit_some<D>(self, deserializer: D) -> Result<Self::Value, D::Error>
            where
                D: Deserializer<'de2>,
            {
                deserializer.deserialize_str(self)
            }

            fn visit_none<E>(self) -> Result<Self::Value, E>
            where
                E: serde::de::Error,
            {
                Ok(PostgresPointer::default())
            }
        }

        deserializer.deserialize_option(NodeVisitor)
    }
}

#[derive(Debug, Clone, PartialEq, Serialize, Deserialize)]
pub struct PostgresExpression {
    node: PostgresPointer,
    #[serde(skip)]
    expr_state: PostgresPointer,
}

impl PostgresExpression {
    pub fn new(node: *mut pg_sys::Node) -> Self {
        Self {
            node: PostgresPointer(node.cast()),
            expr_state: PostgresPointer::default(),
        }
    }

    pub fn set_expr_state(&mut self, expr_state: *mut pg_sys::ExprState) {
        self.expr_state = PostgresPointer(expr_state.cast())
    }

    #[inline]
    pub fn node(&self) -> *mut pg_sys::Node {
        self.node.0.cast()
    }

    #[inline]
    pub fn expr_state(&self) -> *mut pg_sys::ExprState {
        assert!(
            !self.expr_state.0.is_null(),
            "ExprState has not been initialized"
        );
        self.expr_state.0.cast()
    }
}<|MERGE_RESOLUTION|>--- conflicted
+++ resolved
@@ -18,11 +18,8 @@
 pub mod heap_field_filter;
 pub mod iter_mut;
 mod more_like_this;
-<<<<<<< HEAD
+pub mod pdb_query;
 pub(crate) mod proximity;
-=======
-pub mod pdb_query;
->>>>>>> 5e13f82a
 mod range;
 mod score;
 
@@ -33,18 +30,10 @@
 use crate::api::HashMap;
 use crate::postgres::utils::convert_pg_date_string;
 use crate::query::more_like_this::MoreLikeThisQuery;
-<<<<<<< HEAD
-use crate::query::proximity::query::ProximityQuery;
-use crate::query::proximity::{ProximityClause, ProximityDistance};
-use crate::query::range::{Comparison, RangeField};
-use crate::query::score::ScoreFilter;
-use crate::schema::{IndexRecordOption, SearchIndexSchema};
-=======
 use crate::query::pdb_query::pdb;
 use crate::query::score::ScoreFilter;
 use crate::schema::SearchIndexSchema;
 use anyhow::Result;
->>>>>>> 5e13f82a
 use core::panic;
 use pgrx::{pg_sys, IntoDatum, PgBuiltInOids, PgOid, PostgresType};
 use serde::de::{MapAccess, Visitor};
@@ -116,113 +105,7 @@
         lenient: Option<bool>,
         conjunction_mode: Option<bool>,
     },
-<<<<<<< HEAD
-    ParseWithField {
-        field: FieldName,
-        query_string: String,
-        lenient: Option<bool>,
-        conjunction_mode: Option<bool>,
-    },
-    Phrase {
-        field: FieldName,
-        phrases: Vec<String>,
-        slop: Option<u32>,
-    },
-    PhrasePrefix {
-        field: FieldName,
-        phrases: Vec<String>,
-        max_expansions: Option<u32>,
-    },
-    Proximity {
-        field: FieldName,
-        left: ProximityClause,
-        distance: ProximityDistance,
-        right: ProximityClause,
-    },
-    Range {
-        field: FieldName,
-        #[serde(
-            serialize_with = "serialize_bound",
-            deserialize_with = "deserialize_bound"
-        )]
-        lower_bound: std::ops::Bound<tantivy::schema::OwnedValue>,
-        #[serde(
-            serialize_with = "serialize_bound",
-            deserialize_with = "deserialize_bound"
-        )]
-        upper_bound: std::ops::Bound<tantivy::schema::OwnedValue>,
-        #[serde(default)]
-        is_datetime: bool,
-    },
-    RangeContains {
-        field: FieldName,
-        #[serde(
-            serialize_with = "serialize_bound",
-            deserialize_with = "deserialize_bound"
-        )]
-        lower_bound: std::ops::Bound<tantivy::schema::OwnedValue>,
-        #[serde(
-            serialize_with = "serialize_bound",
-            deserialize_with = "deserialize_bound"
-        )]
-        upper_bound: std::ops::Bound<tantivy::schema::OwnedValue>,
-        #[serde(default)]
-        is_datetime: bool,
-    },
-    RangeIntersects {
-        field: FieldName,
-        #[serde(
-            serialize_with = "serialize_bound",
-            deserialize_with = "deserialize_bound"
-        )]
-        lower_bound: std::ops::Bound<tantivy::schema::OwnedValue>,
-        #[serde(
-            serialize_with = "serialize_bound",
-            deserialize_with = "deserialize_bound"
-        )]
-        upper_bound: std::ops::Bound<tantivy::schema::OwnedValue>,
-        #[serde(default)]
-        is_datetime: bool,
-    },
-    RangeTerm {
-        field: FieldName,
-        value: tantivy::schema::OwnedValue,
-        #[serde(default)]
-        is_datetime: bool,
-    },
-    RangeWithin {
-        field: FieldName,
-        #[serde(
-            serialize_with = "serialize_bound",
-            deserialize_with = "deserialize_bound"
-        )]
-        lower_bound: std::ops::Bound<tantivy::schema::OwnedValue>,
-        #[serde(
-            serialize_with = "serialize_bound",
-            deserialize_with = "deserialize_bound"
-        )]
-        upper_bound: std::ops::Bound<tantivy::schema::OwnedValue>,
-        #[serde(default)]
-        is_datetime: bool,
-    },
-    Regex {
-        field: FieldName,
-        pattern: String,
-    },
-    RegexPhrase {
-        field: FieldName,
-        regexes: Vec<String>,
-        slop: Option<u32>,
-        max_expansions: Option<u32>,
-    },
-    Term {
-        field: Option<FieldName>,
-        value: tantivy::schema::OwnedValue,
-        #[serde(default)]
-        is_datetime: bool,
-    },
-=======
->>>>>>> 5e13f82a
+
     TermSet {
         terms: Vec<TermInput>,
     },
@@ -527,11 +410,7 @@
         searcher: &Searcher,
         index_oid: pg_sys::Oid,
         relation_oid: Option<pg_sys::Oid>,
-<<<<<<< HEAD
-    ) -> Result<Box<dyn Query>, QueryError> {
-=======
     ) -> Result<Box<dyn TantivyQuery>, Box<dyn std::error::Error>> {
->>>>>>> 5e13f82a
         match self {
             SearchQueryInput::Uninitialized => {
                 panic!("this `SearchQueryInput` instance is uninitialized")
@@ -706,751 +585,7 @@
                     }
                 }
             }
-
-<<<<<<< HEAD
-                let mut query = PhraseQuery::new(terms);
-                if let Some(slop) = slop {
-                    query.set_slop(slop)
-                }
-                Ok(Box::new(query))
-            }
-            Self::Proximity {
-                field,
-                left,
-                distance,
-                right,
-            } => {
-                if left.is_empty() || right.is_empty() {
-                    return Ok(Box::new(EmptyQuery));
-                }
-
-                let search_field = schema
-                    .search_field(field.root())
-                    .ok_or(QueryError::NonIndexedField(field.clone()))?;
-                if !search_field.is_tokenized() {
-                    return Err(QueryError::InvalidTokenizer);
-                }
-
-                let prox = ProximityQuery::new(search_field.field(), left, distance, right);
-                Ok(Box::new(prox))
-            }
-            Self::Range {
-                field,
-                lower_bound,
-                upper_bound,
-                is_datetime,
-            } => {
-                let search_field = schema
-                    .search_field(field.root())
-                    .ok_or(QueryError::NonIndexedField(field.clone()))?;
-                let field_type = search_field.field_entry().field_type();
-                let typeoid = search_field.field_type().typeoid();
-                let is_datetime = search_field.is_datetime() || is_datetime;
-
-                let lower_bound = coerce_bound_to_field_type(lower_bound, field_type);
-                let upper_bound = coerce_bound_to_field_type(upper_bound, field_type);
-                let (lower_bound, upper_bound) =
-                    check_range_bounds(typeoid, lower_bound, upper_bound)?;
-
-                let lower_bound = match lower_bound {
-                    Bound::Included(value) => Bound::Included(value_to_term(
-                        search_field.field(),
-                        &value,
-                        field_type,
-                        field.path().as_deref(),
-                        is_datetime,
-                    )?),
-                    Bound::Excluded(value) => Bound::Excluded(value_to_term(
-                        search_field.field(),
-                        &value,
-                        field_type,
-                        field.path().as_deref(),
-                        is_datetime,
-                    )?),
-                    Bound::Unbounded => Bound::Unbounded,
-                };
-
-                let upper_bound = match upper_bound {
-                    Bound::Included(value) => Bound::Included(value_to_term(
-                        search_field.field(),
-                        &value,
-                        field_type,
-                        field.path().as_deref(),
-                        is_datetime,
-                    )?),
-                    Bound::Excluded(value) => Bound::Excluded(value_to_term(
-                        search_field.field(),
-                        &value,
-                        field_type,
-                        field.path().as_deref(),
-                        is_datetime,
-                    )?),
-                    Bound::Unbounded => Bound::Unbounded,
-                };
-
-                Ok(Box::new(RangeQuery::new(lower_bound, upper_bound)))
-            }
-            Self::RangeContains {
-                field,
-                lower_bound,
-                upper_bound,
-                is_datetime,
-            } => {
-                let search_field = schema
-                    .search_field(field.root())
-                    .ok_or(QueryError::NonIndexedField(field.clone()))?;
-                let typeoid = search_field.field_type().typeoid();
-                let is_datetime = search_field.is_datetime() || is_datetime;
-                let (lower_bound, upper_bound) =
-                    check_range_bounds(typeoid, lower_bound, upper_bound)?;
-                let range_field = RangeField::new(search_field.field(), is_datetime);
-
-                let mut satisfies_lower_bound: Vec<(Occur, Box<dyn Query>)> = vec![];
-                let mut satisfies_upper_bound: Vec<(Occur, Box<dyn Query>)> = vec![];
-
-                match lower_bound {
-                    Bound::Included(lower) => {
-                        satisfies_lower_bound.push((
-                            Occur::Must,
-                            Box::new(BooleanQuery::new(vec![(
-                                Occur::Must,
-                                Box::new(
-                                    range_field
-                                        .compare_lower_bound(&lower, Comparison::LessThanOrEqual)?,
-                                ),
-                            )])),
-                        ));
-                    }
-                    Bound::Excluded(lower) => {
-                        satisfies_lower_bound.push((
-                            Occur::Must,
-                            (Box::new(BooleanQuery::new(vec![
-                                (
-                                    Occur::Should,
-                                    Box::new(BooleanQuery::new(vec![
-                                        (
-                                            Occur::Must,
-                                            Box::new(range_field.compare_lower_bound(
-                                                &lower,
-                                                Comparison::LessThan,
-                                            )?),
-                                        ),
-                                        (
-                                            Occur::Must,
-                                            Box::new(range_field.lower_bound_inclusive(true)?),
-                                        ),
-                                    ])),
-                                ),
-                                (
-                                    Occur::Should,
-                                    Box::new(BooleanQuery::new(vec![
-                                        (
-                                            Occur::Must,
-                                            Box::new(range_field.compare_lower_bound(
-                                                &lower,
-                                                Comparison::LessThanOrEqual,
-                                            )?),
-                                        ),
-                                        (
-                                            Occur::Must,
-                                            Box::new(range_field.lower_bound_inclusive(false)?),
-                                        ),
-                                    ])),
-                                ),
-                            ]))),
-                        ))
-                    }
-                    _ => {
-                        satisfies_lower_bound.push((Occur::Should, Box::new(range_field.exists()?)))
-                    }
-                }
-
-                match upper_bound {
-                    Bound::Included(upper) => {
-                        satisfies_upper_bound.push((
-                            Occur::Must,
-                            Box::new(BooleanQuery::new(vec![(
-                                Occur::Must,
-                                Box::new(
-                                    range_field.compare_upper_bound(
-                                        &upper,
-                                        Comparison::GreaterThanOrEqual,
-                                    )?,
-                                ),
-                            )])),
-                        ));
-                    }
-                    Bound::Excluded(upper) => satisfies_upper_bound.push((
-                        Occur::Must,
-                        (Box::new(BooleanQuery::new(vec![
-                            (
-                                Occur::Should,
-                                Box::new(BooleanQuery::new(vec![
-                                    (
-                                        Occur::Must,
-                                        Box::new(range_field.compare_upper_bound(
-                                            &upper,
-                                            Comparison::GreaterThan,
-                                        )?),
-                                    ),
-                                    (
-                                        Occur::Must,
-                                        Box::new(range_field.upper_bound_inclusive(true)?),
-                                    ),
-                                ])),
-                            ),
-                            (
-                                Occur::Should,
-                                Box::new(BooleanQuery::new(vec![
-                                    (
-                                        Occur::Must,
-                                        Box::new(range_field.compare_upper_bound(
-                                            &upper,
-                                            Comparison::GreaterThanOrEqual,
-                                        )?),
-                                    ),
-                                    (
-                                        Occur::Must,
-                                        Box::new(range_field.upper_bound_inclusive(false)?),
-                                    ),
-                                ])),
-                            ),
-                        ]))),
-                    )),
-                    _ => {
-                        satisfies_upper_bound.push((Occur::Should, Box::new(range_field.exists()?)))
-                    }
-                }
-
-                let satisfies_lower_bound = BooleanQuery::new(vec![
-                    (Occur::Should, Box::new(range_field.empty(true)?)),
-                    (
-                        Occur::Should,
-                        Box::new(BooleanQuery::new(satisfies_lower_bound)),
-                    ),
-                ]);
-
-                let satisfies_upper_bound = BooleanQuery::new(vec![
-                    (Occur::Should, Box::new(range_field.empty(true)?)),
-                    (
-                        Occur::Should,
-                        Box::new(BooleanQuery::new(satisfies_upper_bound)),
-                    ),
-                ]);
-
-                Ok(Box::new(BooleanQuery::new(vec![
-                    (Occur::Must, Box::new(satisfies_lower_bound)),
-                    (Occur::Must, Box::new(satisfies_upper_bound)),
-                ])))
-            }
-            Self::RangeIntersects {
-                field,
-                lower_bound,
-                upper_bound,
-                is_datetime,
-                ..
-            } => {
-                let search_field = schema
-                    .search_field(field.root())
-                    .ok_or(QueryError::NonIndexedField(field.clone()))?;
-                let typeoid = search_field.field_type().typeoid();
-                let is_datetime = search_field.is_datetime() || is_datetime;
-
-                let (lower_bound, upper_bound) =
-                    check_range_bounds(typeoid, lower_bound, upper_bound)?;
-                let range_field = RangeField::new(search_field.field(), is_datetime);
-
-                let mut satisfies_lower_bound: Vec<(Occur, Box<dyn Query>)> = vec![];
-                let mut satisfies_upper_bound: Vec<(Occur, Box<dyn Query>)> = vec![];
-
-                match lower_bound {
-                    Bound::Excluded(ref lower) => {
-                        satisfies_lower_bound.push((
-                            Occur::Must,
-                            Box::new(BooleanQuery::new(vec![(
-                                Occur::Must,
-                                Box::new(
-                                    range_field.compare_upper_bound(lower, Comparison::LessThan)?,
-                                ),
-                            )])),
-                        ));
-                    }
-                    Bound::Included(ref lower) => satisfies_lower_bound.push((
-                        Occur::Must,
-                        (Box::new(BooleanQuery::new(vec![
-                            (
-                                Occur::Should,
-                                Box::new(BooleanQuery::new(vec![
-                                    (
-                                        Occur::Must,
-                                        Box::new(range_field.compare_upper_bound(
-                                            lower,
-                                            Comparison::LessThanOrEqual,
-                                        )?),
-                                    ),
-                                    (
-                                        Occur::Must,
-                                        Box::new(range_field.upper_bound_inclusive(true)?),
-                                    ),
-                                ])),
-                            ),
-                            (
-                                Occur::Should,
-                                Box::new(BooleanQuery::new(vec![
-                                    (
-                                        Occur::Must,
-                                        Box::new(
-                                            range_field
-                                                .compare_upper_bound(lower, Comparison::LessThan)?,
-                                        ),
-                                    ),
-                                    (
-                                        Occur::Must,
-                                        Box::new(range_field.upper_bound_inclusive(false)?),
-                                    ),
-                                ])),
-                            ),
-                        ]))),
-                    )),
-                    Bound::Unbounded => {
-                        satisfies_lower_bound.push((Occur::Should, Box::new(range_field.exists()?)))
-                    }
-                }
-
-                match upper_bound {
-                    Bound::Excluded(ref upper) => {
-                        satisfies_upper_bound.push((
-                            Occur::Must,
-                            Box::new(BooleanQuery::new(vec![(
-                                Occur::Must,
-                                Box::new(
-                                    range_field
-                                        .compare_lower_bound(upper, Comparison::GreaterThan)?,
-                                ),
-                            )])),
-                        ));
-                    }
-                    Bound::Included(ref upper) => {
-                        satisfies_upper_bound.push((
-                            Occur::Must,
-                            (Box::new(BooleanQuery::new(vec![
-                                (
-                                    Occur::Should,
-                                    Box::new(BooleanQuery::new(vec![
-                                        (
-                                            Occur::Must,
-                                            Box::new(range_field.compare_lower_bound(
-                                                upper,
-                                                Comparison::GreaterThanOrEqual,
-                                            )?),
-                                        ),
-                                        (
-                                            Occur::Must,
-                                            Box::new(range_field.lower_bound_inclusive(true)?),
-                                        ),
-                                    ])),
-                                ),
-                                (
-                                    Occur::Should,
-                                    Box::new(BooleanQuery::new(vec![
-                                        (
-                                            Occur::Must,
-                                            Box::new(range_field.compare_lower_bound(
-                                                upper,
-                                                Comparison::GreaterThan,
-                                            )?),
-                                        ),
-                                        (
-                                            Occur::Must,
-                                            Box::new(range_field.lower_bound_inclusive(false)?),
-                                        ),
-                                    ])),
-                                ),
-                            ]))),
-                        ))
-                    }
-                    Bound::Unbounded => {
-                        satisfies_upper_bound.push((Occur::Should, Box::new(range_field.exists()?)))
-                    }
-                }
-
-                let satisfies_lower_bound = BooleanQuery::new(vec![
-                    (
-                        Occur::Should,
-                        Box::new(range_field.upper_bound_unbounded(true)?),
-                    ),
-                    (
-                        Occur::Should,
-                        Box::new(BooleanQuery::new(satisfies_lower_bound)),
-                    ),
-                ]);
-
-                let satisfies_upper_bound = BooleanQuery::new(vec![
-                    (
-                        Occur::Should,
-                        Box::new(range_field.lower_bound_unbounded(true)?),
-                    ),
-                    (
-                        Occur::Should,
-                        Box::new(BooleanQuery::new(satisfies_upper_bound)),
-                    ),
-                ]);
-
-                let is_empty = match (lower_bound, upper_bound) {
-                    (Bound::Included(lower), Bound::Excluded(upper)) => lower == upper,
-                    _ => false,
-                };
-
-                if is_empty {
-                    Ok(Box::new(EmptyQuery))
-                } else {
-                    Ok(Box::new(BooleanQuery::new(vec![
-                        (Occur::Must, Box::new(satisfies_lower_bound)),
-                        (Occur::Must, Box::new(satisfies_upper_bound)),
-                        (Occur::Must, Box::new(range_field.empty(false)?)),
-                    ])))
-                }
-            }
-            Self::RangeTerm {
-                field,
-                value,
-                is_datetime,
-            } => {
-                let search_field = schema
-                    .search_field(field.root())
-                    .ok_or(QueryError::NonIndexedField(field.clone()))?;
-                let range_field = RangeField::new(search_field.field(), is_datetime);
-
-                let satisfies_lower_bound = BooleanQuery::new(vec![
-                    (
-                        Occur::Should,
-                        Box::new(range_field.lower_bound_unbounded(true)?),
-                    ),
-                    (
-                        Occur::Should,
-                        Box::new(BooleanQuery::new(vec![
-                            (
-                                Occur::Should,
-                                Box::new(BooleanQuery::new(vec![
-                                    (
-                                        Occur::Must,
-                                        Box::new(range_field.lower_bound_inclusive(true)?),
-                                    ),
-                                    (
-                                        Occur::Must,
-                                        Box::new(range_field.compare_lower_bound(
-                                            &value,
-                                            Comparison::GreaterThanOrEqual,
-                                        )?),
-                                    ),
-                                ])),
-                            ),
-                            (
-                                Occur::Should,
-                                Box::new(BooleanQuery::new(vec![
-                                    (
-                                        Occur::Must,
-                                        Box::new(range_field.lower_bound_inclusive(false)?),
-                                    ),
-                                    (
-                                        Occur::Must,
-                                        Box::new(range_field.compare_lower_bound(
-                                            &value,
-                                            Comparison::GreaterThan,
-                                        )?),
-                                    ),
-                                ])),
-                            ),
-                        ])),
-                    ),
-                ]);
-
-                let satisfies_upper_bound =
-                    BooleanQuery::new(vec![
-                        (
-                            Occur::Should,
-                            Box::new(range_field.upper_bound_unbounded(true)?),
-                        ),
-                        (
-                            Occur::Should,
-                            Box::new(BooleanQuery::new(vec![
-                                (
-                                    Occur::Should,
-                                    Box::new(BooleanQuery::new(vec![
-                                        (
-                                            Occur::Must,
-                                            Box::new(range_field.upper_bound_inclusive(true)?),
-                                        ),
-                                        (
-                                            Occur::Must,
-                                            Box::new(range_field.compare_upper_bound(
-                                                &value,
-                                                Comparison::LessThanOrEqual,
-                                            )?),
-                                        ),
-                                    ])),
-                                ),
-                                (
-                                    Occur::Should,
-                                    Box::new(BooleanQuery::new(vec![
-                                        (
-                                            Occur::Must,
-                                            Box::new(range_field.upper_bound_inclusive(false)?),
-                                        ),
-                                        (
-                                            Occur::Must,
-                                            Box::new(range_field.compare_upper_bound(
-                                                &value,
-                                                Comparison::LessThan,
-                                            )?),
-                                        ),
-                                    ])),
-                                ),
-                            ])),
-                        ),
-                    ]);
-
-                Ok(Box::new(BooleanQuery::new(vec![
-                    (Occur::Must, Box::new(satisfies_lower_bound)),
-                    (Occur::Must, Box::new(satisfies_upper_bound)),
-                ])))
-            }
-            Self::RangeWithin {
-                field,
-                lower_bound,
-                upper_bound,
-                is_datetime,
-            } => {
-                let search_field = schema
-                    .search_field(field.root())
-                    .ok_or(QueryError::NonIndexedField(field.clone()))?;
-                let typeoid = search_field.field_type().typeoid();
-                let is_datetime = search_field.is_datetime() || is_datetime;
-                let (lower_bound, upper_bound) =
-                    check_range_bounds(typeoid, lower_bound, upper_bound)?;
-
-                let range_field = RangeField::new(search_field.field(), is_datetime);
-
-                let mut satisfies_lower_bound: Vec<(Occur, Box<dyn Query>)> = vec![];
-                let mut satisfies_upper_bound: Vec<(Occur, Box<dyn Query>)> = vec![];
-
-                match lower_bound {
-                    Bound::Excluded(ref lower) => {
-                        satisfies_lower_bound.push((
-                            Occur::Must,
-                            Box::new(BooleanQuery::new(vec![(
-                                Occur::Must,
-                                Box::new(
-                                    range_field.compare_lower_bound(
-                                        lower,
-                                        Comparison::GreaterThanOrEqual,
-                                    )?,
-                                ),
-                            )])),
-                        ));
-                    }
-                    Bound::Included(ref lower) => {
-                        satisfies_lower_bound.push((
-                            Occur::Must,
-                            (Box::new(BooleanQuery::new(vec![
-                                (
-                                    Occur::Should,
-                                    Box::new(BooleanQuery::new(vec![
-                                        (
-                                            Occur::Must,
-                                            Box::new(range_field.compare_lower_bound(
-                                                lower,
-                                                Comparison::GreaterThan,
-                                            )?),
-                                        ),
-                                        (
-                                            Occur::Must,
-                                            Box::new(range_field.lower_bound_inclusive(false)?),
-                                        ),
-                                    ])),
-                                ),
-                                (
-                                    Occur::Should,
-                                    Box::new(BooleanQuery::new(vec![
-                                        (
-                                            Occur::Must,
-                                            Box::new(range_field.compare_lower_bound(
-                                                lower,
-                                                Comparison::GreaterThanOrEqual,
-                                            )?),
-                                        ),
-                                        (
-                                            Occur::Must,
-                                            Box::new(range_field.lower_bound_inclusive(true)?),
-                                        ),
-                                    ])),
-                                ),
-                            ]))),
-                        ))
-                    }
-                    _ => {}
-                }
-
-                match upper_bound {
-                    Bound::Excluded(ref upper) => {
-                        satisfies_upper_bound.push((
-                            Occur::Must,
-                            Box::new(BooleanQuery::new(vec![(
-                                Occur::Must,
-                                Box::new(
-                                    range_field
-                                        .compare_upper_bound(upper, Comparison::LessThanOrEqual)?,
-                                ),
-                            )])),
-                        ));
-                    }
-                    Bound::Included(ref upper) => satisfies_upper_bound.push((
-                        Occur::Must,
-                        (Box::new(BooleanQuery::new(vec![
-                            (
-                                Occur::Should,
-                                Box::new(BooleanQuery::new(vec![
-                                    (
-                                        Occur::Must,
-                                        Box::new(
-                                            range_field
-                                                .compare_upper_bound(upper, Comparison::LessThan)?,
-                                        ),
-                                    ),
-                                    (
-                                        Occur::Must,
-                                        Box::new(range_field.upper_bound_inclusive(false)?),
-                                    ),
-                                ])),
-                            ),
-                            (
-                                Occur::Should,
-                                Box::new(BooleanQuery::new(vec![
-                                    (
-                                        Occur::Must,
-                                        Box::new(range_field.compare_upper_bound(
-                                            upper,
-                                            Comparison::LessThanOrEqual,
-                                        )?),
-                                    ),
-                                    (
-                                        Occur::Must,
-                                        Box::new(range_field.upper_bound_inclusive(true)?),
-                                    ),
-                                ])),
-                            ),
-                        ]))),
-                    )),
-                    _ => {}
-                }
-
-                let satisfies_lower_bound = BooleanQuery::new(vec![
-                    (
-                        Occur::Should,
-                        Box::new(range_field.lower_bound_unbounded(true)?),
-                    ),
-                    (
-                        Occur::Should,
-                        Box::new(BooleanQuery::new(satisfies_lower_bound)),
-                    ),
-                ]);
-
-                let satisfies_upper_bound = BooleanQuery::new(vec![
-                    (
-                        Occur::Should,
-                        Box::new(range_field.upper_bound_unbounded(true)?),
-                    ),
-                    (
-                        Occur::Should,
-                        Box::new(BooleanQuery::new(satisfies_upper_bound)),
-                    ),
-                ]);
-
-                let is_empty = match (lower_bound, upper_bound) {
-                    (Bound::Included(lower), Bound::Excluded(upper)) => lower == upper,
-                    _ => false,
-                };
-
-                if is_empty {
-                    Ok(Box::new(range_field.exists()?))
-                } else {
-                    Ok(Box::new(BooleanQuery::new(vec![
-                        (Occur::Must, Box::new(satisfies_lower_bound)),
-                        (Occur::Must, Box::new(satisfies_upper_bound)),
-                    ])))
-                }
-            }
-            Self::Regex { field, pattern } => {
-                let search_field = schema
-                    .search_field(field.root())
-                    .ok_or(QueryError::NonIndexedField(field.clone()))?;
-
-                Ok(Box::new(
-                    RegexQuery::from_pattern(&pattern, search_field.field())
-                        .map_err(|err| QueryError::RegexError(err, pattern.clone()))?,
-                ))
-            }
-            Self::RegexPhrase {
-                field,
-                regexes,
-                slop,
-                max_expansions,
-            } => {
-                let search_field = schema
-                    .search_field(field.root())
-                    .ok_or(QueryError::NonIndexedField(field.clone()))?;
-                let mut query = RegexPhraseQuery::new(search_field.field(), regexes);
-
-                if let Some(slop) = slop {
-                    query.set_slop(slop)
-                }
-                if let Some(max_expansions) = max_expansions {
-                    query.set_max_expansions(max_expansions)
-                }
-                Ok(Box::new(query))
-            }
-
-            Self::Term {
-                field,
-                value,
-                is_datetime,
-            } => {
-                let record_option = IndexRecordOption::WithFreqsAndPositions;
-                if let Some(field) = field {
-                    let search_field = schema
-                        .search_field(field.root())
-                        .ok_or(QueryError::NonIndexedField(field.clone()))?;
-                    let field_type = search_field.field_entry().field_type();
-                    let is_datetime = search_field.is_datetime() || is_datetime;
-                    let term = value_to_term(
-                        search_field.field(),
-                        &value,
-                        field_type,
-                        field.path().as_deref(),
-                        is_datetime,
-                    )?;
-
-                    Ok(Box::new(TermQuery::new(term, record_option.into())))
-                } else {
-                    // If no field is passed, then search all fields.
-                    let all_fields = schema.fields();
-                    let mut terms = vec![];
-                    for (field, field_entry) in all_fields {
-                        let field_type = field_entry.field_type();
-                        if let Ok(term) =
-                            value_to_term(field, &value, field_type, None, is_datetime)
-                        {
-                            terms.push(term);
-                        }
-                    }
-
-                    Ok(Box::new(TermSetQuery::new(terms)))
-                }
-            }
-            Self::TermSet { terms: fields } => {
-=======
             SearchQueryInput::TermSet { terms: fields } => {
->>>>>>> 5e13f82a
                 let mut terms = vec![];
                 for TermInput {
                     field,
@@ -1513,11 +648,7 @@
     path: Option<&str>,
     expand_dots: bool,
     is_datetime: bool,
-<<<<<<< HEAD
-) -> Result<Term, QueryError> {
-=======
 ) -> Result<Term> {
->>>>>>> 5e13f82a
     let mut term = Term::from_field_json_path(field, path.unwrap_or_default(), expand_dots);
     match value {
         OwnedValue::Str(text) => {
@@ -1564,11 +695,7 @@
     field_type: &FieldType,
     path: Option<&str>,
     is_datetime: bool,
-<<<<<<< HEAD
-) -> std::result::Result<Term, QueryError> {
-=======
 ) -> Result<Term> {
->>>>>>> 5e13f82a
     let json_options = match field_type {
         FieldType::JsonObject(ref options) => Some(options),
         _ => None,
