--- conflicted
+++ resolved
@@ -255,7 +255,6 @@
             _ => None,
         }
     }
-<<<<<<< HEAD
 
     pub fn is_full_scan_query(&self) -> bool {
         match self {
@@ -317,9 +316,6 @@
             _ => false,
         }
     }
-}
-=======
->>>>>>> 2a5a591b
 
     pub fn extract_field_names(&self, field_names: &mut crate::api::HashSet<String>) {
         match self {
@@ -1027,22 +1023,26 @@
     use tantivy::schema::OwnedValue;
 
     fn create_term_query() -> SearchQueryInput {
-        SearchQueryInput::Term {
-            field: Some("test".into()),
-            value: OwnedValue::Str("value".to_string()),
-            is_datetime: false,
+        SearchQueryInput::TermSet {
+            terms: vec![TermInput {
+                field: "test".into(),
+                value: OwnedValue::Str("value".to_string()),
+                is_datetime: false,
+            }],
         }
     }
 
     fn create_match_query() -> SearchQueryInput {
-        SearchQueryInput::Match {
+        SearchQueryInput::FieldedQuery {
             field: "test".into(),
-            value: "value".to_string(),
-            tokenizer: None,
-            distance: None,
-            transposition_cost_one: None,
-            prefix: None,
-            conjunction_mode: None,
+            query: pdb::Query::Match {
+                value: "value".to_string(),
+                tokenizer: None,
+                distance: None,
+                transposition_cost_one: None,
+                prefix: None,
+                conjunction_mode: None,
+            },
         }
     }
 
@@ -1064,8 +1064,9 @@
         assert!(!create_match_query().is_full_scan_query());
 
         // Exists queries are not full scans
-        assert!(!SearchQueryInput::Exists {
+        assert!(!SearchQueryInput::FieldedQuery {
             field: "test".into(),
+            query: pdb::Query::Exists,
         }
         .is_full_scan_query());
     }
