-- Test GROUP BY functionality in aggregate custom scan
-- This file combines and consolidates tests from multiple GROUP BY test files
CREATE EXTENSION IF NOT EXISTS pg_search;
SET paradedb.enable_aggregate_custom_scan TO on;
-- ===========================================================================
-- SECTION 1: Basic GROUP BY Tests with Numeric Fields
-- ===========================================================================
DROP TABLE IF EXISTS products CASCADE;
CREATE TABLE products (
    id SERIAL PRIMARY KEY,
    description TEXT,
    rating INTEGER,
    category TEXT,
    price NUMERIC,
    in_stock BOOLEAN
);
INSERT INTO products (description, rating, category, price, in_stock) VALUES
    ('Laptop with fast processor', 5, 'Electronics', 999.99, true),
    ('Gaming laptop with RGB', 5, 'Electronics', 1299.99, true),
    ('Budget laptop for students', 3, 'Electronics', 499.99, false),
    ('Wireless keyboard and mouse', 4, 'Electronics', 79.99, true),
    ('Mechanical keyboard RGB', 5, 'Electronics', 149.99, true),
    ('Running shoes for athletes', 5, 'Sports', 89.99, true),
    ('Winter jacket warm', 4, 'Clothing', 129.99, true),
    ('Summer jacket light', 3, 'Clothing', 59.99, true);
CREATE INDEX products_idx ON products 
USING bm25 (id, description, rating, category, price)
WITH (
    key_field='id',
    text_fields='{"description": {}, "category": {"fast": true}}',
    numeric_fields='{"rating": {"fast": true}, "price": {"fast": true}}'
);
-- Test 1.1: Basic GROUP BY with integer field
EXPLAIN (FORMAT TEXT, COSTS OFF, TIMING OFF)
SELECT rating, COUNT(*) AS count
FROM products 
WHERE description @@@ 'laptop' 
GROUP BY rating
ORDER BY rating;
                                                                      QUERY PLAN                                                                       
-------------------------------------------------------------------------------------------------------------------------------------------------------
 Custom Scan (ParadeDB Aggregate Scan) on products
   Index: products_idx
   Tantivy Query: {"with_index":{"query":{"parse_with_field":{"field":"description","query_string":"laptop","lenient":null,"conjunction_mode":null}}}}
   Aggregate Definition: {"group_0":{"terms":{"field":"rating"}}}
(4 rows)

SELECT rating, COUNT(*) AS count
FROM products 
WHERE description @@@ 'laptop' 
GROUP BY rating
ORDER BY rating;
 rating | count 
--------+-------
      3 |     1
      5 |     2
(2 rows)

-- Test 1.2: Non-GROUP BY aggregate (should still use custom scan)
EXPLAIN (FORMAT TEXT, COSTS OFF, TIMING OFF)
SELECT COUNT(*) AS total_laptops
FROM products 
WHERE description @@@ 'laptop';
                                                                      QUERY PLAN                                                                       
-------------------------------------------------------------------------------------------------------------------------------------------------------
 Custom Scan (ParadeDB Aggregate Scan) on products
   Index: products_idx
   Tantivy Query: {"with_index":{"query":{"parse_with_field":{"field":"description","query_string":"laptop","lenient":null,"conjunction_mode":null}}}}
   Aggregate Definition: {"0":{"value_count":{"field":"ctid"}}}
(4 rows)

SELECT COUNT(*) AS total_laptops
FROM products 
WHERE description @@@ 'laptop';
 total_laptops 
---------------
             3
(1 row)

-- Test 1.3: GROUP BY with string field
EXPLAIN (FORMAT TEXT, COSTS OFF, TIMING OFF)
SELECT category, COUNT(*) AS count
FROM products 
WHERE description @@@ 'laptop OR keyboard OR shoes' 
GROUP BY category
ORDER BY category DESC;
                                                                                 QUERY PLAN                                                                                 
----------------------------------------------------------------------------------------------------------------------------------------------------------------------------
 Custom Scan (ParadeDB Aggregate Scan) on products
   Index: products_idx
   Tantivy Query: {"with_index":{"query":{"parse_with_field":{"field":"description","query_string":"laptop OR keyboard OR shoes","lenient":null,"conjunction_mode":null}}}}
<<<<<<< HEAD
   Aggregate Definition: {"group_0":{"terms":{"field":"category","size":10000},"aggs":{"agg_0":{"value_count":{"field":"ctid"}}}}}
=======
   Aggregate Definition: {"group_0":{"terms":{"field":"category"}}}
>>>>>>> 4b51aa90
(4 rows)

SELECT category, COUNT(*) AS count
FROM products 
WHERE description @@@ 'laptop OR keyboard OR shoes' 
GROUP BY category
ORDER BY category DESC;
  category   | count 
-------------+-------
 Sports      |     1
 Electronics |     5
(2 rows)

-- Test 1.4: Test different column orders (COUNT(*) first vs last)
-- Verify that both column orders work correctly
EXPLAIN (FORMAT TEXT, COSTS OFF, TIMING OFF)
SELECT COUNT(*), category FROM products WHERE description @@@ 'laptop' GROUP BY category;
                                                                      QUERY PLAN                                                                       
-------------------------------------------------------------------------------------------------------------------------------------------------------
 Custom Scan (ParadeDB Aggregate Scan) on products
   Index: products_idx
   Tantivy Query: {"with_index":{"query":{"parse_with_field":{"field":"description","query_string":"laptop","lenient":null,"conjunction_mode":null}}}}
   Aggregate Definition: {"group_0":{"terms":{"field":"category"}}}
(4 rows)

SELECT COUNT(*), category FROM products WHERE description @@@ 'laptop' GROUP BY category;
 count |  category   
-------+-------------
     3 | Electronics
(1 row)

EXPLAIN (FORMAT TEXT, COSTS OFF, TIMING OFF)
SELECT category, COUNT(*) FROM products WHERE description @@@ 'laptop' GROUP BY category;
                                                                      QUERY PLAN                                                                       
-------------------------------------------------------------------------------------------------------------------------------------------------------
 Custom Scan (ParadeDB Aggregate Scan) on products
   Index: products_idx
   Tantivy Query: {"with_index":{"query":{"parse_with_field":{"field":"description","query_string":"laptop","lenient":null,"conjunction_mode":null}}}}
   Aggregate Definition: {"group_0":{"terms":{"field":"category"}}}
(4 rows)

SELECT category, COUNT(*) FROM products WHERE description @@@ 'laptop' GROUP BY category;
  category   | count 
-------------+-------
 Electronics |     3
(1 row)

-- Test 1.5: Verify execution plans
EXPLAIN (COSTS OFF, VERBOSE)
SELECT rating, COUNT(*) FROM products WHERE description @@@ 'laptop' GROUP BY rating;
                                                                      QUERY PLAN                                                                       
-------------------------------------------------------------------------------------------------------------------------------------------------------
 Custom Scan (ParadeDB Aggregate Scan) on public.products
   Output: rating, now()
   Index: products_idx
   Tantivy Query: {"with_index":{"query":{"parse_with_field":{"field":"description","query_string":"laptop","lenient":null,"conjunction_mode":null}}}}
   Aggregate Definition: {"group_0":{"terms":{"field":"rating"}}}
(5 rows)

EXPLAIN (COSTS OFF, VERBOSE)
SELECT COUNT(*) FROM products WHERE description @@@ 'laptop';
                                                                      QUERY PLAN                                                                       
-------------------------------------------------------------------------------------------------------------------------------------------------------
 Custom Scan (ParadeDB Aggregate Scan) on public.products
   Output: now()
   Index: products_idx
   Tantivy Query: {"with_index":{"query":{"parse_with_field":{"field":"description","query_string":"laptop","lenient":null,"conjunction_mode":null}}}}
   Aggregate Definition: {"0":{"value_count":{"field":"ctid"}}}
(5 rows)

-- ===========================================================================
-- SECTION 2: Data Type Tests
-- ===========================================================================
DROP TABLE IF EXISTS type_test CASCADE;
CREATE TABLE type_test (
    id SERIAL PRIMARY KEY,
    content TEXT,
    val_int2 SMALLINT,
    val_int4 INTEGER,
    val_int8 BIGINT,
    val_float4 REAL,
    val_float8 DOUBLE PRECISION,
    val_text TEXT,
    val_bool BOOLEAN
);
INSERT INTO type_test (content, val_int2, val_int4, val_int8, val_float4, val_float8, val_text, val_bool) VALUES
    ('alpha test data', 1, 100, 1000000, 1.5, 2.5, 'group_a', true),
    ('alpha test data', 1, 100, 1000000, 1.5, 2.5, 'group_a', true),
    ('beta test data', 2, 200, 2000000, 3.5, 4.5, 'group_b', false),
    ('beta test data', 2, 200, 2000000, 3.5, 4.5, 'group_b', false),
    ('gamma test data', 3, 300, 3000000, 5.5, 6.5, 'group_c', true);
CREATE INDEX type_test_idx ON type_test
USING bm25 (id, content, val_int2, val_int4, val_int8, val_float4, val_float8, val_text, val_bool)
WITH (
    key_field='id',
    text_fields='{"content": {}, "val_text": {"fast": true}}',
    numeric_fields='{
        "val_int2": {"fast": true},
        "val_int4": {"fast": true},
        "val_int8": {"fast": true},
        "val_float4": {"fast": true},
        "val_float8": {"fast": true}
    }',
    boolean_fields='{"val_bool": {"fast": true}}'
);
-- Test 2.1: GROUP BY different numeric types
EXPLAIN (FORMAT TEXT, COSTS OFF, TIMING OFF)
SELECT val_int2, COUNT(*) FROM type_test WHERE content @@@ 'test' GROUP BY val_int2 ORDER BY val_int2;
                                                                   QUERY PLAN                                                                    
-------------------------------------------------------------------------------------------------------------------------------------------------
 Custom Scan (ParadeDB Aggregate Scan) on type_test
   Index: type_test_idx
   Tantivy Query: {"with_index":{"query":{"parse_with_field":{"field":"content","query_string":"test","lenient":null,"conjunction_mode":null}}}}
   Aggregate Definition: {"group_0":{"terms":{"field":"val_int2"}}}
(4 rows)

SELECT val_int2, COUNT(*) FROM type_test WHERE content @@@ 'test' GROUP BY val_int2 ORDER BY val_int2;
 val_int2 | count 
----------+-------
        1 |     2
        2 |     2
        3 |     1
(3 rows)

EXPLAIN (FORMAT TEXT, COSTS OFF, TIMING OFF)
SELECT val_int4, COUNT(*) FROM type_test WHERE content @@@ 'test' GROUP BY val_int4 ORDER BY val_int4;
                                                                   QUERY PLAN                                                                    
-------------------------------------------------------------------------------------------------------------------------------------------------
 Custom Scan (ParadeDB Aggregate Scan) on type_test
   Index: type_test_idx
   Tantivy Query: {"with_index":{"query":{"parse_with_field":{"field":"content","query_string":"test","lenient":null,"conjunction_mode":null}}}}
   Aggregate Definition: {"group_0":{"terms":{"field":"val_int4"}}}
(4 rows)

SELECT val_int4, COUNT(*) FROM type_test WHERE content @@@ 'test' GROUP BY val_int4 ORDER BY val_int4;
 val_int4 | count 
----------+-------
      100 |     2
      200 |     2
      300 |     1
(3 rows)

EXPLAIN (FORMAT TEXT, COSTS OFF, TIMING OFF)
SELECT val_int8, COUNT(*) FROM type_test WHERE content @@@ 'test' GROUP BY val_int8 ORDER BY val_int8;
                                                                   QUERY PLAN                                                                    
-------------------------------------------------------------------------------------------------------------------------------------------------
 Custom Scan (ParadeDB Aggregate Scan) on type_test
   Index: type_test_idx
   Tantivy Query: {"with_index":{"query":{"parse_with_field":{"field":"content","query_string":"test","lenient":null,"conjunction_mode":null}}}}
   Aggregate Definition: {"group_0":{"terms":{"field":"val_int8"}}}
(4 rows)

SELECT val_int8, COUNT(*) FROM type_test WHERE content @@@ 'test' GROUP BY val_int8 ORDER BY val_int8;
 val_int8 | count 
----------+-------
  1000000 |     2
  2000000 |     2
  3000000 |     1
(3 rows)

EXPLAIN (FORMAT TEXT, COSTS OFF, TIMING OFF)
SELECT val_float4, COUNT(*) FROM type_test WHERE content @@@ 'test' GROUP BY val_float4 ORDER BY val_float4;
                                                                   QUERY PLAN                                                                    
-------------------------------------------------------------------------------------------------------------------------------------------------
 Custom Scan (ParadeDB Aggregate Scan) on type_test
   Index: type_test_idx
   Tantivy Query: {"with_index":{"query":{"parse_with_field":{"field":"content","query_string":"test","lenient":null,"conjunction_mode":null}}}}
   Aggregate Definition: {"group_0":{"terms":{"field":"val_float4"}}}
(4 rows)

SELECT val_float4, COUNT(*) FROM type_test WHERE content @@@ 'test' GROUP BY val_float4 ORDER BY val_float4;
 val_float4 | count 
------------+-------
        1.5 |     2
        3.5 |     2
        5.5 |     1
(3 rows)

EXPLAIN (FORMAT TEXT, COSTS OFF, TIMING OFF)
SELECT val_float8, COUNT(*) FROM type_test WHERE content @@@ 'test' GROUP BY val_float8 ORDER BY val_float8;
                                                                   QUERY PLAN                                                                    
-------------------------------------------------------------------------------------------------------------------------------------------------
 Custom Scan (ParadeDB Aggregate Scan) on type_test
   Index: type_test_idx
   Tantivy Query: {"with_index":{"query":{"parse_with_field":{"field":"content","query_string":"test","lenient":null,"conjunction_mode":null}}}}
   Aggregate Definition: {"group_0":{"terms":{"field":"val_float8"}}}
(4 rows)

SELECT val_float8, COUNT(*) FROM type_test WHERE content @@@ 'test' GROUP BY val_float8 ORDER BY val_float8;
 val_float8 | count 
------------+-------
        2.5 |     2
        4.5 |     2
        6.5 |     1
(3 rows)

-- Test 2.2: GROUP BY text field
EXPLAIN (FORMAT TEXT, COSTS OFF, TIMING OFF)
SELECT val_text, COUNT(*) FROM type_test WHERE content @@@ 'test' GROUP BY val_text ORDER BY val_text;
                                                                   QUERY PLAN                                                                    
-------------------------------------------------------------------------------------------------------------------------------------------------
 Custom Scan (ParadeDB Aggregate Scan) on type_test
   Index: type_test_idx
   Tantivy Query: {"with_index":{"query":{"parse_with_field":{"field":"content","query_string":"test","lenient":null,"conjunction_mode":null}}}}
   Aggregate Definition: {"group_0":{"terms":{"field":"val_text"}}}
(4 rows)

SELECT val_text, COUNT(*) FROM type_test WHERE content @@@ 'test' GROUP BY val_text ORDER BY val_text;
 val_text | count 
----------+-------
 group_a  |     2
 group_b  |     2
 group_c  |     1
(3 rows)

-- Test 2.3: GROUP BY boolean field
EXPLAIN (FORMAT TEXT, COSTS OFF, TIMING OFF)
SELECT val_bool, COUNT(*) FROM type_test WHERE content @@@ 'test' GROUP BY val_bool ORDER BY val_bool;
                                                                   QUERY PLAN                                                                    
-------------------------------------------------------------------------------------------------------------------------------------------------
 Custom Scan (ParadeDB Aggregate Scan) on type_test
   Index: type_test_idx
   Tantivy Query: {"with_index":{"query":{"parse_with_field":{"field":"content","query_string":"test","lenient":null,"conjunction_mode":null}}}}
   Aggregate Definition: {"group_0":{"terms":{"field":"val_bool"}}}
(4 rows)

SELECT val_bool, COUNT(*) FROM type_test WHERE content @@@ 'test' GROUP BY val_bool ORDER BY val_bool;
 val_bool | count 
----------+-------
 f        |     2
 t        |     3
(2 rows)

-- ===========================================================================
-- SECTION 3: Edge Cases and Negative Tests
-- ===========================================================================
-- Test 3.1: GROUP BY with no matching results
EXPLAIN (FORMAT TEXT, COSTS OFF, TIMING OFF)
SELECT rating, COUNT(*) AS count
FROM products 
WHERE description @@@ 'nonexistent_term' 
GROUP BY rating;
                                                                           QUERY PLAN                                                                            
-----------------------------------------------------------------------------------------------------------------------------------------------------------------
 Custom Scan (ParadeDB Aggregate Scan) on products
   Index: products_idx
   Tantivy Query: {"with_index":{"query":{"parse_with_field":{"field":"description","query_string":"nonexistent_term","lenient":null,"conjunction_mode":null}}}}
   Aggregate Definition: {"group_0":{"terms":{"field":"rating"}}}
(4 rows)

SELECT rating, COUNT(*) AS count
FROM products 
WHERE description @@@ 'nonexistent_term' 
GROUP BY rating;
 rating | count 
--------+-------
(0 rows)

-- Test 3.2: Test with non-fast field (should NOT use aggregate scan)
DROP INDEX products_idx;
CREATE INDEX products_idx ON products 
USING bm25 (id, description, rating)
WITH (
    key_field='id',
    text_fields='{"description": {}}',
    numeric_fields='{"rating": {"fast": false}}'  -- Not a fast field
);
EXPLAIN (COSTS OFF, VERBOSE) 
SELECT rating, COUNT(*) 
FROM products 
WHERE description @@@ 'laptop' 
GROUP BY rating;
                                                                            QUERY PLAN                                                                             
-------------------------------------------------------------------------------------------------------------------------------------------------------------------
 GroupAggregate
   Output: rating, count(*)
   Group Key: products.rating
   ->  Sort
         Output: rating
         Sort Key: products.rating
         ->  Custom Scan (ParadeDB Scan) on public.products
               Output: rating
               Table: products
               Index: products_idx
               Exec Method: NormalScanExecState
               Scores: false
               Tantivy Query: {"with_index":{"query":{"parse_with_field":{"field":"description","query_string":"laptop","lenient":null,"conjunction_mode":null}}}}
(13 rows)

-- Test 3.3: GROUP BY without WHERE clause (should NOT use aggregate scan)
EXPLAIN (COSTS OFF, VERBOSE) 
SELECT rating, COUNT(*) 
FROM products 
GROUP BY rating;
                             QUERY PLAN                             
--------------------------------------------------------------------
 HashAggregate
   Output: rating, count(*)
   Group Key: products.rating
   ->  Seq Scan on public.products
         Output: id, description, rating, category, price, in_stock
(5 rows)

-- ===========================================================================
-- SECTION 4: Real-World Example - Support Ticket Analysis
-- ===========================================================================
DROP TABLE IF EXISTS support_tickets CASCADE;
CREATE TABLE support_tickets (
    id SERIAL PRIMARY KEY,
    description TEXT,
    priority TEXT,
    status TEXT,
    category TEXT
);
INSERT INTO support_tickets (description, priority, status, category) VALUES
    ('Cannot login to failed account', 'High', 'Open', 'Authentication'),
    ('Password reset not working (failed)', 'High', 'Open', 'Authentication'),
    ('Slow dashboard loading', 'Medium', 'In Progress', 'Performance'),
    ('Export feature broken error', 'Low', 'Open', 'Features'),
    ('Payment failed error', 'High', 'Resolved', 'Billing'),
    ('Missing invoice', 'Low', 'Resolved', 'Billing');
CREATE INDEX tickets_idx ON support_tickets
USING bm25 (id, description, priority, status, category)
WITH (
    key_field='id',
    text_fields='{
        "description": {},
        "priority": {"fast": true},
        "status": {"fast": true},
        "category": {"fast": true}
    }'
);
-- Test 4.1: Analyze priority distribution for login issues
EXPLAIN (FORMAT TEXT, COSTS OFF, TIMING OFF)
SELECT priority, COUNT(*) as count
FROM support_tickets
WHERE description @@@ 'login OR password OR authentication'
GROUP BY priority
ORDER BY priority;
                                                                                     QUERY PLAN                                                                                     
------------------------------------------------------------------------------------------------------------------------------------------------------------------------------------
 Custom Scan (ParadeDB Aggregate Scan) on support_tickets
   Index: tickets_idx
   Tantivy Query: {"with_index":{"query":{"parse_with_field":{"field":"description","query_string":"login OR password OR authentication","lenient":null,"conjunction_mode":null}}}}
   Aggregate Definition: {"group_0":{"terms":{"field":"priority"}}}
(4 rows)

SELECT priority, COUNT(*) as count
FROM support_tickets
WHERE description @@@ 'login OR password OR authentication'
GROUP BY priority
ORDER BY priority;
 priority | count 
----------+-------
 High     |     2
(1 row)

-- Test 4.2: Status breakdown by category (without ORDER BY)
-- Note: ORDER BY aggregate columns is not yet supported in custom scan
EXPLAIN (FORMAT TEXT, COSTS OFF, TIMING OFF)
SELECT category, COUNT(*) as count
FROM support_tickets
WHERE description @@@ 'error OR broken OR failed'
GROUP BY category;
                                                                                QUERY PLAN                                                                                
--------------------------------------------------------------------------------------------------------------------------------------------------------------------------
 Custom Scan (ParadeDB Aggregate Scan) on support_tickets
   Index: tickets_idx
   Tantivy Query: {"with_index":{"query":{"parse_with_field":{"field":"description","query_string":"error OR broken OR failed","lenient":null,"conjunction_mode":null}}}}
   Aggregate Definition: {"group_0":{"terms":{"field":"category"}}}
(4 rows)

SELECT category, COUNT(*) as count
FROM support_tickets
WHERE description @@@ 'error OR broken OR failed'
GROUP BY category;
    category    | count 
----------------+-------
 Authentication |     2
 Billing        |     1
 Features       |     1
(3 rows)

-- ===========================================================================
-- SECTION 5: Multi-Column GROUP BY (Falls back to PostgreSQL)
-- ===========================================================================
-- This will fall back to PostgreSQL's standard GroupAggregate as we don't support multi-column GROUP BY yet
EXPLAIN (COSTS OFF, VERBOSE) 
SELECT category, priority, COUNT(*) 
FROM support_tickets 
WHERE description @@@ 'error' 
GROUP BY category, priority;
<<<<<<< HEAD
                                                                                  QUERY PLAN                                                                                  
------------------------------------------------------------------------------------------------------------------------------------------------------------------------------
 Finalize GroupAggregate
   Output: category, priority, count(*)
   Group Key: support_tickets.category, support_tickets.priority
   ->  Gather Merge
         Output: category, priority, (PARTIAL count(*))
         Workers Planned: 1
         ->  Partial GroupAggregate
               Output: category, priority, PARTIAL count(*)
               Group Key: support_tickets.category, support_tickets.priority
               ->  Sort
                     Output: category, priority
                     Sort Key: support_tickets.category, support_tickets.priority
                     ->  Parallel Custom Scan (ParadeDB Scan) on public.support_tickets
                           Output: category, priority
                           Table: support_tickets
                           Index: tickets_idx
                           Exec Method: MixedFastFieldExecState
                           Fast Fields: category, priority
                           String Fast Fields: category, priority
                           Scores: false
                           Tantivy Query: {"with_index":{"query":{"parse_with_field":{"field":"description","query_string":"error","lenient":null,"conjunction_mode":null}}}}
(21 rows)
=======
                                                                            QUERY PLAN                                                                            
------------------------------------------------------------------------------------------------------------------------------------------------------------------
 GroupAggregate
   Output: category, priority, count(*)
   Group Key: support_tickets.category, support_tickets.priority
   ->  Sort
         Output: category, priority
         Sort Key: support_tickets.category, support_tickets.priority
         ->  Custom Scan (ParadeDB Scan) on public.support_tickets
               Output: category, priority
               Table: support_tickets
               Index: tickets_idx
               Exec Method: MixedFastFieldExecState
               Fast Fields: category, priority
               String Fast Fields: category, priority
               Scores: false
               Tantivy Query: {"with_index":{"query":{"parse_with_field":{"field":"description","query_string":"error","lenient":null,"conjunction_mode":null}}}}
(15 rows)
>>>>>>> 4b51aa90

-- ===========================================================================
-- SECTION 6: Verify ORDER BY functionality
-- ===========================================================================
-- Note: Our custom aggregate scan supports ORDER BY on grouping columns,
-- but ORDER BY on aggregate columns falls back to PostgreSQL.
-- Test 6.1: ORDER BY COUNT(*) should fall back to PostgreSQL
EXPLAIN (COSTS OFF, VERBOSE) 
SELECT category, COUNT(*) as count
FROM support_tickets 
WHERE description @@@ 'error' 
GROUP BY category
ORDER BY COUNT(*) DESC;
ERROR:  could not find pathkey item to sort
-- The query should work with PostgreSQL's standard execution
SELECT category, COUNT(*) as count
FROM support_tickets 
WHERE description @@@ 'error' 
GROUP BY category
ORDER BY COUNT(*) DESC;
ERROR:  could not find pathkey item to sort
-- Test 6.2: ORDER BY alias should also fall back to PostgreSQL
EXPLAIN (COSTS OFF, VERBOSE) 
SELECT category, COUNT(*) as count
FROM support_tickets 
WHERE description @@@ 'error' 
GROUP BY category
ORDER BY count DESC;
ERROR:  could not find pathkey item to sort
-- The query should work with PostgreSQL's standard execution
SELECT category, COUNT(*) as count
FROM support_tickets 
WHERE description @@@ 'error' 
GROUP BY category
ORDER BY count DESC;
ERROR:  could not find pathkey item to sort
-- Test 6.3: ORDER BY grouping column should use custom aggregate scan
EXPLAIN (COSTS OFF, VERBOSE) 
SELECT category, COUNT(*) as count
FROM support_tickets 
WHERE description @@@ 'error' 
GROUP BY category
ORDER BY category;
                                                                      QUERY PLAN                                                                      
------------------------------------------------------------------------------------------------------------------------------------------------------
 Custom Scan (ParadeDB Aggregate Scan) on public.support_tickets
   Output: category, now()
   Index: tickets_idx
   Tantivy Query: {"with_index":{"query":{"parse_with_field":{"field":"description","query_string":"error","lenient":null,"conjunction_mode":null}}}}
<<<<<<< HEAD
   Aggregate Definition: {"group_0":{"terms":{"field":"category","size":10000},"aggs":{"agg_0":{"value_count":{"field":"ctid"}}}}}
=======
   Aggregate Definition: {"group_0":{"terms":{"field":"category"}}}
>>>>>>> 4b51aa90
(5 rows)

-- This should use our custom aggregate scan with ORDER BY
SELECT category, COUNT(*) as count
FROM support_tickets 
WHERE description @@@ 'error' 
GROUP BY category
ORDER BY category;
 category | count 
----------+-------
 Billing  |     1
 Features |     1
(2 rows)

-- Test 6.4: Verify GROUP BY without ORDER BY still uses our custom aggregate scan
EXPLAIN (COSTS OFF, VERBOSE) 
SELECT category, COUNT(*) as count
FROM support_tickets 
WHERE description @@@ 'error' 
GROUP BY category;
                                                                      QUERY PLAN                                                                      
------------------------------------------------------------------------------------------------------------------------------------------------------
 Custom Scan (ParadeDB Aggregate Scan) on public.support_tickets
   Output: category, now()
   Index: tickets_idx
   Tantivy Query: {"with_index":{"query":{"parse_with_field":{"field":"description","query_string":"error","lenient":null,"conjunction_mode":null}}}}
   Aggregate Definition: {"group_0":{"terms":{"field":"category"}}}
(5 rows)

-- This uses our custom aggregate scan
SELECT category, COUNT(*) as count
FROM support_tickets 
WHERE description @@@ 'error' 
GROUP BY category;
 category | count 
----------+-------
 Billing  |     1
 Features |     1
(2 rows)

-- Test 6.5: GROUP BY without aggregates (distinct categories) should use custom aggregate scan
EXPLAIN (COSTS OFF, VERBOSE)
SELECT category
FROM support_tickets
WHERE description @@@ 'error'
GROUP BY category
ORDER BY category;
                                                                      QUERY PLAN                                                                      
------------------------------------------------------------------------------------------------------------------------------------------------------
 Custom Scan (ParadeDB Aggregate Scan) on public.support_tickets
   Output: category
   Index: tickets_idx
   Tantivy Query: {"with_index":{"query":{"parse_with_field":{"field":"description","query_string":"error","lenient":null,"conjunction_mode":null}}}}
   Aggregate Definition: {"group_0":{"terms":{"field":"category","size":10000},"aggs":{}}}
(5 rows)

-- This should use our custom aggregate scan and return distinct categories without COUNT(*)
SELECT category
FROM support_tickets
WHERE description @@@ 'error'
GROUP BY category
ORDER BY category;
 category 
----------
 Billing
 Features
(2 rows)

-- ===========================================================================
-- SECTION 7: Benchmark-style comparison – GROUP BY vs paradedb.aggregate
-- ===========================================================================
-- Test 7.1: GROUP BY with integer field
EXPLAIN (FORMAT TEXT, COSTS OFF, TIMING OFF)
SELECT category, COUNT(*) as count
FROM support_tickets 
WHERE description @@@ 'failed' 
GROUP BY category
ORDER BY category;
                                                                      QUERY PLAN                                                                       
-------------------------------------------------------------------------------------------------------------------------------------------------------
 Custom Scan (ParadeDB Aggregate Scan) on support_tickets
   Index: tickets_idx
   Tantivy Query: {"with_index":{"query":{"parse_with_field":{"field":"description","query_string":"failed","lenient":null,"conjunction_mode":null}}}}
   Aggregate Definition: {"group_0":{"terms":{"field":"category","size":10000},"aggs":{"agg_0":{"value_count":{"field":"ctid"}}}}}
(4 rows)

SELECT category, COUNT(*) as count
FROM support_tickets 
WHERE description @@@ 'failed' 
GROUP BY category
ORDER BY category;
    category    | count 
----------------+-------
 Authentication |     2
 Billing        |     1
(2 rows)

-- Aggregate UDF equivalent
EXPLAIN (FORMAT TEXT, COSTS OFF, TIMING OFF)
SELECT *
FROM paradedb.aggregate(
        index => 'tickets_idx',
        query => paradedb.term('description','failed'),
        agg   => '{"buckets": {"terms": {"field": "category"}}}',
        solve_mvcc => true
);
         QUERY PLAN         
----------------------------
 Function Scan on aggregate
(1 row)

SELECT *
FROM paradedb.aggregate(
        index => 'tickets_idx',
        query => paradedb.term('description','failed'),
        agg   => '{"buckets": {"terms": {"field": "category"}}}',
        solve_mvcc => true
);
                                                                               aggregate                                                                               
-----------------------------------------------------------------------------------------------------------------------------------------------------------------------
 {"buckets": {"buckets": [{"key": "Authentication", "doc_count": 2}, {"key": "Billing", "doc_count": 1}], "sum_other_doc_count": 0, "doc_count_error_upper_bound": 0}}
(1 row)

-- ===========================================================================
-- SECTION 7: Benchmark-style comparison – GROUP BY vs paradedb.aggregate
-- ===========================================================================
-- Test 7.1: GROUP BY with integer field
EXPLAIN (FORMAT TEXT, COSTS OFF, TIMING OFF)
SELECT category, COUNT(*) as count
FROM support_tickets 
WHERE description @@@ 'failed' 
GROUP BY category
ORDER BY category;
                                                                      QUERY PLAN                                                                       
-------------------------------------------------------------------------------------------------------------------------------------------------------
 Custom Scan (ParadeDB Aggregate Scan) on support_tickets
   Index: tickets_idx
   Tantivy Query: {"with_index":{"query":{"parse_with_field":{"field":"description","query_string":"failed","lenient":null,"conjunction_mode":null}}}}
   Aggregate Definition: {"group_0":{"terms":{"field":"category"}}}
(4 rows)

SELECT category, COUNT(*) as count
FROM support_tickets 
WHERE description @@@ 'failed' 
GROUP BY category
ORDER BY category;
    category    | count 
----------------+-------
 Authentication |     2
 Billing        |     1
(2 rows)

-- Aggregate UDF equivalent
EXPLAIN (FORMAT TEXT, COSTS OFF, TIMING OFF)
SELECT *
FROM paradedb.aggregate(
        index => 'tickets_idx',
        query => paradedb.term('description','failed'),
        agg   => '{"buckets": {"terms": {"field": "category"}}}',
        solve_mvcc => true
);
         QUERY PLAN         
----------------------------
 Function Scan on aggregate
(1 row)

SELECT *
FROM paradedb.aggregate(
        index => 'tickets_idx',
        query => paradedb.term('description','failed'),
        agg   => '{"buckets": {"terms": {"field": "category"}}}',
        solve_mvcc => true
);
                                                                               aggregate                                                                               
-----------------------------------------------------------------------------------------------------------------------------------------------------------------------
 {"buckets": {"buckets": [{"key": "Authentication", "doc_count": 2}, {"key": "Billing", "doc_count": 1}], "sum_other_doc_count": 0, "doc_count_error_upper_bound": 0}}
(1 row)

-- ===========================================================================
-- Clean up
-- ===========================================================================
SET paradedb.enable_aggregate_custom_scan TO off;
DROP TABLE support_tickets CASCADE;
DROP TABLE type_test CASCADE;
DROP TABLE products CASCADE; <|MERGE_RESOLUTION|>--- conflicted
+++ resolved
@@ -89,11 +89,7 @@
  Custom Scan (ParadeDB Aggregate Scan) on products
    Index: products_idx
    Tantivy Query: {"with_index":{"query":{"parse_with_field":{"field":"description","query_string":"laptop OR keyboard OR shoes","lenient":null,"conjunction_mode":null}}}}
-<<<<<<< HEAD
-   Aggregate Definition: {"group_0":{"terms":{"field":"category","size":10000},"aggs":{"agg_0":{"value_count":{"field":"ctid"}}}}}
-=======
-   Aggregate Definition: {"group_0":{"terms":{"field":"category"}}}
->>>>>>> 4b51aa90
+   Aggregate Definition: {"group_0":{"terms":{"field":"category"}}}
 (4 rows)
 
 SELECT category, COUNT(*) AS count
@@ -486,32 +482,6 @@
 FROM support_tickets 
 WHERE description @@@ 'error' 
 GROUP BY category, priority;
-<<<<<<< HEAD
-                                                                                  QUERY PLAN                                                                                  
-------------------------------------------------------------------------------------------------------------------------------------------------------------------------------
- Finalize GroupAggregate
-   Output: category, priority, count(*)
-   Group Key: support_tickets.category, support_tickets.priority
-   ->  Gather Merge
-         Output: category, priority, (PARTIAL count(*))
-         Workers Planned: 1
-         ->  Partial GroupAggregate
-               Output: category, priority, PARTIAL count(*)
-               Group Key: support_tickets.category, support_tickets.priority
-               ->  Sort
-                     Output: category, priority
-                     Sort Key: support_tickets.category, support_tickets.priority
-                     ->  Parallel Custom Scan (ParadeDB Scan) on public.support_tickets
-                           Output: category, priority
-                           Table: support_tickets
-                           Index: tickets_idx
-                           Exec Method: MixedFastFieldExecState
-                           Fast Fields: category, priority
-                           String Fast Fields: category, priority
-                           Scores: false
-                           Tantivy Query: {"with_index":{"query":{"parse_with_field":{"field":"description","query_string":"error","lenient":null,"conjunction_mode":null}}}}
-(21 rows)
-=======
                                                                             QUERY PLAN                                                                            
 ------------------------------------------------------------------------------------------------------------------------------------------------------------------
  GroupAggregate
@@ -530,7 +500,6 @@
                Scores: false
                Tantivy Query: {"with_index":{"query":{"parse_with_field":{"field":"description","query_string":"error","lenient":null,"conjunction_mode":null}}}}
 (15 rows)
->>>>>>> 4b51aa90
 
 -- ===========================================================================
 -- SECTION 6: Verify ORDER BY functionality
@@ -580,11 +549,7 @@
    Output: category, now()
    Index: tickets_idx
    Tantivy Query: {"with_index":{"query":{"parse_with_field":{"field":"description","query_string":"error","lenient":null,"conjunction_mode":null}}}}
-<<<<<<< HEAD
-   Aggregate Definition: {"group_0":{"terms":{"field":"category","size":10000},"aggs":{"agg_0":{"value_count":{"field":"ctid"}}}}}
-=======
-   Aggregate Definition: {"group_0":{"terms":{"field":"category"}}}
->>>>>>> 4b51aa90
+   Aggregate Definition: {"group_0":{"terms":{"field":"category"}}}
 (5 rows)
 
 -- This should use our custom aggregate scan with ORDER BY
@@ -638,7 +603,7 @@
    Output: category
    Index: tickets_idx
    Tantivy Query: {"with_index":{"query":{"parse_with_field":{"field":"description","query_string":"error","lenient":null,"conjunction_mode":null}}}}
-   Aggregate Definition: {"group_0":{"terms":{"field":"category","size":10000},"aggs":{}}}
+   Aggregate Definition: {"group_0":{"terms":{"field":"category"}}}
 (5 rows)
 
 -- This should use our custom aggregate scan and return distinct categories without COUNT(*)
@@ -668,7 +633,7 @@
  Custom Scan (ParadeDB Aggregate Scan) on support_tickets
    Index: tickets_idx
    Tantivy Query: {"with_index":{"query":{"parse_with_field":{"field":"description","query_string":"failed","lenient":null,"conjunction_mode":null}}}}
-   Aggregate Definition: {"group_0":{"terms":{"field":"category","size":10000},"aggs":{"agg_0":{"value_count":{"field":"ctid"}}}}}
+   Aggregate Definition: {"group_0":{"terms":{"field":"category"}}}
 (4 rows)
 
 SELECT category, COUNT(*) as count
