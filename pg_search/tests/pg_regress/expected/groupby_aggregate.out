-- Test GROUP BY functionality in aggregate custom scan
-- This file combines and consolidates tests from multiple GROUP BY test files
CREATE EXTENSION IF NOT EXISTS pg_search;
SET paradedb.enable_aggregate_custom_scan TO on;
-- ===========================================================================
-- SECTION 1: Basic GROUP BY Tests with Numeric Fields
-- ===========================================================================
DROP TABLE IF EXISTS products CASCADE;
CREATE TABLE products (
    id SERIAL PRIMARY KEY,
    description TEXT,
    rating INTEGER,
    category TEXT,
    price NUMERIC,
    in_stock BOOLEAN
);
INSERT INTO products (description, rating, category, price, in_stock) VALUES
    ('Laptop with fast processor', 5, 'Electronics', 999.99, true),
    ('Gaming laptop with RGB', 5, 'Electronics', 1299.99, true),
    ('Budget laptop for students', 3, 'Electronics', 499.99, false),
    ('Wireless keyboard and mouse', 4, 'Electronics', 79.99, true),
    ('Mechanical keyboard RGB', 5, 'Electronics', 149.99, true),
    ('Running shoes for athletes', 5, 'Sports', 89.99, true),
    ('Winter jacket warm', 4, 'Clothing', 129.99, true),
    ('Summer jacket light', 3, 'Clothing', 59.99, true);
CREATE INDEX products_idx ON products 
USING bm25 (id, description, rating, category, price)
WITH (
    key_field='id',
    text_fields='{"description": {}, "category": {"fast": true}}',
    numeric_fields='{"rating": {"fast": true}, "price": {"fast": true}}'
);
<<<<<<< HEAD
-- Test 1.1: Basic GROUP BY with integer field (ORDER BY grouping column)
=======
-- Test 1.1: Basic GROUP BY with integer field
EXPLAIN (FORMAT TEXT, COSTS OFF, TIMING OFF)
>>>>>>> fb72028a
SELECT rating, COUNT(*) AS count
FROM products 
WHERE description @@@ 'laptop' 
GROUP BY rating;
                                                                      QUERY PLAN                                                                       
-------------------------------------------------------------------------------------------------------------------------------------------------------
 Custom Scan (ParadeDB Aggregate Scan) on products
   Index: products_idx
   Tantivy Query: {"with_index":{"query":{"parse_with_field":{"field":"description","query_string":"laptop","lenient":null,"conjunction_mode":null}}}}
   Aggregate Definition: {"group_0":{"terms":{"field":"rating","size":10000},"aggs":{"agg_0":{"value_count":{"field":"ctid"}}}}}
(4 rows)

-- ORDER BY rating;
SELECT rating, COUNT(*) AS count
FROM products 
WHERE description @@@ 'laptop' 
GROUP BY rating;
 rating | count 
--------+-------
      5 |     2
      3 |     1
(2 rows)

-- ORDER BY rating;
-- Test 1.2: Non-GROUP BY aggregate (should still use custom scan)
EXPLAIN (FORMAT TEXT, COSTS OFF, TIMING OFF)
SELECT COUNT(*) AS total_laptops
FROM products 
WHERE description @@@ 'laptop';
                                                                      QUERY PLAN                                                                       
-------------------------------------------------------------------------------------------------------------------------------------------------------
 Custom Scan (ParadeDB Aggregate Scan) on products
   Index: products_idx
   Tantivy Query: {"with_index":{"query":{"parse_with_field":{"field":"description","query_string":"laptop","lenient":null,"conjunction_mode":null}}}}
   Aggregate Definition: {"0":{"value_count":{"field":"ctid"}}}
(4 rows)

SELECT COUNT(*) AS total_laptops
FROM products 
WHERE description @@@ 'laptop';
 total_laptops 
---------------
             3
(1 row)

<<<<<<< HEAD
-- Test 1.3: GROUP BY with string field (ORDER BY grouping column)
=======
-- Test 1.3: GROUP BY with string field
EXPLAIN (FORMAT TEXT, COSTS OFF, TIMING OFF)
SELECT category, COUNT(*) AS count
FROM products 
WHERE description @@@ 'laptop OR keyboard' 
GROUP BY category;
                                                                            QUERY PLAN                                                                             
-------------------------------------------------------------------------------------------------------------------------------------------------------------------
 Custom Scan (ParadeDB Aggregate Scan) on products
   Index: products_idx
   Tantivy Query: {"with_index":{"query":{"parse_with_field":{"field":"description","query_string":"laptop OR keyboard","lenient":null,"conjunction_mode":null}}}}
   Aggregate Definition: {"group_0":{"terms":{"field":"category","size":10000},"aggs":{"agg_0":{"value_count":{"field":"ctid"}}}}}
(4 rows)

-- ORDER BY category;
>>>>>>> fb72028a
SELECT category, COUNT(*) AS count
FROM products 
WHERE description @@@ 'laptop OR keyboard' 
GROUP BY category;
  category   | count 
-------------+-------
 Electronics |     5
(1 row)

<<<<<<< HEAD
-- Test 1.4: GROUP BY with ORDER BY aggregate column (falls back to PostgreSQL)
SELECT rating, COUNT(*) AS count
FROM products 
WHERE description @@@ 'laptop OR keyboard' 
GROUP BY rating 
ORDER BY COUNT(*) DESC;
 rating | count 
--------+-------
      5 |     3
      3 |     1
      4 |     1
(3 rows)
=======
-- ORDER BY category;
-- Test 1.4: Test different column orders (COUNT(*) first vs last)
-- Verify that both column orders work correctly
EXPLAIN (FORMAT TEXT, COSTS OFF, TIMING OFF)
SELECT COUNT(*), category FROM products WHERE description @@@ 'laptop' GROUP BY category;
                                                                      QUERY PLAN                                                                       
-------------------------------------------------------------------------------------------------------------------------------------------------------
 Custom Scan (ParadeDB Aggregate Scan) on products
   Index: products_idx
   Tantivy Query: {"with_index":{"query":{"parse_with_field":{"field":"description","query_string":"laptop","lenient":null,"conjunction_mode":null}}}}
   Aggregate Definition: {"group_0":{"terms":{"field":"category","size":10000},"aggs":{"agg_0":{"value_count":{"field":"ctid"}}}}}
(4 rows)

SELECT COUNT(*), category FROM products WHERE description @@@ 'laptop' GROUP BY category;
 count |  category   
-------+-------------
     3 | Electronics
(1 row)

EXPLAIN (FORMAT TEXT, COSTS OFF, TIMING OFF)
SELECT category, COUNT(*) FROM products WHERE description @@@ 'laptop' GROUP BY category;
                                                                      QUERY PLAN                                                                       
-------------------------------------------------------------------------------------------------------------------------------------------------------
 Custom Scan (ParadeDB Aggregate Scan) on products
   Index: products_idx
   Tantivy Query: {"with_index":{"query":{"parse_with_field":{"field":"description","query_string":"laptop","lenient":null,"conjunction_mode":null}}}}
   Aggregate Definition: {"group_0":{"terms":{"field":"category","size":10000},"aggs":{"agg_0":{"value_count":{"field":"ctid"}}}}}
(4 rows)

SELECT category, COUNT(*) FROM products WHERE description @@@ 'laptop' GROUP BY category;
  category   | count 
-------------+-------
 Electronics |     3
(1 row)
>>>>>>> fb72028a

-- Test 1.5: Verify execution plans
EXPLAIN (COSTS OFF, VERBOSE)
SELECT rating, COUNT(*) FROM products WHERE description @@@ 'laptop' GROUP BY rating;
                                                                      QUERY PLAN                                                                       
-------------------------------------------------------------------------------------------------------------------------------------------------------
 Custom Scan (ParadeDB Aggregate Scan) on public.products
   Output: rating, now()
   Index: products_idx
   Tantivy Query: {"with_index":{"query":{"parse_with_field":{"field":"description","query_string":"laptop","lenient":null,"conjunction_mode":null}}}}
   Human Readable Query: description:(laptop)
   Aggregate Definition: {"group_0":{"terms":{"field":"rating","size":10000},"aggs":{"agg_0":{"value_count":{"field":"ctid"}}}}}
(6 rows)

EXPLAIN (COSTS OFF, VERBOSE)
SELECT COUNT(*) FROM products WHERE description @@@ 'laptop';
                                                                      QUERY PLAN                                                                       
-------------------------------------------------------------------------------------------------------------------------------------------------------
 Custom Scan (ParadeDB Aggregate Scan) on public.products
   Output: now()
   Index: products_idx
   Tantivy Query: {"with_index":{"query":{"parse_with_field":{"field":"description","query_string":"laptop","lenient":null,"conjunction_mode":null}}}}
   Human Readable Query: description:(laptop)
   Aggregate Definition: {"0":{"value_count":{"field":"ctid"}}}
(6 rows)

-- ===========================================================================
-- SECTION 2: Data Type Tests
-- ===========================================================================
DROP TABLE IF EXISTS type_test CASCADE;
CREATE TABLE type_test (
    id SERIAL PRIMARY KEY,
    content TEXT,
    val_int2 SMALLINT,
    val_int4 INTEGER,
    val_int8 BIGINT,
    val_float4 REAL,
    val_float8 DOUBLE PRECISION,
    val_text TEXT,
    val_bool BOOLEAN
);
INSERT INTO type_test (content, val_int2, val_int4, val_int8, val_float4, val_float8, val_text, val_bool) VALUES
    ('alpha test data', 1, 100, 1000000, 1.5, 2.5, 'group_a', true),
    ('alpha test data', 1, 100, 1000000, 1.5, 2.5, 'group_a', true),
    ('beta test data', 2, 200, 2000000, 3.5, 4.5, 'group_b', false),
    ('beta test data', 2, 200, 2000000, 3.5, 4.5, 'group_b', false),
    ('gamma test data', 3, 300, 3000000, 5.5, 6.5, 'group_c', true);
CREATE INDEX type_test_idx ON type_test
USING bm25 (id, content, val_int2, val_int4, val_int8, val_float4, val_float8, val_text, val_bool)
WITH (
    key_field='id',
    text_fields='{"content": {}, "val_text": {"fast": true}}',
    numeric_fields='{
        "val_int2": {"fast": true},
        "val_int4": {"fast": true},
        "val_int8": {"fast": true},
        "val_float4": {"fast": true},
        "val_float8": {"fast": true}
    }',
    boolean_fields='{"val_bool": {"fast": true}}'
);
-- Test 2.1: GROUP BY different numeric types
EXPLAIN (FORMAT TEXT, COSTS OFF, TIMING OFF)
SELECT val_int2, COUNT(*) FROM type_test WHERE content @@@ 'test' GROUP BY val_int2; -- ORDER BY val_int2;
                                                                   QUERY PLAN                                                                    
-------------------------------------------------------------------------------------------------------------------------------------------------
 Custom Scan (ParadeDB Aggregate Scan) on type_test
   Index: type_test_idx
   Tantivy Query: {"with_index":{"query":{"parse_with_field":{"field":"content","query_string":"test","lenient":null,"conjunction_mode":null}}}}
   Aggregate Definition: {"group_0":{"terms":{"field":"val_int2","size":10000},"aggs":{"agg_0":{"value_count":{"field":"ctid"}}}}}
(4 rows)

SELECT val_int2, COUNT(*) FROM type_test WHERE content @@@ 'test' GROUP BY val_int2; -- ORDER BY val_int2;
 val_int2 | count 
----------+-------
        2 |     2
        1 |     2
        3 |     1
(3 rows)

EXPLAIN (FORMAT TEXT, COSTS OFF, TIMING OFF)
SELECT val_int4, COUNT(*) FROM type_test WHERE content @@@ 'test' GROUP BY val_int4; -- ORDER BY val_int4;
                                                                   QUERY PLAN                                                                    
-------------------------------------------------------------------------------------------------------------------------------------------------
 Custom Scan (ParadeDB Aggregate Scan) on type_test
   Index: type_test_idx
   Tantivy Query: {"with_index":{"query":{"parse_with_field":{"field":"content","query_string":"test","lenient":null,"conjunction_mode":null}}}}
   Aggregate Definition: {"group_0":{"terms":{"field":"val_int4","size":10000},"aggs":{"agg_0":{"value_count":{"field":"ctid"}}}}}
(4 rows)

SELECT val_int4, COUNT(*) FROM type_test WHERE content @@@ 'test' GROUP BY val_int4; -- ORDER BY val_int4;
 val_int4 | count 
----------+-------
      100 |     2
      200 |     2
      300 |     1
(3 rows)

EXPLAIN (FORMAT TEXT, COSTS OFF, TIMING OFF)
SELECT val_int8, COUNT(*) FROM type_test WHERE content @@@ 'test' GROUP BY val_int8; -- ORDER BY val_int8;
                                                                   QUERY PLAN                                                                    
-------------------------------------------------------------------------------------------------------------------------------------------------
 Custom Scan (ParadeDB Aggregate Scan) on type_test
   Index: type_test_idx
   Tantivy Query: {"with_index":{"query":{"parse_with_field":{"field":"content","query_string":"test","lenient":null,"conjunction_mode":null}}}}
   Aggregate Definition: {"group_0":{"terms":{"field":"val_int8","size":10000},"aggs":{"agg_0":{"value_count":{"field":"ctid"}}}}}
(4 rows)

SELECT val_int8, COUNT(*) FROM type_test WHERE content @@@ 'test' GROUP BY val_int8; -- ORDER BY val_int8;
 val_int8 | count 
----------+-------
  2000000 |     2
  1000000 |     2
  3000000 |     1
(3 rows)

EXPLAIN (FORMAT TEXT, COSTS OFF, TIMING OFF)
SELECT val_float4, COUNT(*) FROM type_test WHERE content @@@ 'test' GROUP BY val_float4; -- ORDER BY val_float4;
                                                                   QUERY PLAN                                                                    
-------------------------------------------------------------------------------------------------------------------------------------------------
 Custom Scan (ParadeDB Aggregate Scan) on type_test
   Index: type_test_idx
   Tantivy Query: {"with_index":{"query":{"parse_with_field":{"field":"content","query_string":"test","lenient":null,"conjunction_mode":null}}}}
   Aggregate Definition: {"group_0":{"terms":{"field":"val_float4","size":10000},"aggs":{"agg_0":{"value_count":{"field":"ctid"}}}}}
(4 rows)

SELECT val_float4, COUNT(*) FROM type_test WHERE content @@@ 'test' GROUP BY val_float4; -- ORDER BY val_float4;
 val_float4 | count 
------------+-------
        1.5 |     2
        3.5 |     2
        5.5 |     1
(3 rows)

EXPLAIN (FORMAT TEXT, COSTS OFF, TIMING OFF)
SELECT val_float8, COUNT(*) FROM type_test WHERE content @@@ 'test' GROUP BY val_float8; -- ORDER BY val_float8;
                                                                   QUERY PLAN                                                                    
-------------------------------------------------------------------------------------------------------------------------------------------------
 Custom Scan (ParadeDB Aggregate Scan) on type_test
   Index: type_test_idx
   Tantivy Query: {"with_index":{"query":{"parse_with_field":{"field":"content","query_string":"test","lenient":null,"conjunction_mode":null}}}}
   Aggregate Definition: {"group_0":{"terms":{"field":"val_float8","size":10000},"aggs":{"agg_0":{"value_count":{"field":"ctid"}}}}}
(4 rows)

SELECT val_float8, COUNT(*) FROM type_test WHERE content @@@ 'test' GROUP BY val_float8; -- ORDER BY val_float8;
 val_float8 | count 
------------+-------
        2.5 |     2
        4.5 |     2
        6.5 |     1
(3 rows)

-- Test 2.2: GROUP BY text field
EXPLAIN (FORMAT TEXT, COSTS OFF, TIMING OFF)
SELECT val_text, COUNT(*) FROM type_test WHERE content @@@ 'test' GROUP BY val_text; -- ORDER BY val_text;
                                                                   QUERY PLAN                                                                    
-------------------------------------------------------------------------------------------------------------------------------------------------
 Custom Scan (ParadeDB Aggregate Scan) on type_test
   Index: type_test_idx
   Tantivy Query: {"with_index":{"query":{"parse_with_field":{"field":"content","query_string":"test","lenient":null,"conjunction_mode":null}}}}
   Aggregate Definition: {"group_0":{"terms":{"field":"val_text","size":10000},"aggs":{"agg_0":{"value_count":{"field":"ctid"}}}}}
(4 rows)

SELECT val_text, COUNT(*) FROM type_test WHERE content @@@ 'test' GROUP BY val_text; -- ORDER BY val_text;
 val_text | count 
----------+-------
 group_b  |     2
 group_a  |     2
 group_c  |     1
(3 rows)

-- Test 2.3: GROUP BY boolean field
EXPLAIN (FORMAT TEXT, COSTS OFF, TIMING OFF)
SELECT val_bool, COUNT(*) FROM type_test WHERE content @@@ 'test' GROUP BY val_bool; -- ORDER BY val_bool;
                                                                   QUERY PLAN                                                                    
-------------------------------------------------------------------------------------------------------------------------------------------------
 Custom Scan (ParadeDB Aggregate Scan) on type_test
   Index: type_test_idx
   Tantivy Query: {"with_index":{"query":{"parse_with_field":{"field":"content","query_string":"test","lenient":null,"conjunction_mode":null}}}}
   Aggregate Definition: {"group_0":{"terms":{"field":"val_bool","size":10000},"aggs":{"agg_0":{"value_count":{"field":"ctid"}}}}}
(4 rows)

SELECT val_bool, COUNT(*) FROM type_test WHERE content @@@ 'test' GROUP BY val_bool; -- ORDER BY val_bool;
 val_bool | count 
----------+-------
 t        |     3
 f        |     2
(2 rows)

-- ===========================================================================
-- SECTION 3: Edge Cases and Negative Tests
-- ===========================================================================
-- Test 3.1: GROUP BY with no matching results
EXPLAIN (FORMAT TEXT, COSTS OFF, TIMING OFF)
SELECT rating, COUNT(*) AS count
FROM products 
WHERE description @@@ 'nonexistent_term' 
GROUP BY rating;
                                                                           QUERY PLAN                                                                            
-----------------------------------------------------------------------------------------------------------------------------------------------------------------
 Custom Scan (ParadeDB Aggregate Scan) on products
   Index: products_idx
   Tantivy Query: {"with_index":{"query":{"parse_with_field":{"field":"description","query_string":"nonexistent_term","lenient":null,"conjunction_mode":null}}}}
   Aggregate Definition: {"group_0":{"terms":{"field":"rating","size":10000},"aggs":{"agg_0":{"value_count":{"field":"ctid"}}}}}
(4 rows)

SELECT rating, COUNT(*) AS count
FROM products 
WHERE description @@@ 'nonexistent_term' 
GROUP BY rating;
 rating | count 
--------+-------
(0 rows)

-- Test 3.2: Test with non-fast field (should NOT use aggregate scan)
DROP INDEX products_idx;
CREATE INDEX products_idx ON products 
USING bm25 (id, description, rating)
WITH (
    key_field='id',
    text_fields='{"description": {}}',
    numeric_fields='{"rating": {"fast": false}}'  -- Not a fast field
);
EXPLAIN (COSTS OFF, VERBOSE) 
SELECT rating, COUNT(*) 
FROM products 
WHERE description @@@ 'laptop' 
GROUP BY rating;
                                                                                  QUERY PLAN                                                                                   
-------------------------------------------------------------------------------------------------------------------------------------------------------------------------------
 Finalize GroupAggregate
   Output: rating, count(*)
   Group Key: products.rating
   ->  Gather Merge
         Output: rating, (PARTIAL count(*))
         Workers Planned: 1
         ->  Partial GroupAggregate
               Output: rating, PARTIAL count(*)
               Group Key: products.rating
               ->  Sort
                     Output: rating
                     Sort Key: products.rating
                     ->  Parallel Custom Scan (ParadeDB Scan) on public.products
                           Output: rating
                           Table: products
                           Index: products_idx
                           Exec Method: NormalScanExecState
                           Scores: false
                           Tantivy Query: {"with_index":{"query":{"parse_with_field":{"field":"description","query_string":"laptop","lenient":null,"conjunction_mode":null}}}}
                           Human Readable Query: description:(laptop)
(20 rows)

-- Test 3.3: GROUP BY without WHERE clause (should NOT use aggregate scan)
EXPLAIN (COSTS OFF, VERBOSE) 
SELECT rating, COUNT(*) 
FROM products 
GROUP BY rating;
                             QUERY PLAN                             
--------------------------------------------------------------------
 HashAggregate
   Output: rating, count(*)
   Group Key: products.rating
   ->  Seq Scan on public.products
         Output: id, description, rating, category, price, in_stock
(5 rows)

-- ===========================================================================
-- SECTION 4: Real-World Example - Support Ticket Analysis
-- ===========================================================================
DROP TABLE IF EXISTS support_tickets CASCADE;
CREATE TABLE support_tickets (
    id SERIAL PRIMARY KEY,
    description TEXT,
    priority TEXT,
    status TEXT,
    category TEXT
);
INSERT INTO support_tickets (description, priority, status, category) VALUES
    ('Cannot login to account', 'High', 'Open', 'Authentication'),
    ('Password reset not working', 'High', 'Open', 'Authentication'),
    ('Slow dashboard loading', 'Medium', 'In Progress', 'Performance'),
    ('Export feature broken', 'Low', 'Open', 'Features'),
    ('Payment failed error', 'High', 'Resolved', 'Billing'),
    ('Missing invoice', 'Low', 'Resolved', 'Billing');
CREATE INDEX tickets_idx ON support_tickets
USING bm25 (id, description, priority, status, category)
WITH (
    key_field='id',
    text_fields='{
        "description": {},
        "priority": {"fast": true},
        "status": {"fast": true},
        "category": {"fast": true}
    }'
);
-- Test 4.1: Analyze priority distribution for login issues
EXPLAIN (FORMAT TEXT, COSTS OFF, TIMING OFF)
SELECT priority, COUNT(*) as count
FROM support_tickets
WHERE description @@@ 'login OR password OR authentication'
GROUP BY priority;
                                                                                     QUERY PLAN                                                                                     
------------------------------------------------------------------------------------------------------------------------------------------------------------------------------------
 Custom Scan (ParadeDB Aggregate Scan) on support_tickets
   Index: tickets_idx
   Tantivy Query: {"with_index":{"query":{"parse_with_field":{"field":"description","query_string":"login OR password OR authentication","lenient":null,"conjunction_mode":null}}}}
   Aggregate Definition: {"group_0":{"terms":{"field":"priority","size":10000},"aggs":{"agg_0":{"value_count":{"field":"ctid"}}}}}
(4 rows)

-- ORDER BY priority;
SELECT priority, COUNT(*) as count
FROM support_tickets
WHERE description @@@ 'login OR password OR authentication'
GROUP BY priority;
 priority | count 
----------+-------
 High     |     2
(1 row)

-- ORDER BY priority;
-- Test 4.2: Status breakdown by category (without ORDER BY)
-- Note: ORDER BY aggregate columns is not yet supported in custom scan
EXPLAIN (FORMAT TEXT, COSTS OFF, TIMING OFF)
SELECT category, COUNT(*) as count
FROM support_tickets
WHERE description @@@ 'error OR broken OR failed'
GROUP BY category;
                                                                                QUERY PLAN                                                                                
--------------------------------------------------------------------------------------------------------------------------------------------------------------------------
 Custom Scan (ParadeDB Aggregate Scan) on support_tickets
   Index: tickets_idx
   Tantivy Query: {"with_index":{"query":{"parse_with_field":{"field":"description","query_string":"error OR broken OR failed","lenient":null,"conjunction_mode":null}}}}
   Aggregate Definition: {"group_0":{"terms":{"field":"category","size":10000},"aggs":{"agg_0":{"value_count":{"field":"ctid"}}}}}
(4 rows)

SELECT category, COUNT(*) as count
FROM support_tickets
WHERE description @@@ 'error OR broken OR failed'
GROUP BY category;
 category | count 
----------+-------
 Billing  |     1
 Features |     1
(2 rows)

-- ===========================================================================
-- SECTION 5: Multi-Column GROUP BY (Falls back to PostgreSQL)
-- ===========================================================================
-- This will fall back to PostgreSQL's standard GroupAggregate as we don't support multi-column GROUP BY yet
EXPLAIN (COSTS OFF, VERBOSE) 
SELECT category, priority, COUNT(*) 
FROM support_tickets 
WHERE description @@@ 'error' 
GROUP BY category, priority;
                                                                               QUERY PLAN                                                                               
------------------------------------------------------------------------------------------------------------------------------------------------------------------------
 GroupAggregate
   Output: category, priority, count(*)
   Group Key: support_tickets.category, support_tickets.priority
   ->  Gather Merge
         Output: category, priority
         Workers Planned: 1
         ->  Sort
               Output: category, priority
               Sort Key: support_tickets.category, support_tickets.priority
               ->  Parallel Custom Scan (ParadeDB Scan) on public.support_tickets
                     Output: category, priority
                     Table: support_tickets
                     Index: tickets_idx
                     Exec Method: MixedFastFieldExecState
                     Fast Fields: category, priority
                     String Fast Fields: category, priority
                     Scores: false
                     Tantivy Query: {"with_index":{"query":{"parse_with_field":{"field":"description","query_string":"error","lenient":null,"conjunction_mode":null}}}}
                     Human Readable Query: description:(error)
(19 rows)

-- ===========================================================================
-- SECTION 6: Verify ORDER BY functionality
-- ===========================================================================
-- Note: Our custom aggregate scan supports ORDER BY on grouping columns,
-- but ORDER BY on aggregate columns falls back to PostgreSQL.
-- Test 6.1: ORDER BY COUNT(*) should fall back to PostgreSQL
EXPLAIN (COSTS OFF, VERBOSE) 
SELECT category, COUNT(*) as count
FROM support_tickets 
WHERE description @@@ 'error' 
GROUP BY category
ORDER BY COUNT(*) DESC;
                                                                                  QUERY PLAN                                                                                  
------------------------------------------------------------------------------------------------------------------------------------------------------------------------------
 Sort
   Output: category, (count(*))
   Sort Key: (count(*)) DESC
   ->  GroupAggregate
         Output: category, count(*)
         Group Key: support_tickets.category
         ->  Gather Merge
               Output: category
               Workers Planned: 1
               ->  Sort
                     Output: category
                     Sort Key: support_tickets.category
                     ->  Parallel Custom Scan (ParadeDB Scan) on public.support_tickets
                           Output: category
                           Table: support_tickets
                           Index: tickets_idx
                           Exec Method: StringFastFieldExecState
                           Fast Fields: category
                           String Agg Field: category
                           Scores: false
                           Tantivy Query: {"with_index":{"query":{"parse_with_field":{"field":"description","query_string":"error","lenient":null,"conjunction_mode":null}}}}
                           Human Readable Query: description:(error)
(22 rows)

-- The query should work with PostgreSQL's standard execution
SELECT category, COUNT(*) as count
FROM support_tickets 
WHERE description @@@ 'error' 
GROUP BY category
ORDER BY COUNT(*) DESC;
 category | count 
----------+-------
 Billing  |     1
(1 row)

-- Test 6.2: ORDER BY alias should also fall back to PostgreSQL
EXPLAIN (COSTS OFF, VERBOSE) 
SELECT category, COUNT(*) as count
FROM support_tickets 
WHERE description @@@ 'error' 
GROUP BY category
ORDER BY count DESC;
                                                                                  QUERY PLAN                                                                                  
------------------------------------------------------------------------------------------------------------------------------------------------------------------------------
 Sort
   Output: category, (count(*))
   Sort Key: (count(*)) DESC
   ->  GroupAggregate
         Output: category, count(*)
         Group Key: support_tickets.category
         ->  Gather Merge
               Output: category
               Workers Planned: 1
               ->  Sort
                     Output: category
                     Sort Key: support_tickets.category
                     ->  Parallel Custom Scan (ParadeDB Scan) on public.support_tickets
                           Output: category
                           Table: support_tickets
                           Index: tickets_idx
                           Exec Method: StringFastFieldExecState
                           Fast Fields: category
                           String Agg Field: category
                           Scores: false
                           Tantivy Query: {"with_index":{"query":{"parse_with_field":{"field":"description","query_string":"error","lenient":null,"conjunction_mode":null}}}}
                           Human Readable Query: description:(error)
(22 rows)

-- The query should work with PostgreSQL's standard execution
SELECT category, COUNT(*) as count
FROM support_tickets 
WHERE description @@@ 'error' 
GROUP BY category
ORDER BY count DESC;
 category | count 
----------+-------
 Billing  |     1
(1 row)

-- Test 6.3: ORDER BY grouping column should use custom aggregate scan
EXPLAIN (COSTS OFF, VERBOSE) 
SELECT category, COUNT(*) as count
FROM support_tickets 
WHERE description @@@ 'error' 
GROUP BY category
ORDER BY category;
                                                                               QUERY PLAN                                                                               
------------------------------------------------------------------------------------------------------------------------------------------------------------------------
 GroupAggregate
   Output: category, count(*)
   Group Key: support_tickets.category
   ->  Gather Merge
         Output: category
         Workers Planned: 1
         ->  Sort
               Output: category
               Sort Key: support_tickets.category
               ->  Parallel Custom Scan (ParadeDB Scan) on public.support_tickets
                     Output: category
                     Table: support_tickets
                     Index: tickets_idx
                     Exec Method: StringFastFieldExecState
                     Fast Fields: category
                     String Agg Field: category
                     Scores: false
                     Tantivy Query: {"with_index":{"query":{"parse_with_field":{"field":"description","query_string":"error","lenient":null,"conjunction_mode":null}}}}
                     Human Readable Query: description:(error)
(19 rows)

-- This should use our custom aggregate scan with ORDER BY
SELECT category, COUNT(*) as count
FROM support_tickets 
WHERE description @@@ 'error' 
GROUP BY category
ORDER BY category;
 category | count 
----------+-------
 Billing  |     1
(1 row)

-- Test 6.4: Verify GROUP BY without ORDER BY still uses our custom aggregate scan
EXPLAIN (COSTS OFF, VERBOSE) 
SELECT category, COUNT(*) as count
FROM support_tickets 
WHERE description @@@ 'error' 
GROUP BY category;
                                                                      QUERY PLAN                                                                      
------------------------------------------------------------------------------------------------------------------------------------------------------
 Custom Scan (ParadeDB Aggregate Scan) on public.support_tickets
   Output: category, now()
   Index: tickets_idx
   Tantivy Query: {"with_index":{"query":{"parse_with_field":{"field":"description","query_string":"error","lenient":null,"conjunction_mode":null}}}}
   Human Readable Query: description:(error)
   Aggregate Definition: {"group_0":{"terms":{"field":"category","size":10000},"aggs":{"agg_0":{"value_count":{"field":"ctid"}}}}}
(6 rows)

-- This uses our custom aggregate scan
SELECT category, COUNT(*) as count
FROM support_tickets 
WHERE description @@@ 'error' 
GROUP BY category;
 category | count 
----------+-------
 Billing  |     1
(1 row)

-- ===========================================================================
-- Clean up
-- ===========================================================================
DROP TABLE support_tickets CASCADE;
DROP TABLE type_test CASCADE;
DROP TABLE products CASCADE; <|MERGE_RESOLUTION|>--- conflicted
+++ resolved
@@ -30,12 +30,8 @@
     text_fields='{"description": {}, "category": {"fast": true}}',
     numeric_fields='{"rating": {"fast": true}, "price": {"fast": true}}'
 );
-<<<<<<< HEAD
--- Test 1.1: Basic GROUP BY with integer field (ORDER BY grouping column)
-=======
 -- Test 1.1: Basic GROUP BY with integer field
 EXPLAIN (FORMAT TEXT, COSTS OFF, TIMING OFF)
->>>>>>> fb72028a
 SELECT rating, COUNT(*) AS count
 FROM products 
 WHERE description @@@ 'laptop' 
@@ -81,9 +77,6 @@
              3
 (1 row)
 
-<<<<<<< HEAD
--- Test 1.3: GROUP BY with string field (ORDER BY grouping column)
-=======
 -- Test 1.3: GROUP BY with string field
 EXPLAIN (FORMAT TEXT, COSTS OFF, TIMING OFF)
 SELECT category, COUNT(*) AS count
@@ -99,7 +92,6 @@
 (4 rows)
 
 -- ORDER BY category;
->>>>>>> fb72028a
 SELECT category, COUNT(*) AS count
 FROM products 
 WHERE description @@@ 'laptop OR keyboard' 
@@ -109,20 +101,6 @@
  Electronics |     5
 (1 row)
 
-<<<<<<< HEAD
--- Test 1.4: GROUP BY with ORDER BY aggregate column (falls back to PostgreSQL)
-SELECT rating, COUNT(*) AS count
-FROM products 
-WHERE description @@@ 'laptop OR keyboard' 
-GROUP BY rating 
-ORDER BY COUNT(*) DESC;
- rating | count 
---------+-------
-      5 |     3
-      3 |     1
-      4 |     1
-(3 rows)
-=======
 -- ORDER BY category;
 -- Test 1.4: Test different column orders (COUNT(*) first vs last)
 -- Verify that both column orders work correctly
@@ -157,7 +135,6 @@
 -------------+-------
  Electronics |     3
 (1 row)
->>>>>>> fb72028a
 
 -- Test 1.5: Verify execution plans
 EXPLAIN (COSTS OFF, VERBOSE)
