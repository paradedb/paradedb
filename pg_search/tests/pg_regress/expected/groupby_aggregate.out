--- conflicted
+++ resolved
@@ -513,34 +513,8 @@
 WHERE description @@@ 'error' 
 GROUP BY category
 ORDER BY COUNT(*) DESC;
-<<<<<<< HEAD
 ERROR:  could not find pathkey item to sort
 -- The query should work with PostgreSQL's standard execution
-=======
-                                                                               QUERY PLAN                                                                               
-------------------------------------------------------------------------------------------------------------------------------------------------------------------------
- Sort
-   Output: category, (count(*))
-   Sort Key: (count(*)) DESC
-   ->  GroupAggregate
-         Output: category, count(*)
-         Group Key: support_tickets.category
-         ->  Sort
-               Output: category
-               Sort Key: support_tickets.category
-               ->  Custom Scan (ParadeDB Scan) on public.support_tickets
-                     Output: category
-                     Table: support_tickets
-                     Index: tickets_idx
-                     Exec Method: MixedFastFieldExecState
-                     Fast Fields: category
-                     String Fast Fields: category
-                     Scores: false
-                     Tantivy Query: {"with_index":{"query":{"parse_with_field":{"field":"description","query_string":"error","lenient":null,"conjunction_mode":null}}}}
-(18 rows)
-
--- The query should still work, just not with our custom scan
->>>>>>> f3ef675f
 SELECT category, COUNT(*) as count
 FROM support_tickets 
 WHERE description @@@ 'error' 
@@ -554,34 +528,8 @@
 WHERE description @@@ 'error' 
 GROUP BY category
 ORDER BY count DESC;
-<<<<<<< HEAD
 ERROR:  could not find pathkey item to sort
 -- The query should work with PostgreSQL's standard execution
-=======
-                                                                               QUERY PLAN                                                                               
-------------------------------------------------------------------------------------------------------------------------------------------------------------------------
- Sort
-   Output: category, (count(*))
-   Sort Key: (count(*)) DESC
-   ->  GroupAggregate
-         Output: category, count(*)
-         Group Key: support_tickets.category
-         ->  Sort
-               Output: category
-               Sort Key: support_tickets.category
-               ->  Custom Scan (ParadeDB Scan) on public.support_tickets
-                     Output: category
-                     Table: support_tickets
-                     Index: tickets_idx
-                     Exec Method: MixedFastFieldExecState
-                     Fast Fields: category
-                     String Fast Fields: category
-                     Scores: false
-                     Tantivy Query: {"with_index":{"query":{"parse_with_field":{"field":"description","query_string":"error","lenient":null,"conjunction_mode":null}}}}
-(18 rows)
-
--- The query should still work
->>>>>>> f3ef675f
 SELECT category, COUNT(*) as count
 FROM support_tickets 
 WHERE description @@@ 'error' 
