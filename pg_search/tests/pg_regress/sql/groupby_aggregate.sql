--- conflicted
+++ resolved
@@ -36,12 +36,8 @@
     numeric_fields='{"rating": {"fast": true}, "price": {"fast": true}}'
 );
 
-<<<<<<< HEAD
--- Test 1.1: Basic GROUP BY with integer field (ORDER BY grouping column)
-=======
 -- Test 1.1: Basic GROUP BY with integer field
 EXPLAIN (FORMAT TEXT, COSTS OFF, TIMING OFF)
->>>>>>> fb72028a
 SELECT rating, COUNT(*) AS count
 FROM products 
 WHERE description @@@ 'laptop' 
@@ -64,26 +60,14 @@
 FROM products 
 WHERE description @@@ 'laptop';
 
-<<<<<<< HEAD
--- Test 1.3: GROUP BY with string field (ORDER BY grouping column)
-=======
 -- Test 1.3: GROUP BY with string field
 EXPLAIN (FORMAT TEXT, COSTS OFF, TIMING OFF)
->>>>>>> fb72028a
 SELECT category, COUNT(*) AS count
 FROM products 
 WHERE description @@@ 'laptop OR keyboard' 
 GROUP BY category;
 -- ORDER BY category;
 
-<<<<<<< HEAD
--- Test 1.4: GROUP BY with ORDER BY aggregate column (falls back to PostgreSQL)
-SELECT rating, COUNT(*) AS count
-FROM products 
-WHERE description @@@ 'laptop OR keyboard' 
-GROUP BY rating 
-ORDER BY COUNT(*) DESC;
-=======
 SELECT category, COUNT(*) AS count
 FROM products 
 WHERE description @@@ 'laptop OR keyboard' 
@@ -101,7 +85,6 @@
 SELECT category, COUNT(*) FROM products WHERE description @@@ 'laptop' GROUP BY category;
 
 SELECT category, COUNT(*) FROM products WHERE description @@@ 'laptop' GROUP BY category;
->>>>>>> fb72028a
 
 -- Test 1.5: Verify execution plans
 EXPLAIN (COSTS OFF, VERBOSE)
