--- conflicted
+++ resolved
@@ -14,14 +14,6 @@
 set -Eeuo pipefail
 
 # Parse arguments for the --release flag
-<<<<<<< HEAD
-RELEASE_FLAG=""
-for arg in "$@"; do
-  if [ "$arg" = "--release" ]; then
-    RELEASE_FLAG="--release"
-    break
-  fi
-=======
 BUILD_PARAMS=("--features=icu")
 
 # Loop through arguments
@@ -46,7 +38,6 @@
     fi
   fi
   i=$((i+1))
->>>>>>> 5a8a5a25
 done
 
 # Get the directory where this script is located
@@ -70,11 +61,7 @@
 cargo pgrx stop "${FEATURE}" --package pg_search
 
 # Install pg_search extension with ICU support, conditionally using --release
-<<<<<<< HEAD
-cargo pgrx install --package pg_search ${RELEASE_FLAG} --features=icu --pg-config "${HOME}/.pgrx/${PGVER}/pgrx-install/bin/pg_config" || exit $?
-=======
 cargo pgrx install --package pg_search "${BUILD_PARAMS[@]}" --pg-config "${HOME}/.pgrx/${PGVER}/pgrx-install/bin/pg_config" || exit $? # ksh88: there's a space between --profile and the value
->>>>>>> 5a8a5a25
 
 # Start the PostgreSQL server with the installed extension
 RUST_BACKTRACE=1 cargo pgrx start "${FEATURE}" --package pg_search
