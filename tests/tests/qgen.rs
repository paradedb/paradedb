// Copyright (c) 2023-2025 ParadeDB, Inc.
//
// This file is part of ParadeDB - Postgres for Search and Analytics
//
// This program is free software: you can redistribute it and/or modify
// it under the terms of the GNU Affero General Public License as published by
// the Free Software Foundation, either version 3 of the License, or
// (at your option) any later version.
//
// This program is distributed in the hope that it will be useful
// but WITHOUT ANY WARRANTY; without even the implied warranty of
// MERCHANTABILITY or FITNESS FOR A PARTICULAR PURPOSE. See the
// GNU Affero General Public License for more details.
//
// You should have received a copy of the GNU Affero General Public License
// along with this program. If not, see <http://www.gnu.org/licenses/>.

mod fixtures;

use crate::fixtures::querygen::groupbygen::arb_group_by;
use crate::fixtures::querygen::joingen::JoinType;
use crate::fixtures::querygen::pagegen::arb_paging_exprs;
use crate::fixtures::querygen::wheregen::arb_wheres;
use crate::fixtures::querygen::{arb_joins_and_wheres, compare, PgGucs};

use fixtures::*;

use futures::executor::block_on;
use lockfree_object_pool::MutexObjectPool;
use proptest::prelude::*;
use rstest::*;
use sqlx::{PgConnection, Row};

#[derive(Debug, Clone)]
enum ColumnDef {
    Id(i64),
    Uuid(&'static str),
    Name(&'static str),
    Color(&'static str),
    Age(&'static str),
    Balance(f64),
    Subscribed(bool),
}

impl ColumnDef {
    fn column_name(&self) -> &'static str {
        match self {
            ColumnDef::Id(_) => "id",
            ColumnDef::Uuid(_) => "uuid",
            ColumnDef::Name(_) => "name",
            ColumnDef::Color(_) => "color",
            ColumnDef::Age(_) => "age",
            ColumnDef::Balance(_) => "balance",
            ColumnDef::Subscribed(_) => "subscribed",
        }
    }

    fn sql_type(&self) -> &'static str {
        match self {
            ColumnDef::Id(_) => "SERIAL8",
            ColumnDef::Uuid(_) => "UUID",
            ColumnDef::Name(_) => "TEXT",
            ColumnDef::Color(_) => "VARCHAR",
            ColumnDef::Age(_) => "VARCHAR",
            ColumnDef::Balance(_) => "FLOAT8",
            ColumnDef::Subscribed(_) => "BOOLEAN",
        }
    }

    fn is_groupable(&self) -> bool {
        match self {
            ColumnDef::Id(_) => false,
            ColumnDef::Uuid(_) => false,
            ColumnDef::Name(_) => true,
            ColumnDef::Color(_) => true,
            ColumnDef::Age(_) => true,
            ColumnDef::Balance(_) => true,
            ColumnDef::Subscribed(_) => true,
        }
    }

    fn value_as_string(&self) -> String {
        match self {
            ColumnDef::Id(val) => val.to_string(),
            ColumnDef::Uuid(val) => val.to_string(),
            ColumnDef::Name(val) => val.to_string(),
            ColumnDef::Color(val) => val.to_string(),
            ColumnDef::Age(val) => val.to_string(),
            ColumnDef::Balance(val) => val.to_string(),
            ColumnDef::Subscribed(val) => val.to_string(),
        }
    }
}

// Usage:
const COLUMNS: &[ColumnDef] = &[
    ColumnDef::Id(3),
    ColumnDef::Uuid("550e8400-e29b-41d4-a716-446655440000"),
    ColumnDef::Name("bob"),
    ColumnDef::Color("blue"),
    ColumnDef::Age("20"),
    ColumnDef::Balance(456.78),
    ColumnDef::Subscribed(true),
];

fn generated_queries_setup(
    conn: &mut PgConnection,
    tables: &[(&str, usize)],
    columns_def: &[ColumnDef],
) -> String {
    "CREATE EXTENSION pg_search;".execute(conn);
    "SET log_error_verbosity TO VERBOSE;".execute(conn);
    "SET log_min_duration_statement TO 1000;".execute(conn);

    let mut setup_sql = String::new();
    let column_definitions = columns_def
        .iter()
        .map(|col| {
            if col.column_name() == "id" {
                return format!(
                    "{} {} NOT NULL PRIMARY KEY",
                    col.column_name(),
                    col.sql_type()
                );
            }
            format!("{} {}", col.column_name(), col.sql_type())
        })
        .collect::<Vec<_>>()
        .join(", \n");

    for (tname, row_count) in tables {
        let sql = format!(
            r#"
CREATE TABLE {tname}
(
<<<<<<< HEAD
        {column_definitions}
);

-- Note: Create the index before inserting rows to encourage multiple segments being created.
CREATE INDEX idx{tname} ON {tname} USING bm25 (id, uuid, name, color, age, balance, subscribed)
=======
    id    SERIAL8 NOT NULL PRIMARY KEY,
    uuid  UUID NOT NULL,
    name  TEXT,
    color VARCHAR,
    age   INTEGER,
    price NUMERIC(10,2),
    rating INTEGER
);

-- Note: Create the index before inserting rows to encourage multiple segments being created.
CREATE INDEX idx{tname} ON {tname} USING bm25 (id, uuid, name, color, age, price, rating)
>>>>>>> 63f8cdc8
WITH (
key_field = 'id',
text_fields = '
            {{
                "uuid": {{ "tokenizer": {{ "type": "keyword" }}, "fast": true }},
                "name": {{ "tokenizer": {{ "type": "keyword" }}, "fast": true }},
<<<<<<< HEAD
                "color": {{ "tokenizer": {{ "type": "keyword" }}, "fast": true }},
                "age": {{ "tokenizer": {{ "type": "keyword" }}, "fast": true }}
            }}',
numeric_fields = '
    {{
        "balance": {{ "tokenizer": {{ "type": "keyword" }}, "fast": true }}
    }}',
boolean_fields = '
    {{
        "subscribed": {{ "tokenizer": {{ "type": "keyword" }}, "fast": true }}
    }}'
);

INSERT into {tname} (uuid, name, color, age, balance, subscribed)
VALUES (gen_random_uuid(), 'bob', 'blue', 20, 40.56, 'true');
=======
                "color": {{ "tokenizer": {{ "type": "keyword" }}, "fast": true }}
            }}',
numeric_fields = '
            {{
                "age": {{ "fast": true }},
                "price": {{ "fast": true }},
                "rating": {{ "fast": true }}
            }}'
);

INSERT into {tname} (uuid, name, color, age, price, rating)
VALUES (gen_random_uuid(), 'bob', 'blue', 20, 99.99, 4);
>>>>>>> 63f8cdc8

INSERT into {tname} (uuid, name, color, age, price, rating)
SELECT
      gen_random_uuid(),
      (ARRAY ['alice','bob','cloe', 'sally','brandy','brisket','anchovy']::text[])[(floor(random() * 7) + 1)::int],
      (ARRAY ['red','green','blue', 'orange','purple','pink','yellow']::text[])[(floor(random() * 7) + 1)::int],
      (floor(random() * 100) + 1)::int,
      (random() * 1000 + 10)::numeric(10,2),
      (floor(random() * 5) + 1)::int
FROM generate_series(1, {row_count});

CREATE INDEX idx{tname}_uuid ON {tname} (uuid);
CREATE INDEX idx{tname}_name ON {tname} (name);
CREATE INDEX idx{tname}_color ON {tname} (color);
CREATE INDEX idx{tname}_age ON {tname} (age);
<<<<<<< HEAD
CREATE INDEX idx{tname}_balance ON {tname} (balance);
CREATE INDEX idx{tname}_subscribed ON {tname} (subscribed);
=======
CREATE INDEX idx{tname}_price ON {tname} (price);
CREATE INDEX idx{tname}_rating ON {tname} (rating);
>>>>>>> 63f8cdc8
ANALYZE;
"#
        );

        (&sql).execute(conn);
        setup_sql.push_str(&sql);
    }

    setup_sql
}

///
/// Tests all JoinTypes against small tables (which are particularly important for joins which
/// result in e.g. the cartesian product).
///
#[rstest]
#[tokio::test]
async fn generated_joins_small(database: Db) {
    let pool = MutexObjectPool::<PgConnection>::new(
        move || block_on(async { database.connection().await }),
        |_| {},
    );

    let tables_and_sizes = [("users", 10), ("products", 10), ("orders", 10)];
    let tables = tables_and_sizes
        .iter()
        .map(|(table, _)| table)
        .collect::<Vec<_>>();
    let setup_sql = generated_queries_setup(&mut pool.pull(), &tables_and_sizes, COLUMNS);
    eprintln!("{setup_sql}");

    proptest!(|(
        (join, where_expr) in arb_joins_and_wheres(
            any::<JoinType>(),
            tables,
            vec![("id", "3"), ("name", "bob"), ("color", "blue"), ("age", "20")]
        ),
        gucs in any::<PgGucs>(),
    )| {
        let join_clause = join.to_sql();

        let from = format!("SELECT COUNT(*) {join_clause} ");

        compare(
            &format!("{from} WHERE {}", where_expr.to_sql(" = ")),
            &format!("{from} WHERE {}", where_expr.to_sql("@@@")),
            &gucs,
            &mut pool.pull(),
            &setup_sql,
            |query, conn| query.fetch_one::<(i64,)>(conn).0,
        )?;
    });
}

///
/// Tests only the smallest JoinType against larger tables, with a target list, and a limit.
///
/// TODO: This test is currently ignored because it occasionally generates nested loop joins which
/// run in exponential time: https://github.com/paradedb/paradedb/issues/2733
///
#[ignore]
#[rstest]
#[tokio::test]
async fn generated_joins_large_limit(database: Db) {
    let pool = MutexObjectPool::<PgConnection>::new(
        move || block_on(async { database.connection().await }),
        |_| {},
    );

    let tables_and_sizes = [("users", 10000), ("products", 10000), ("orders", 10000)];
    let tables = tables_and_sizes
        .iter()
        .map(|(table, _)| table)
        .collect::<Vec<_>>();
    let setup_sql = generated_queries_setup(&mut pool.pull(), &tables_and_sizes, COLUMNS);
    eprintln!("{setup_sql}");

    proptest!(|(
        (join, where_expr) in arb_joins_and_wheres(
            Just(JoinType::Inner),
            tables,
            vec![("id", "3"), ("name", "bob"), ("color", "blue"), ("age", "20")]
        ),
        target_list in proptest::sample::subsequence(vec!["id", "name", "color", "age"], 1..=4),
        gucs in any::<PgGucs>(),
    )| {
        let join_clause = join.to_sql();
        let used_tables = join.used_tables();

        let target_list =
            target_list
                .into_iter()
                .map(|column| format!("{}.{column}", used_tables[0]))
                .collect::<Vec<_>>()
                .join(", ");

        let from = format!("SELECT {target_list} {join_clause} ");

        compare(
            &format!("{from} WHERE {} LIMIT 10;", where_expr.to_sql(" = ")),
            &format!("{from} WHERE {} LIMIT 10;", where_expr.to_sql("@@@")),
            &gucs,
            &mut pool.pull(),
            &setup_sql,
            |query, conn| query.fetch_dynamic(conn).len(),
        )?;
    });
}

#[rstest]
#[tokio::test]
async fn generated_single_relation(database: Db) {
    let pool = MutexObjectPool::<PgConnection>::new(
        move || block_on(async { database.connection().await }),
        |_| {},
    );

    let table_name = "users";
    let setup_sql = generated_queries_setup(&mut pool.pull(), &[(table_name, 10)], COLUMNS);
    eprintln!("{setup_sql}");

    proptest!(|(
        where_expr in arb_wheres(
            vec![table_name],
            vec![("name", "bob"), ("color", "blue"), ("age", "20")]
        ),
        gucs in any::<PgGucs>(),
        target in prop_oneof![Just("COUNT(*)"), Just("id")],
    )| {
        compare(
            &format!("SELECT {target} FROM {table_name} WHERE {}", where_expr.to_sql(" = ")),
            &format!("SELECT {target} FROM {table_name} WHERE {}", where_expr.to_sql("@@@")),
            &gucs,
            &mut pool.pull(),
            &setup_sql,
            |query, conn| {
                let mut rows = query.fetch::<(i64,)>(conn);
                rows.sort();
                rows
            }
        )?;
    });
}

///
/// Property test for GROUP BY aggregates - ensures equivalence between PostgreSQL and bm25 behavior
///
#[rstest]
#[tokio::test]
async fn generated_group_by_aggregates(database: Db) {
    let pool = MutexObjectPool::<PgConnection>::new(
        move || block_on(async { database.connection().await }),
        |_| {},
    );

    let table_name = "users";
    let setup_sql = generated_queries_setup(&mut pool.pull(), &[(table_name, 50)], COLUMNS);
    eprintln!("{setup_sql}");

    // Columns that can be used for grouping (must have fast: true in index)
<<<<<<< HEAD
    // TODO(#2903): Add support for more data types (other than text)
    let grouping_columns: Vec<_> = COLUMNS
        .iter()
        .filter(|col| col.is_groupable())
        .map(|col| col.column_name())
        .collect();

    let column_data: Vec<(&str, String)> = COLUMNS
        .iter()
        .filter(|col| col.is_groupable())
        .map(|col| (col.column_name(), col.value_as_string()))
        .collect();
=======
    let grouping_columns = ["name", "color", "age", "rating"];
>>>>>>> 63f8cdc8

    proptest!(|(
        text_where_expr in arb_wheres(
            vec![table_name],
<<<<<<< HEAD
            column_data
=======
            vec![("name", "bob"), ("color", "blue")]
        ),
        numeric_where_expr in arb_wheres(
            vec![table_name],
            vec![("age", "20"), ("price", "99.99"), ("rating", "4")]
>>>>>>> 63f8cdc8
        ),
        group_by_expr in arb_group_by(grouping_columns.to_vec(), vec!["COUNT(*)", "SUM(price)", "AVG(price)", "MIN(rating)", "MAX(rating)", "SUM(age)", "AVG(age)"]),
        gucs in any::<PgGucs>(),
    )| {
        let select_list = group_by_expr.to_select_list();
        let group_by_clause = group_by_expr.to_sql();

        // Create combined WHERE clause for PostgreSQL using = operator
        let pg_where_clause = format!(
            "({}) AND ({})",
            text_where_expr.to_sql(" = "),
            numeric_where_expr.to_sql(" < ")
        );

        // Create combined WHERE clause for BM25 using appropriate operators
        let bm25_where_clause = format!(
            "({}) AND ({})",
            text_where_expr.to_sql("@@@"),
            numeric_where_expr.to_sql(" < ")
        );

        let pg_query = format!(
            "SELECT {select_list} FROM {table_name} WHERE {pg_where_clause} {group_by_clause}",
        );

        let bm25_query = format!(
            "SELECT {select_list} FROM {table_name} WHERE {bm25_where_clause} {group_by_clause}",
        );

        // Custom result comparator for GROUP BY results
        let compare_results = |query: &str, conn: &mut PgConnection| -> Vec<String> {
            // Fetch all rows as dynamic results and convert to string representation
            let rows = query.fetch_dynamic(conn);
            let mut string_rows: Vec<String> = rows
                .into_iter()
                .map(|row| {
                    // Convert entire row to a string representation for comparison
                    let mut row_string = String::new();
                    for i in 0..row.len() {
                        if i > 0 {
                            row_string.push('|');
                        }

                        // Try to get value as different types, converting to string
                        let value_str = if let Ok(val) = row.try_get::<i64, _>(i) {
                            val.to_string()
                        } else if let Ok(val) = row.try_get::<i32, _>(i) {
                            val.to_string()
                        } else if let Ok(val) = row.try_get::<String, _>(i) {
                            val
                        } else {
                            "NULL".to_string()
                        };

                        row_string.push_str(&value_str);
                    }
                    row_string
                })
                .collect();

            // Sort for consistent comparison
            string_rows.sort();
            string_rows
        };

        compare(&pg_query, &bm25_query, &gucs, &mut pool.pull(), &setup_sql, compare_results)?;
    });
}

#[rstest]
#[tokio::test]
async fn generated_paging_small(database: Db) {
    let pool = MutexObjectPool::<PgConnection>::new(
        move || block_on(async { database.connection().await }),
        |_| {},
    );

    let table_name = "users";
    let setup_sql = generated_queries_setup(&mut pool.pull(), &[(table_name, 1000)], COLUMNS);
    eprintln!("{setup_sql}");

    proptest!(|(
        where_expr in arb_wheres(vec![table_name], vec![("name", "bob")]),
        paging_exprs in arb_paging_exprs(table_name, vec!["name", "color", "age"], vec!["id", "uuid"]),
        gucs in any::<PgGucs>(),
    )| {
        compare(
            &format!("SELECT id FROM {table_name} WHERE {} {paging_exprs}", where_expr.to_sql(" = ")),
            &format!("SELECT id FROM {table_name} WHERE {} {paging_exprs}", where_expr.to_sql("@@@")),
            &gucs,
            &mut pool.pull(),
            &setup_sql,
            |query, conn| query.fetch::<(i64,)>(conn),
        )?;
    });
}

/// Generates paging expressions on a large table, which was necessary to reproduce
/// https://github.com/paradedb/tantivy/pull/51
///
/// TODO: Explore whether this could use https://github.com/paradedb/paradedb/pull/2681
/// to use a large segment count rather than a large table size.
#[rstest]
#[tokio::test]
async fn generated_paging_large(database: Db) {
    let pool = MutexObjectPool::<PgConnection>::new(
        move || block_on(async { database.connection().await }),
        |_| {},
    );

    let table_name = "users";
    let setup_sql = generated_queries_setup(&mut pool.pull(), &[(table_name, 100000)], COLUMNS);
    eprintln!("{setup_sql}");

    proptest!(|(
        paging_exprs in arb_paging_exprs(table_name, vec![], vec!["uuid"]),
        gucs in any::<PgGucs>(),
    )| {
        compare(
            &format!("SELECT uuid::text FROM {table_name} WHERE name  =  'bob' {paging_exprs}"),
            &format!("SELECT uuid::text FROM {table_name} WHERE name @@@ 'bob' {paging_exprs}"),
            &gucs,
            &mut pool.pull(),
            &setup_sql,
            |query, conn| query.fetch::<(String,)>(conn),
        )?;
    });
}

#[rstest]
#[tokio::test]
async fn generated_subquery(database: Db) {
    let pool = MutexObjectPool::<PgConnection>::new(
        move || block_on(async { database.connection().await }),
        |_| {},
    );

    let outer_table_name = "products";
    let inner_table_name = "orders";
    let setup_sql = generated_queries_setup(
        &mut pool.pull(),
        &[(outer_table_name, 10), (inner_table_name, 10)],
        COLUMNS,
    );
    eprintln!("{setup_sql}");

    proptest!(|(
        outer_where_expr in arb_wheres(
            vec![outer_table_name],
            vec![("name", "bob"), ("color", "blue"), ("age", "20")]
        ),
        inner_where_expr in arb_wheres(
            vec![inner_table_name],
            vec![("name", "bob"), ("color", "blue"), ("age", "20")]
        ),
        subquery_column in proptest::sample::select(&["name", "color", "age"]),
        paging_exprs in arb_paging_exprs(inner_table_name, vec!["name", "color", "age"], vec!["id", "uuid"]),
        gucs in any::<PgGucs>(),
    )| {
        let pg = format!(
            "SELECT COUNT(*) FROM {outer_table_name} \
            WHERE {outer_table_name}.{subquery_column} IN (\
                SELECT {subquery_column} FROM {inner_table_name} WHERE {} {paging_exprs}\
            ) AND {}",
            inner_where_expr.to_sql(" = "),
            outer_where_expr.to_sql(" = "),
        );
        let bm25 = format!(
            "SELECT COUNT(*) FROM {outer_table_name} \
            WHERE {outer_table_name}.{subquery_column} IN (\
                SELECT {subquery_column} FROM {inner_table_name} WHERE {} {paging_exprs}\
            ) AND {}",
            inner_where_expr.to_sql("@@@"),
            outer_where_expr.to_sql("@@@"),
        );

        compare(
            &pg,
            &bm25,
            &gucs,
            &mut pool.pull(),
            &setup_sql,
            |query, conn| query.fetch_one::<(i64,)>(conn),
        )?;
    });
}<|MERGE_RESOLUTION|>--- conflicted
+++ resolved
@@ -37,9 +37,9 @@
     Uuid(&'static str),
     Name(&'static str),
     Color(&'static str),
-    Age(&'static str),
-    Balance(f64),
-    Subscribed(bool),
+    Age(i64),
+    Price(f64),
+    Rating(i8),
 }
 
 impl ColumnDef {
@@ -50,8 +50,8 @@
             ColumnDef::Name(_) => "name",
             ColumnDef::Color(_) => "color",
             ColumnDef::Age(_) => "age",
-            ColumnDef::Balance(_) => "balance",
-            ColumnDef::Subscribed(_) => "subscribed",
+            ColumnDef::Price(_) => "price",
+            ColumnDef::Rating(_) => "rating",
         }
     }
 
@@ -61,21 +61,18 @@
             ColumnDef::Uuid(_) => "UUID",
             ColumnDef::Name(_) => "TEXT",
             ColumnDef::Color(_) => "VARCHAR",
-            ColumnDef::Age(_) => "VARCHAR",
-            ColumnDef::Balance(_) => "FLOAT8",
-            ColumnDef::Subscribed(_) => "BOOLEAN",
+            ColumnDef::Age(_) => "INTEGER",
+            ColumnDef::Price(_) => "NUMERIC(10,2)",
+            ColumnDef::Rating(_) => "INTEGER",
         }
     }
 
     fn is_groupable(&self) -> bool {
         match self {
-            ColumnDef::Id(_) => false,
-            ColumnDef::Uuid(_) => false,
-            ColumnDef::Name(_) => true,
-            ColumnDef::Color(_) => true,
-            ColumnDef::Age(_) => true,
-            ColumnDef::Balance(_) => true,
-            ColumnDef::Subscribed(_) => true,
+            ColumnDef::Id(_) | ColumnDef::Uuid(_) | ColumnDef::Price(_) => false,
+            ColumnDef::Name(_) | ColumnDef::Color(_) | ColumnDef::Age(_) | ColumnDef::Rating(_) => {
+                true
+            }
         }
     }
 
@@ -86,8 +83,8 @@
             ColumnDef::Name(val) => val.to_string(),
             ColumnDef::Color(val) => val.to_string(),
             ColumnDef::Age(val) => val.to_string(),
-            ColumnDef::Balance(val) => val.to_string(),
-            ColumnDef::Subscribed(val) => val.to_string(),
+            ColumnDef::Price(val) => val.to_string(),
+            ColumnDef::Rating(val) => val.to_string(),
         }
     }
 }
@@ -98,9 +95,9 @@
     ColumnDef::Uuid("550e8400-e29b-41d4-a716-446655440000"),
     ColumnDef::Name("bob"),
     ColumnDef::Color("blue"),
-    ColumnDef::Age("20"),
-    ColumnDef::Balance(456.78),
-    ColumnDef::Subscribed(true),
+    ColumnDef::Age(20),
+    ColumnDef::Price(99.99),
+    ColumnDef::Rating(4),
 ];
 
 fn generated_queries_setup(
@@ -133,48 +130,17 @@
             r#"
 CREATE TABLE {tname}
 (
-<<<<<<< HEAD
         {column_definitions}
 );
 
 -- Note: Create the index before inserting rows to encourage multiple segments being created.
-CREATE INDEX idx{tname} ON {tname} USING bm25 (id, uuid, name, color, age, balance, subscribed)
-=======
-    id    SERIAL8 NOT NULL PRIMARY KEY,
-    uuid  UUID NOT NULL,
-    name  TEXT,
-    color VARCHAR,
-    age   INTEGER,
-    price NUMERIC(10,2),
-    rating INTEGER
-);
-
--- Note: Create the index before inserting rows to encourage multiple segments being created.
 CREATE INDEX idx{tname} ON {tname} USING bm25 (id, uuid, name, color, age, price, rating)
->>>>>>> 63f8cdc8
 WITH (
 key_field = 'id',
 text_fields = '
             {{
                 "uuid": {{ "tokenizer": {{ "type": "keyword" }}, "fast": true }},
                 "name": {{ "tokenizer": {{ "type": "keyword" }}, "fast": true }},
-<<<<<<< HEAD
-                "color": {{ "tokenizer": {{ "type": "keyword" }}, "fast": true }},
-                "age": {{ "tokenizer": {{ "type": "keyword" }}, "fast": true }}
-            }}',
-numeric_fields = '
-    {{
-        "balance": {{ "tokenizer": {{ "type": "keyword" }}, "fast": true }}
-    }}',
-boolean_fields = '
-    {{
-        "subscribed": {{ "tokenizer": {{ "type": "keyword" }}, "fast": true }}
-    }}'
-);
-
-INSERT into {tname} (uuid, name, color, age, balance, subscribed)
-VALUES (gen_random_uuid(), 'bob', 'blue', 20, 40.56, 'true');
-=======
                 "color": {{ "tokenizer": {{ "type": "keyword" }}, "fast": true }}
             }}',
 numeric_fields = '
@@ -187,7 +153,6 @@
 
 INSERT into {tname} (uuid, name, color, age, price, rating)
 VALUES (gen_random_uuid(), 'bob', 'blue', 20, 99.99, 4);
->>>>>>> 63f8cdc8
 
 INSERT into {tname} (uuid, name, color, age, price, rating)
 SELECT
@@ -203,13 +168,8 @@
 CREATE INDEX idx{tname}_name ON {tname} (name);
 CREATE INDEX idx{tname}_color ON {tname} (color);
 CREATE INDEX idx{tname}_age ON {tname} (age);
-<<<<<<< HEAD
-CREATE INDEX idx{tname}_balance ON {tname} (balance);
-CREATE INDEX idx{tname}_subscribed ON {tname} (subscribed);
-=======
 CREATE INDEX idx{tname}_price ON {tname} (price);
 CREATE INDEX idx{tname}_rating ON {tname} (rating);
->>>>>>> 63f8cdc8
 ANALYZE;
 "#
         );
@@ -370,8 +330,6 @@
     eprintln!("{setup_sql}");
 
     // Columns that can be used for grouping (must have fast: true in index)
-<<<<<<< HEAD
-    // TODO(#2903): Add support for more data types (other than text)
     let grouping_columns: Vec<_> = COLUMNS
         .iter()
         .filter(|col| col.is_groupable())
@@ -383,22 +341,15 @@
         .filter(|col| col.is_groupable())
         .map(|col| (col.column_name(), col.value_as_string()))
         .collect();
-=======
-    let grouping_columns = ["name", "color", "age", "rating"];
->>>>>>> 63f8cdc8
 
     proptest!(|(
         text_where_expr in arb_wheres(
             vec![table_name],
-<<<<<<< HEAD
             column_data
-=======
-            vec![("name", "bob"), ("color", "blue")]
         ),
         numeric_where_expr in arb_wheres(
             vec![table_name],
             vec![("age", "20"), ("price", "99.99"), ("rating", "4")]
->>>>>>> 63f8cdc8
         ),
         group_by_expr in arb_group_by(grouping_columns.to_vec(), vec!["COUNT(*)", "SUM(price)", "AVG(price)", "MIN(rating)", "MAX(rating)", "SUM(age)", "AVG(age)"]),
         gucs in any::<PgGucs>(),
