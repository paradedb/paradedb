// Copyright (c) 2023-2025 ParadeDB, Inc.
//
// This file is part of ParadeDB - Postgres for Search and Analytics
//
// This program is free software: you can redistribute it and/or modify
// it under the terms of the GNU Affero General Public License as published by
// the Free Software Foundation, either version 3 of the License, or
// (at your option) any later version.
//
// This program is distributed in the hope that it will be useful
// but WITHOUT ANY WARRANTY; without even the implied warranty of
// MERCHANTABILITY or FITNESS FOR A PARTICULAR PURPOSE. See the
// GNU Affero General Public License for more details.
//
// You should have received a copy of the GNU Affero General Public License
// along with this program. If not, see <http://www.gnu.org/licenses/>.
#![allow(deprecated)]

use std::fmt::Write;

#[cfg(feature = "icu")]
use crate::icu::ICUTokenizer;
use crate::{
    cjk::ChineseTokenizer,
    code::CodeTokenizer,
    lindera::{LinderaChineseTokenizer, LinderaJapaneseTokenizer, LinderaKoreanTokenizer},
    DEFAULT_REMOVE_TOKEN_LENGTH,
};
use anyhow::Result;
use serde::{Deserialize, Serialize};
use serde_json::json;
use strum::AsRefStr;
use tantivy::tokenizer::{
    AsciiFoldingFilter, Language, LowerCaser, NgramTokenizer, RawTokenizer, RegexTokenizer,
    RemoveLongFilter, SimpleTokenizer, Stemmer, StopWordFilter, TextAnalyzer, WhitespaceTokenizer,
};
use tantivy_jieba;

#[derive(Serialize, Deserialize, Default, Clone, Debug, PartialEq, Eq)]
pub struct SearchTokenizerFilters {
<<<<<<< HEAD
    remove_long: Option<usize>,
    lowercase: Option<bool>,
    stemmer: Option<Language>,
    stopwords_language: Option<Language>,
    stopwords: Option<Vec<String>>,
=======
    pub remove_long: Option<usize>,
    pub lowercase: Option<bool>,
    pub stemmer: Option<Language>,
>>>>>>> 919ca4ab
}

impl SearchTokenizerFilters {
    /// Returns a [`SearchTokenizerFilter`] instance that effectively does not filter, or otherwise
    /// mutate tokens.  
    ///
    /// This should be used for declaring the "key field" in an index.  It can be used for other
    /// text types that don't want tokenization too.
    pub const fn keyword() -> &'static Self {
        &SearchTokenizerFilters {
            remove_long: Some(usize::MAX),
            lowercase: Some(false),
            stemmer: None,
        }
    }

    fn from_json_value(value: &serde_json::Value) -> Result<Self, anyhow::Error> {
        let mut filters = SearchTokenizerFilters::default();

        if let Some(remove_long) = value.get("remove_long") {
            filters.remove_long = Some(remove_long.as_u64().ok_or_else(|| {
                anyhow::anyhow!(
                    "a 'remove_long' value passed to the pg_search tokenizer configuration \
                     must be of type u64, found: {remove_long:#?}"
                )
            })? as usize);
        }
        if let Some(lowercase) = value.get("lowercase") {
            filters.lowercase = Some(lowercase.as_bool().ok_or_else(|| {
                anyhow::anyhow!(
                    "a 'lowercase' value passed to the pg_search tokenizer configuration \
                     must be of type bool, found: {lowercase:#?}"
                )
            })?);
        };
        if let Some(stemmer) = value.get("stemmer") {
            filters.stemmer = Some(serde_json::from_value(stemmer.clone()).map_err(|_| {
                anyhow::anyhow!("stemmer tokenizer requires a valid 'stemmer' field")
            })?);
        }
        if let Some(stopwords_language) = value.get("stopwords_language") {
            filters.stopwords_language = Some(
                serde_json::from_value(stopwords_language.clone()).map_err(|_| {
                    anyhow::anyhow!(
                        "stopwords_language tokenizer requires a valid 'stopwords_language' field"
                    )
                })?,
            );
        }
        if let Some(stopwords) = value.get("stopwords") {
            filters.stopwords = Some(serde_json::from_value(stopwords.clone()).map_err(|_| {
                anyhow::anyhow!("stopwords tokenizer requires a valid 'stopwords' field")
            })?);
        }

        Ok(filters)
    }

    fn to_json_value(&self, enclosing: &mut serde_json::Value) {
        let enclosing = enclosing.as_object_mut().expect("object value");
        if let Some(value) = self.remove_long {
            let v = serde_json::Value::Number(value.into());
            enclosing.insert("remove_long".to_string(), v);
        }
        if let Some(value) = self.lowercase {
            let v = serde_json::Value::Bool(value);
            enclosing.insert("lowercase".to_string(), v);
        }

        if let Some(stopwords) = self.stopwords.as_ref() {
            let v = serde_json::Value::Array(
                stopwords
                    .iter()
                    .map(|s| serde_json::Value::String(s.clone()))
                    .collect(),
            );
            enclosing.insert("stopwords".to_string(), v);
        }
    }

    fn name_suffix(&self) -> String {
        let mut buffer = String::new();
        let mut is_empty = true;

        fn sep(is_empty: bool) -> &'static str {
            if is_empty {
                ""
            } else {
                ","
            }
        }

        if let Some(value) = self.remove_long {
            write!(buffer, "{}remove_long={value}", sep(is_empty))
                .expect("Writing to String buffer should never fail");
            is_empty = false;
        }
        if let Some(value) = self.lowercase {
            write!(buffer, "{}lowercase={value}", sep(is_empty))
                .expect("Writing to String buffer should never fail");
            is_empty = false;
        }
        if let Some(value) = self.stemmer {
            write!(buffer, "{}stemmer={value:?}", sep(is_empty)).unwrap();
            is_empty = false;
        }
        if let Some(value) = self.stopwords_language.as_ref() {
            write!(buffer, "{}stopwords_language={value:?}", sep(is_empty)).unwrap();
            is_empty = false;
        }

        if let Some(value) = self.stopwords.as_ref() {
            write!(buffer, "{}stopwords={value:?}", sep(is_empty)).unwrap();
            is_empty = false;
        }

        if is_empty {
            "".into()
        } else {
            format!("[{buffer}]")
        }
    }

    fn remove_long_filter(&self) -> Option<RemoveLongFilter> {
        let limit = self.remove_long.unwrap_or(DEFAULT_REMOVE_TOKEN_LENGTH);
        Some(RemoveLongFilter::limit(limit))
    }

    fn lower_caser(&self) -> Option<LowerCaser> {
        match self.lowercase {
            Some(false) => None, // Only disable if explicitly requested.
            _ => Some(LowerCaser),
        }
    }

    fn stemmer(&self) -> Option<Stemmer> {
        self.stemmer.map(Stemmer::new)
    }

    fn stopwords_language(&self) -> Option<StopWordFilter> {
        match self.stopwords_language {
            Some(language) => StopWordFilter::new(language),
            None => None,
        }
    }

    fn stopwords(&self) -> Option<StopWordFilter> {
        self.stopwords
            .as_ref()
            .map(|stop_words| StopWordFilter::remove(stop_words.clone()))
    }
}

// Serde will pick a SearchTokenizer variant based on the value of the
// "type" key, which needs to match one of the variant names below.
// The "type" field will not be present on the deserialized value.
//
// Ensure that new variants are added to the `to_json_value` and
// `from_json_value` methods. We don't use serde_json to ser/de the
// SearchTokenizer, because our bincode serialization format is incompatible
// with the "tagged" format we use in our public API.
#[derive(
    Serialize, Deserialize, Clone, Debug, PartialEq, Eq, strum_macros::VariantNames, AsRefStr,
)]
#[strum(serialize_all = "snake_case")]
pub enum SearchTokenizer {
    Default(SearchTokenizerFilters),
    Keyword,

    #[deprecated(
        since = "0.15.17",
        note = "use the `SearchTokenizer::Keyword` variant instead"
    )]
    Raw(SearchTokenizerFilters),

    EnStem(SearchTokenizerFilters),
    Stem {
        language: Language,
        filters: SearchTokenizerFilters,
    },
    Lowercase(SearchTokenizerFilters),
    WhiteSpace(SearchTokenizerFilters),
    RegexTokenizer {
        pattern: String,
        filters: SearchTokenizerFilters,
    },
    ChineseCompatible(SearchTokenizerFilters),
    SourceCode(SearchTokenizerFilters),
    Ngram {
        min_gram: usize,
        max_gram: usize,
        prefix_only: bool,
        filters: SearchTokenizerFilters,
    },
    ChineseLindera(SearchTokenizerFilters),
    JapaneseLindera(SearchTokenizerFilters),
    KoreanLindera(SearchTokenizerFilters),
    #[cfg(feature = "icu")]
    #[strum(serialize = "icu")]
    ICUTokenizer(SearchTokenizerFilters),
    Jieba(SearchTokenizerFilters),
}

impl Default for SearchTokenizer {
    fn default() -> Self {
        Self::Default(SearchTokenizerFilters::default())
    }
}

impl SearchTokenizer {
    pub fn to_json_value(&self) -> serde_json::Value {
        let mut json = match self {
            SearchTokenizer::Default(_filters) => json!({ "type": "default" }),
            SearchTokenizer::Keyword => json!({ "type": "keyword" }),
            #[allow(deprecated)]
            SearchTokenizer::Raw(_filters) => json!({ "type": "raw" }),
            SearchTokenizer::EnStem(_filters) => json!({ "type": "en_stem" }),
            SearchTokenizer::Stem {
                language,
                filters: _,
            } => json!({ "type": "stem", "language": language }),
            SearchTokenizer::Lowercase(_filters) => json!({ "type": "lowercase" }),
            SearchTokenizer::WhiteSpace(_filters) => json!({ "type": "whitespace" }),
            SearchTokenizer::RegexTokenizer {
                pattern,
                filters: _,
            } => {
                json!({ "type": "regex", "pattern": pattern })
            }
            SearchTokenizer::ChineseCompatible(_filters) => json!({ "type": "chinese_compatible" }),
            SearchTokenizer::SourceCode(_filters) => json!({ "type": "source_code" }),
            SearchTokenizer::Ngram {
                min_gram,
                max_gram,
                prefix_only,
                filters: _,
            } => json!({
                "type": "ngram",
                "min_gram": min_gram,
                "max_gram": max_gram,
                "prefix_only": prefix_only,
            }),
            SearchTokenizer::ChineseLindera(_filters) => json!({ "type": "chinese_lindera" }),
            SearchTokenizer::JapaneseLindera(_filters) => json!({ "type": "japanese_lindera" }),
            SearchTokenizer::KoreanLindera(_filters) => json!({ "type": "korean_lindera" }),
            #[cfg(feature = "icu")]
            SearchTokenizer::ICUTokenizer(_filters) => json!({ "type": "icu" }),
            SearchTokenizer::Jieba(_filters) => json!({ "type": "jieba" }),
        };

        // Serialize filters to the enclosing json object.
        self.filters().to_json_value(&mut json);

        json
    }

    pub fn from_json_value(value: &serde_json::Value) -> Result<Self, anyhow::Error> {
        // We use the `type` field of a JSON object to distinguish the tokenizer variant.
        // Deserialized in this "tagged enum" fashion is not supported by bincode, which
        // we use elsewhere for serialization, so we manually parse the JSON object here.

        let tokenizer_type = value["type"]
            .as_str()
            .ok_or_else(|| anyhow::anyhow!("a 'type' must be passed in pg_search tokenizer configuration, not found in: {value:#?}"))?;

        let filters = SearchTokenizerFilters::from_json_value(value)?;

        match tokenizer_type {
            "default" => Ok(SearchTokenizer::Default(filters)),
            "keyword" => Ok(SearchTokenizer::Keyword),
            #[allow(deprecated)]
            "raw" => Ok(SearchTokenizer::Raw(filters)),
            "en_stem" => Ok(SearchTokenizer::EnStem(filters)),
            "stem" => {
                let language: Language = serde_json::from_value(value["language"].clone())
                    .map_err(|_| {
                        anyhow::anyhow!("stem tokenizer requires a valid 'language' field")
                    })?;
                Ok(SearchTokenizer::Stem { language, filters })
            }
            "lowercase" => Ok(SearchTokenizer::Lowercase(filters)),
            "whitespace" => Ok(SearchTokenizer::WhiteSpace(filters)),
            "regex" => {
                let pattern: String =
                    serde_json::from_value(value["pattern"].clone()).map_err(|_| {
                        anyhow::anyhow!("regex tokenizer requires a string 'pattern' field")
                    })?;
                Ok(SearchTokenizer::RegexTokenizer { pattern, filters })
            }
            "chinese_compatible" => Ok(SearchTokenizer::ChineseCompatible(filters)),
            "source_code" => Ok(SearchTokenizer::SourceCode(filters)),
            "ngram" => {
                let min_gram: usize =
                    serde_json::from_value(value["min_gram"].clone()).map_err(|_| {
                        anyhow::anyhow!("ngram tokenizer requires an integer 'min_gram' field")
                    })?;
                let max_gram: usize =
                    serde_json::from_value(value["max_gram"].clone()).map_err(|_| {
                        anyhow::anyhow!("ngram tokenizer requires an integer 'max_gram' field")
                    })?;
                let prefix_only: bool = serde_json::from_value(value["prefix_only"].clone())
                    .map_err(|_| {
                        anyhow::anyhow!("ngram tokenizer requires a boolean 'prefix_only' field")
                    })?;
                Ok(SearchTokenizer::Ngram {
                    min_gram,
                    max_gram,
                    prefix_only,
                    filters,
                })
            }
            "chinese_lindera" => Ok(SearchTokenizer::ChineseLindera(filters)),
            "japanese_lindera" => Ok(SearchTokenizer::JapaneseLindera(filters)),
            "korean_lindera" => Ok(SearchTokenizer::KoreanLindera(filters)),
            #[cfg(feature = "icu")]
            "icu" => Ok(SearchTokenizer::ICUTokenizer(filters)),
            "jieba" => Ok(SearchTokenizer::Jieba(filters)),
            _ => Err(anyhow::anyhow!(
                "unknown tokenizer type: {}",
                tokenizer_type
            )),
        }
    }

    pub fn to_tantivy_tokenizer(&self) -> Option<tantivy::tokenizer::TextAnalyzer> {
        match self {
            SearchTokenizer::Default(filters) => Some(
                TextAnalyzer::builder(SimpleTokenizer::default())
                    .filter(filters.remove_long_filter())
                    .filter(filters.lower_caser())
                    .filter(filters.stemmer())
                    .filter(filters.stopwords_language())
                    .filter(filters.stopwords())
                    .build(),
            ),

            SearchTokenizer::Keyword => {
                Some(TextAnalyzer::builder(RawTokenizer::default()).build())
            }

            // this Tokenizer is deprecated because it's bugged.  The `filters.remove_long_filter()`
            // and `filters.lower_caser()` provide defaults that do those things, but that is the
            // opposite of what the `raw` tokenizer should do.
            //
            // the decision was made to introduce the `keyword` tokenizer which does the correct thing
            // that is, doesn't mutate the input tokens
            #[allow(deprecated)]
            SearchTokenizer::Raw(filters) => Some(
                TextAnalyzer::builder(RawTokenizer::default())
                    .filter(filters.remove_long_filter())
                    .filter(filters.lower_caser())
                    .filter(filters.stemmer())
                    .filter(filters.stopwords_language())
                    .filter(filters.stopwords())
                    .build(),
            ),
            // Deprecated, use `raw` with `lowercase` filter instead
            SearchTokenizer::Lowercase(filters) => Some(
                TextAnalyzer::builder(RawTokenizer::default())
                    .filter(filters.remove_long_filter())
                    .filter(filters.lower_caser())
                    .filter(filters.stemmer())
                    .filter(filters.stopwords_language())
                    .filter(filters.stopwords())
                    .build(),
            ),
            SearchTokenizer::WhiteSpace(filters) => Some(
                TextAnalyzer::builder(WhitespaceTokenizer::default())
                    .filter(filters.remove_long_filter())
                    .filter(filters.lower_caser())
                    .filter(filters.stemmer())
                    .filter(filters.stopwords_language())
                    .filter(filters.stopwords())
                    .build(),
            ),
            SearchTokenizer::RegexTokenizer { pattern, filters } => Some(
                TextAnalyzer::builder(RegexTokenizer::new(pattern.as_str()).unwrap())
                    .filter(filters.remove_long_filter())
                    .filter(filters.lower_caser())
                    .filter(filters.stemmer())
                    .filter(filters.stopwords_language())
                    .filter(filters.stopwords())
                    .build(),
            ),
            SearchTokenizer::Ngram {
                min_gram,
                max_gram,
                prefix_only,
                filters,
            } => Some(
                TextAnalyzer::builder(
                    NgramTokenizer::new(*min_gram, *max_gram, *prefix_only)
                        .expect("Ngram parameters should be valid parameters for NgramTokenizer"),
                )
                .filter(filters.remove_long_filter())
                .filter(filters.lower_caser())
                .filter(filters.stemmer())
                .filter(filters.stopwords_language())
                .filter(filters.stopwords())
                .build(),
            ),
            SearchTokenizer::ChineseCompatible(filters) => Some(
                TextAnalyzer::builder(ChineseTokenizer)
                    .filter(filters.remove_long_filter())
                    .filter(filters.lower_caser())
                    .filter(filters.stemmer())
                    .filter(filters.stopwords_language())
                    .filter(filters.stopwords())
                    .build(),
            ),
            SearchTokenizer::SourceCode(filters) => Some(
                TextAnalyzer::builder(CodeTokenizer::default())
                    .filter(filters.remove_long_filter())
                    .filter(filters.lower_caser())
                    .filter(AsciiFoldingFilter)
                    .filter(filters.stemmer())
                    .filter(filters.stopwords_language())
                    .filter(filters.stopwords())
                    .build(),
            ),
            SearchTokenizer::ChineseLindera(filters) => Some(
                TextAnalyzer::builder(LinderaChineseTokenizer::default())
                    .filter(filters.remove_long_filter())
                    .filter(filters.lower_caser())
                    .filter(filters.stemmer())
                    .filter(filters.stopwords_language())
                    .filter(filters.stopwords())
                    .build(),
            ),
            SearchTokenizer::JapaneseLindera(filters) => Some(
                TextAnalyzer::builder(LinderaJapaneseTokenizer::default())
                    .filter(filters.remove_long_filter())
                    .filter(filters.lower_caser())
                    .filter(filters.stemmer())
                    .filter(filters.stopwords_language())
                    .filter(filters.stopwords())
                    .build(),
            ),
            SearchTokenizer::KoreanLindera(filters) => Some(
                TextAnalyzer::builder(LinderaKoreanTokenizer::default())
                    .filter(filters.remove_long_filter())
                    .filter(filters.lower_caser())
                    .filter(filters.stemmer())
                    .filter(filters.stopwords_language())
                    .filter(filters.stopwords())
                    .build(),
            ),
            // Deprecated, use `stemmer` filter instead
            SearchTokenizer::EnStem(filters) => Some(
                TextAnalyzer::builder(SimpleTokenizer::default())
                    .filter(filters.remove_long_filter())
                    .filter(filters.lower_caser())
                    .filter(Stemmer::new(Language::English))
                    .filter(filters.stopwords_language())
                    .filter(filters.stopwords())
                    .build(),
            ),
            // Deprecated, use `stemmer` filter instead
            SearchTokenizer::Stem { language, filters } => Some(
                TextAnalyzer::builder(SimpleTokenizer::default())
                    .filter(filters.remove_long_filter())
                    .filter(filters.lower_caser())
                    .filter(Stemmer::new(*language))
                    .filter(filters.stopwords_language())
                    .filter(filters.stopwords())
                    .build(),
            ),
            #[cfg(feature = "icu")]
            SearchTokenizer::ICUTokenizer(filters) => Some(
                TextAnalyzer::builder(ICUTokenizer)
                    .filter(filters.remove_long_filter())
                    .filter(filters.lower_caser())
                    .filter(filters.stemmer())
                    .filter(filters.stopwords_language())
                    .filter(filters.stopwords())
                    .build(),
            ),
            SearchTokenizer::Jieba(filters) => Some(
                TextAnalyzer::builder(tantivy_jieba::JiebaTokenizer {})
                    .filter(filters.remove_long_filter())
                    .filter(filters.lower_caser())
                    .filter(filters.stemmer())
                    .build(),
            ),
        }
    }

    fn filters(&self) -> &SearchTokenizerFilters {
        match self {
            SearchTokenizer::Default(filters) => filters,
            SearchTokenizer::Keyword => SearchTokenizerFilters::keyword(),
            #[allow(deprecated)]
            SearchTokenizer::Raw(filters) => filters,
            SearchTokenizer::EnStem(filters) => filters,
            SearchTokenizer::Stem { filters, .. } => filters,
            SearchTokenizer::Lowercase(filters) => filters,
            SearchTokenizer::WhiteSpace(filters) => filters,
            SearchTokenizer::RegexTokenizer { filters, .. } => filters,
            SearchTokenizer::ChineseCompatible(filters) => filters,
            SearchTokenizer::SourceCode(filters) => filters,
            SearchTokenizer::Ngram { filters, .. } => filters,
            SearchTokenizer::ChineseLindera(filters) => filters,
            SearchTokenizer::JapaneseLindera(filters) => filters,
            SearchTokenizer::KoreanLindera(filters) => filters,
            #[cfg(feature = "icu")]
            SearchTokenizer::ICUTokenizer(filters) => filters,
            SearchTokenizer::Jieba(filters) => filters,
        }
    }
}

pub fn language_to_str(lang: &Language) -> &str {
    match lang {
        Language::Arabic => "Arabic",
        Language::Danish => "Danish",
        Language::Dutch => "Dutch",
        Language::English => "English",
        Language::Finnish => "Finnish",
        Language::French => "French",
        Language::German => "German",
        Language::Greek => "Greek",
        Language::Hungarian => "Hungarian",
        Language::Italian => "Italian",
        Language::Norwegian => "Norwegian",
        Language::Portuguese => "Portuguese",
        Language::Romanian => "Romanian",
        Language::Russian => "Russian",
        Language::Spanish => "Spanish",
        Language::Swedish => "Swedish",
        Language::Tamil => "Tamil",
        Language::Turkish => "Turkish",
    }
}

impl SearchTokenizer {
    pub fn name(&self) -> String {
        let filters_suffix = self.filters().name_suffix();
        match self {
            SearchTokenizer::Default(_filters) => format!("default{filters_suffix}"),
            SearchTokenizer::Keyword => format!("keyword{filters_suffix}"),
            #[allow(deprecated)]
            SearchTokenizer::Raw(_filters) => format!("raw{filters_suffix}"),
            SearchTokenizer::EnStem(_filters) => format!("en_stem{filters_suffix}"),
            SearchTokenizer::Stem {
                language,
                filters: _,
            } => {
                let language_suffix = language_to_str(language);
                format!("stem_{language_suffix}{filters_suffix}")
            }
            SearchTokenizer::Lowercase(_filters) => format!("lowercase{filters_suffix}"),
            SearchTokenizer::WhiteSpace(_filters) => format!("whitespace{filters_suffix}"),
            SearchTokenizer::RegexTokenizer { .. } => format!("regex{filters_suffix}"),
            SearchTokenizer::ChineseCompatible(_filters) => {
                format!("chinese_compatible{filters_suffix}")
            }
            SearchTokenizer::SourceCode(_filters) => format!("source_code{filters_suffix}"),
            SearchTokenizer::Ngram {
                min_gram,
                max_gram,
                prefix_only,
                filters: _,
            } => format!("ngram_mingram:{min_gram}_maxgram:{max_gram}_prefixonly:{prefix_only}{filters_suffix}"),
            SearchTokenizer::ChineseLindera(_filters) => format!("chinese_lindera{filters_suffix}"),
            SearchTokenizer::JapaneseLindera(_filters) => {
                format!("japanese_lindera{filters_suffix}")
            }
            SearchTokenizer::KoreanLindera(_filters) => format!("korean_lindera{filters_suffix}"),
            #[cfg(feature = "icu")]
            SearchTokenizer::ICUTokenizer(_filters) => format!("icu{filters_suffix}"),
            SearchTokenizer::Jieba(_filters) => format!("jieba{filters_suffix}"),
        }
    }
}

// Normalizers for fast fields
#[derive(Default, Copy, Clone, Deserialize, Serialize, Debug, PartialEq, Eq)]
pub enum SearchNormalizer {
    #[serde(rename = "raw")]
    #[default]
    Raw,
    #[serde(rename = "lowercase")]
    Lowercase,
}

impl SearchNormalizer {
    pub fn name(&self) -> &str {
        match self {
            SearchNormalizer::Raw => "raw",
            SearchNormalizer::Lowercase => "lowercase",
        }
    }
}

#[cfg(test)]
mod tests {
    use super::*;
    use rstest::*;

    #[rstest]
    fn test_search_tokenizer() {
        let tokenizer = SearchTokenizer::default();
        assert_eq!(tokenizer.name(), "default".to_string());

        let tokenizer = SearchTokenizer::EnStem(SearchTokenizerFilters {
            remove_long: Some(999),
            lowercase: Some(true),
            stemmer: None,
            stopwords_language: None,
            stopwords: None,
        });
        assert_eq!(
            tokenizer.name(),
            "en_stem[remove_long=999,lowercase=true]".to_string()
        );

        let json = r#"{
            "type": "ngram",
            "min_gram": 20,
            "max_gram": 60,
            "prefix_only": true,
            "remove_long": 123,
            "lowercase": false
        }"#;

        let tokenizer =
            SearchTokenizer::from_json_value(&serde_json::from_str(json).unwrap()).unwrap();

        assert_eq!(
            tokenizer,
            SearchTokenizer::Ngram {
                min_gram: 20,
                max_gram: 60,
                prefix_only: true,
                filters: SearchTokenizerFilters {
                    remove_long: Some(123),
                    lowercase: Some(false),
                    stemmer: None,
                    stopwords_language: None,
                    stopwords: None,
                }
            }
        );
    }

    #[rstest]
    fn test_regexizer() {
        let json = r#"{
            "type": "regex",
            "pattern": "a+b*",
            "remove_long": 100
        }"#;
        let tokenizer = SearchTokenizer::RegexTokenizer {
            pattern: "a+b*".to_string(),
            filters: SearchTokenizerFilters {
                remove_long: Some(100),
                lowercase: None,
                stemmer: None,
                stopwords_language: None,
                stopwords: None,
            },
        };

        assert_eq!(
            tokenizer,
            SearchTokenizer::from_json_value(&serde_json::from_str(json).unwrap()).unwrap()
        );
    }

    #[rstest]
    fn test_search_normalizer() {
        assert_eq!(SearchNormalizer::Lowercase.name(), "lowercase");
        assert_ne!(SearchNormalizer::Raw, SearchNormalizer::Lowercase);
    }
}<|MERGE_RESOLUTION|>--- conflicted
+++ resolved
@@ -38,22 +38,16 @@
 
 #[derive(Serialize, Deserialize, Default, Clone, Debug, PartialEq, Eq)]
 pub struct SearchTokenizerFilters {
-<<<<<<< HEAD
-    remove_long: Option<usize>,
-    lowercase: Option<bool>,
-    stemmer: Option<Language>,
-    stopwords_language: Option<Language>,
-    stopwords: Option<Vec<String>>,
-=======
     pub remove_long: Option<usize>,
     pub lowercase: Option<bool>,
     pub stemmer: Option<Language>,
->>>>>>> 919ca4ab
+    pub stopwords_language: Option<Language>,
+    pub stopwords: Option<Vec<String>>,
 }
 
 impl SearchTokenizerFilters {
     /// Returns a [`SearchTokenizerFilter`] instance that effectively does not filter, or otherwise
-    /// mutate tokens.  
+    /// mutate tokens.
     ///
     /// This should be used for declaring the "key field" in an index.  It can be used for other
     /// text types that don't want tokenization too.
@@ -62,6 +56,8 @@
             remove_long: Some(usize::MAX),
             lowercase: Some(false),
             stemmer: None,
+            stopwords_language: None,
+            stopwords: None,
         }
     }
 
